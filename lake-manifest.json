--- conflicted
+++ resolved
@@ -4,11 +4,7 @@
  [{"url": "https://github.com/leanprover-community/batteries",
    "type": "git",
    "subDir": null,
-<<<<<<< HEAD
-   "rev": "2ce7a21f684a1f919032822993c3f0f56825756f",
-=======
-   "rev": "7b3c48b58fa0ae1c8f27889bdb086ea5e4b27b06",
->>>>>>> e1b7bcf4
+   "rev": "07c50dde9e4284165be2fb1906c88a918b9cea8c",
    "name": "batteries",
    "manifestFile": "lake-manifest.json",
    "inputRev": "nightly-testing",
@@ -26,11 +22,7 @@
   {"url": "https://github.com/leanprover-community/aesop",
    "type": "git",
    "subDir": null,
-<<<<<<< HEAD
    "rev": "91a79c4fd93db5af25abe58fd76105d79d940739",
-=======
-   "rev": "e8c8a42642ceb5af33708b79ae8a3148b681c236",
->>>>>>> e1b7bcf4
    "name": "aesop",
    "manifestFile": "lake-manifest.json",
    "inputRev": "nightly-testing",
@@ -66,16 +58,10 @@
   {"url": "https://github.com/leanprover-community/mathlib4",
    "type": "git",
    "subDir": null,
-<<<<<<< HEAD
-   "rev": "479122280d73c366184030ad6363d78de18ab347",
+   "rev": "2fcdb04f5e865f86928240b5f42393704d71141a",
    "name": "mathlib",
    "manifestFile": "lake-manifest.json",
-   "inputRev": "479122280d73c366184030ad6363d78de18ab347",
-=======
-   "rev": "e749c891f437dae8cb594779a057281b42eaee7c",
-   "name": "mathlib",
-   "manifestFile": "lake-manifest.json",
-   "inputRev": "master",
+   "inputRev": "bump/v4.9.0",
    "inherited": false,
    "configFile": "lakefile.lean"},
   {"url": "https://github.com/xubaiw/CMark.lean",
@@ -112,7 +98,6 @@
    "name": "«doc-gen4»",
    "manifestFile": "lake-manifest.json",
    "inputRev": "main",
->>>>>>> e1b7bcf4
    "inherited": false,
    "configFile": "lakefile.lean"}],
  "name": "SSA",
