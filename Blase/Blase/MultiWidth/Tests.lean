--- conflicted
+++ resolved
@@ -142,20 +142,13 @@
 theorem abstract_prop {w : Nat} (p : Prop) (x : BitVec w) : p ∨ (x = x) := by
   bv_multi_width
 
-<<<<<<< HEAD
 /-- error: CEX: Found exact counter-example at iteration 0 for predicate 'x✝ = x✝ + 1' -/
-=======
-/-- error: MUSTCEX: Found exact counter-example for 'x✝ = x✝ + 1' -/
->>>>>>> 68d0c404
 #guard_msgs in theorem abstract_prop_check_warn : ∀ (x : Nat), x = x + 1  := by
   -- | check that prop is abstracted.
   bv_multi_width
 
-<<<<<<< HEAD
+
 /-- error: CEX: Found exact counter-example at iteration 0 for predicate 'x✝ = x✝ + 1#w' -/
-=======
-/-- error: MUSTCEX: Found exact counter-example for 'x✝ = x✝ + 1#w' -/
->>>>>>> 68d0c404
 #guard_msgs in theorem fail_prop_check_warn : ∀ (x : BitVec w), x = x + 1  := by
   -- | check that prop is abstracted.
   bv_multi_width
