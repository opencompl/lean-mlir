import Blase
open BitVec
set_option warn.sorry false

theorem setWidth_eq_zext (x : BitVec v) : x.zeroExtend w = x.setWidth w := by
  bv_multi_width

theorem shiftl1 {v : Nat} (x : BitVec v) :
    x <<< 5 = x <<< 3 <<< 2 := by
  bv_multi_width

/-- Check that by default, we understand width 1 bitvectors (ie, not specialized to width w). -/
theorem width1_understood (x y : BitVec 1) : x + y = x ^^^ y := by
  bv_multi_width


<<<<<<< HEAD
/--
error: CEX: Found exact counter-example at iteration 5 for predicate 'x <<< 5 = x <<< 3 <<< 3'
-/
=======
/-- error: MUSTCEX: Found exact counter-example for 'x <<< 5 = x <<< 3 <<< 3' -/
>>>>>>> 68d0c404
#guard_msgs in theorem shiftl2 {v : Nat} (x : BitVec v) :
    x <<< 5 = x <<< 3 <<< 3 := by
  bv_multi_width

/--
trace: v : ℕ
x : BitVec v
⊢ x + (x <<< 1 + (x <<< 2 + (x <<< 3 + x <<< 4))) = x <<< 2
-/
#guard_msgs in theorem mul2shift {v : Nat} (x : BitVec v) :
    x * 31 = x * 4 := by
  simp [bv_multi_width_normalize]
  trace_state
  sorry
<|MERGE_RESOLUTION|>--- conflicted
+++ resolved
@@ -14,13 +14,9 @@
   bv_multi_width
 
 
-<<<<<<< HEAD
 /--
 error: CEX: Found exact counter-example at iteration 5 for predicate 'x <<< 5 = x <<< 3 <<< 3'
 -/
-=======
-/-- error: MUSTCEX: Found exact counter-example for 'x <<< 5 = x <<< 3 <<< 3' -/
->>>>>>> 68d0c404
 #guard_msgs in theorem shiftl2 {v : Nat} (x : BitVec v) :
     x <<< 5 = x <<< 3 <<< 3 := by
   bv_multi_width
