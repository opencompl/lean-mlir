--- conflicted
+++ resolved
@@ -157,9 +157,8 @@
       - name: Run LLVM
         continue-on-error: true
         run: |
-<<<<<<< HEAD
           uv run ./compare.py instcombine -j48 --stride=${{matrix.stride}} --offset=${{matrix.offset}} \
-            || echo "LEANMLIR_STATUS=fail" >> $GITHUB_ENV
+            || (echo "LEANMLIR_STATUS=fail" >> $GITHUB_ENV; exit 1)
       
       - name: Upload logs
         id: upload
@@ -187,10 +186,6 @@
           path: /code/lean-mlir/bv-evaluation/results/InstCombine/
           pattern: ${{ github.run_id }}-instcombine-logs-*
           merge-multiple: true
-=======
-          uv run ./compare.py instcombine -j48 \
-            || (echo "LEANMLIR_STATUS=fail" >> $GITHUB_ENV; exit 1)
->>>>>>> 18e7eb0d
 
       - name: Collect data LLVM
         continue-on-error: true
