name: core library
on:
  push:
    branches:
      - "main"
  pull_request:
  merge_group:

permissions:
  contents: write

jobs:
  build:
    name: core library
    permissions:
      pull-requests: write
    runs-on: ubuntu-latest
    steps:
      - name: Checkout 🛎️
        uses: actions/checkout@v3

      - name: Install elan 🕑
        run: |
          set -o pipefail
          curl https://raw.githubusercontent.com/leanprover/elan/master/elan-init.sh -sSf | sh -s -- --default-toolchain none -y
          ~/.elan/bin/lean --version
          echo "$HOME/.elan/bin" >> $GITHUB_PATH

      - name: Compile Library 🧐
        run: |
          lake -R exe cache get # download cache of mathlib docs.
          lake -R build SSA

<<<<<<< HEAD
      - name: Decide
        run: |
          lake exe cache get # download cache of mathlib docs.
          lake build SSA.Experimental.Bits.Fast.Decide SSA.Experimental.Bits.Decide

      - name: Compile Executable 🧐
=======
      - name: Compile Decide Experiment 🧐
>>>>>>> 1a5597bf
        run: |
          lake -R exe cache get # download cache of mathlib docs.
          lake -R build SSA.Experimental.Bits.Decide

      - name: Compile Alive Examples
        run: |
          lake -R exe cache get # download cache of mathlib docs.
          lake -R build AliveExamples 2>&1 | tee out
          echo `grep theorem SSA/Projects/InstCombine/AliveStatements.lean | wc -l` > all
          grep 'Alive.*sorry' out | wc -l > failed
          x=$((`cat all`  -  `cat failed`)); echo $x > diff
          echo "ALIVE_SUCCESS=$(cat diff)" >> $GITHUB_ENV
          echo "ALIVE_ALL=$(cat all)" >> $GITHUB_ENV
          echo "ALIVE_FAILED=$(cat failed)" >> $GITHUB_ENV

      - uses: actions/github-script@v6
        if: github.event_name == 'pull_request'
        with:
          script: |
            github.rest.issues.createComment({
              issue_number: context.issue.number,
              owner: context.repo.owner,
              repo: context.repo.repo,
              body: `Alive Statistics: ${{env.ALIVE_SUCCESS}} / ${{env.ALIVE_ALL}} (${{env.ALIVE_FAILED}} failed)`
            })<|MERGE_RESOLUTION|>--- conflicted
+++ resolved
@@ -31,19 +31,10 @@
           lake -R exe cache get # download cache of mathlib docs.
           lake -R build SSA
 
-<<<<<<< HEAD
-      - name: Decide
-        run: |
-          lake exe cache get # download cache of mathlib docs.
-          lake build SSA.Experimental.Bits.Fast.Decide SSA.Experimental.Bits.Decide
-
-      - name: Compile Executable 🧐
-=======
       - name: Compile Decide Experiment 🧐
->>>>>>> 1a5597bf
         run: |
           lake -R exe cache get # download cache of mathlib docs.
-          lake -R build SSA.Experimental.Bits.Decide
+          lake -R build SSA.Experimental.Bits.Decide SSA.Experoimental.Bits.Fast.Decide
 
       - name: Compile Alive Examples
         run: |
