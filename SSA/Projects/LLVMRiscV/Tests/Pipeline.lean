--- conflicted
+++ resolved
@@ -2,46 +2,24 @@
 import LeanMLIR.Framework.Print
 
 /--
-<<<<<<< HEAD
-info:
-^bb0(%0 : i32, %1 : i32):
-  %2 = "llvm.icmp.ugt"(%0, %1) : (i32, i32) -> (i1)
-  %3 = "builtin.unrealized_conversion_cast"(%0) : (i32) -> (!riscv.reg)
-  %4 = "builtin.unrealized_conversion_cast"(%1) : (i32) -> (!riscv.reg)
-  %5 = "riscv.sltu"(%4, %3) : (!riscv.reg, !riscv.reg) -> (!riscv.reg)
-  %6 = "builtin.unrealized_conversion_cast"(%5) : (!riscv.reg) -> (i1)
-  "llvm.return"(%6) : (i1) -> ()
-=======
-info: {
-  ^bb0(%0 : i32, %1 : i32):
-    %2 = "llvm.icmp.ugt"(%0, %1)ugt : (i32, i32) -> (i1)
+info: {
+  ^bb0(%0 : i32, %1 : i32):
+    %2 = "llvm.icmp.ugt"(%0, %1) : (i32, i32) -> (i1)
     %3 = "builtin.unrealized_conversion_cast"(%0) : (i32) -> (!riscv.reg)
     %4 = "builtin.unrealized_conversion_cast"(%1) : (i32) -> (!riscv.reg)
     %5 = "riscv.sltu"(%4, %3) : (!riscv.reg, !riscv.reg) -> (!riscv.reg)
     %6 = "builtin.unrealized_conversion_cast"(%5) : (!riscv.reg) -> (i1)
     "llvm.return"(%6) : (i1) -> ()
 }
->>>>>>> 7180d7b6
 -/
 #guard_msgs in
 #eval! Com.print (multiRewritePeephole 100 rewritingPatterns0 icmp_ugt_llvm_32)
 
 
 /--
-<<<<<<< HEAD
-info:
-^bb0(%0 : i32, %1 : i32):
-  %2 = "llvm.icmp.uge"(%0, %1) : (i32, i32) -> (i1)
-  %3 = "builtin.unrealized_conversion_cast"(%0) : (i32) -> (!riscv.reg)
-  %4 = "builtin.unrealized_conversion_cast"(%1) : (i32) -> (!riscv.reg)
-  %5 = "riscv.sltu"(%3, %4) : (!riscv.reg, !riscv.reg) -> (!riscv.reg)
-  %6 = "riscv.xori"(%5){immediate = 1 : si12 } : (!riscv.reg) -> (!riscv.reg)
-  %7 = "builtin.unrealized_conversion_cast"(%6) : (!riscv.reg) -> (i1)
-  "llvm.return"(%7) : (i1) -> ()
-=======
-info: {
-  ^bb0(%0 : i32, %1 : i32):
-    %2 = "llvm.icmp.uge"(%0, %1)uge : (i32, i32) -> (i1)
+info: {
+  ^bb0(%0 : i32, %1 : i32):
+    %2 = "llvm.icmp.uge"(%0, %1) : (i32, i32) -> (i1)
     %3 = "builtin.unrealized_conversion_cast"(%0) : (i32) -> (!riscv.reg)
     %4 = "builtin.unrealized_conversion_cast"(%1) : (i32) -> (!riscv.reg)
     %5 = "riscv.sltu"(%3, %4) : (!riscv.reg, !riscv.reg) -> (!riscv.reg)
@@ -49,53 +27,30 @@
     %7 = "builtin.unrealized_conversion_cast"(%6) : (!riscv.reg) -> (i1)
     "llvm.return"(%7) : (i1) -> ()
 }
->>>>>>> 7180d7b6
 -/
 #guard_msgs in
 #eval! Com.print (multiRewritePeephole 100 rewritingPatterns0 icmp_uge_llvm_32)
 
 
 /--
-<<<<<<< HEAD
-info:
-^bb0(%0 : i32, %1 : i32):
-  %2 = "llvm.icmp.ult"(%0, %1) : (i32, i32) -> (i1)
-  %3 = "builtin.unrealized_conversion_cast"(%0) : (i32) -> (!riscv.reg)
-  %4 = "builtin.unrealized_conversion_cast"(%1) : (i32) -> (!riscv.reg)
-  %5 = "riscv.sltu"(%3, %4) : (!riscv.reg, !riscv.reg) -> (!riscv.reg)
-  %6 = "builtin.unrealized_conversion_cast"(%5) : (!riscv.reg) -> (i1)
-  "llvm.return"(%6) : (i1) -> ()
-=======
-info: {
-  ^bb0(%0 : i32, %1 : i32):
-    %2 = "llvm.icmp.ult"(%0, %1)ult : (i32, i32) -> (i1)
+info: {
+  ^bb0(%0 : i32, %1 : i32):
+    %2 = "llvm.icmp.ult"(%0, %1) : (i32, i32) -> (i1)
     %3 = "builtin.unrealized_conversion_cast"(%0) : (i32) -> (!riscv.reg)
     %4 = "builtin.unrealized_conversion_cast"(%1) : (i32) -> (!riscv.reg)
     %5 = "riscv.sltu"(%3, %4) : (!riscv.reg, !riscv.reg) -> (!riscv.reg)
     %6 = "builtin.unrealized_conversion_cast"(%5) : (!riscv.reg) -> (i1)
     "llvm.return"(%6) : (i1) -> ()
 }
->>>>>>> 7180d7b6
 -/
 #guard_msgs in
 #eval! Com.print (multiRewritePeephole 100 rewritingPatterns0 icmp_ult_llvm_32)
 
 
 /--
-<<<<<<< HEAD
-info:
-^bb0(%0 : i32, %1 : i32):
-  %2 = "llvm.icmp.ule"(%0, %1) : (i32, i32) -> (i1)
-  %3 = "builtin.unrealized_conversion_cast"(%0) : (i32) -> (!riscv.reg)
-  %4 = "builtin.unrealized_conversion_cast"(%1) : (i32) -> (!riscv.reg)
-  %5 = "riscv.sltu"(%4, %3) : (!riscv.reg, !riscv.reg) -> (!riscv.reg)
-  %6 = "riscv.xori"(%5){immediate = 1 : si12 } : (!riscv.reg) -> (!riscv.reg)
-  %7 = "builtin.unrealized_conversion_cast"(%6) : (!riscv.reg) -> (i1)
-  "llvm.return"(%7) : (i1) -> ()
-=======
-info: {
-  ^bb0(%0 : i32, %1 : i32):
-    %2 = "llvm.icmp.ule"(%0, %1)ule : (i32, i32) -> (i1)
+info: {
+  ^bb0(%0 : i32, %1 : i32):
+    %2 = "llvm.icmp.ule"(%0, %1) : (i32, i32) -> (i1)
     %3 = "builtin.unrealized_conversion_cast"(%0) : (i32) -> (!riscv.reg)
     %4 = "builtin.unrealized_conversion_cast"(%1) : (i32) -> (!riscv.reg)
     %5 = "riscv.sltu"(%4, %3) : (!riscv.reg, !riscv.reg) -> (!riscv.reg)
@@ -103,52 +58,29 @@
     %7 = "builtin.unrealized_conversion_cast"(%6) : (!riscv.reg) -> (i1)
     "llvm.return"(%7) : (i1) -> ()
 }
->>>>>>> 7180d7b6
 -/
 #guard_msgs in
 #eval! Com.print (multiRewritePeephole 100 rewritingPatterns0 icmp_ule_llvm_32)
 
 
 /--
-<<<<<<< HEAD
-info:
-^bb0(%0 : i32, %1 : i32):
-  %2 = "llvm.icmp.sgt"(%0, %1) : (i32, i32) -> (i1)
-  %3 = "builtin.unrealized_conversion_cast"(%0) : (i32) -> (!riscv.reg)
-  %4 = "builtin.unrealized_conversion_cast"(%1) : (i32) -> (!riscv.reg)
-  %5 = "riscv.slt"(%4, %3) : (!riscv.reg, !riscv.reg) -> (!riscv.reg)
-  %6 = "builtin.unrealized_conversion_cast"(%5) : (!riscv.reg) -> (i1)
-  "llvm.return"(%6) : (i1) -> ()
-=======
-info: {
-  ^bb0(%0 : i32, %1 : i32):
-    %2 = "llvm.icmp.sgt"(%0, %1)sgt : (i32, i32) -> (i1)
+info: {
+  ^bb0(%0 : i32, %1 : i32):
+    %2 = "llvm.icmp.sgt"(%0, %1) : (i32, i32) -> (i1)
     %3 = "builtin.unrealized_conversion_cast"(%0) : (i32) -> (!riscv.reg)
     %4 = "builtin.unrealized_conversion_cast"(%1) : (i32) -> (!riscv.reg)
     %5 = "riscv.slt"(%4, %3) : (!riscv.reg, !riscv.reg) -> (!riscv.reg)
     %6 = "builtin.unrealized_conversion_cast"(%5) : (!riscv.reg) -> (i1)
     "llvm.return"(%6) : (i1) -> ()
 }
->>>>>>> 7180d7b6
 -/
 #guard_msgs in
 #eval! Com.print (multiRewritePeephole 100 rewritingPatterns0 icmp_sgt_llvm_32)
 
 /--
-<<<<<<< HEAD
-info:
-^bb0(%0 : i32, %1 : i32):
-  %2 = "llvm.icmp.sge"(%0, %1) : (i32, i32) -> (i1)
-  %3 = "builtin.unrealized_conversion_cast"(%0) : (i32) -> (!riscv.reg)
-  %4 = "builtin.unrealized_conversion_cast"(%1) : (i32) -> (!riscv.reg)
-  %5 = "riscv.slt"(%3, %4) : (!riscv.reg, !riscv.reg) -> (!riscv.reg)
-  %6 = "riscv.xori"(%5){immediate = 1 : si12 } : (!riscv.reg) -> (!riscv.reg)
-  %7 = "builtin.unrealized_conversion_cast"(%6) : (!riscv.reg) -> (i1)
-  "llvm.return"(%7) : (i1) -> ()
-=======
-info: {
-  ^bb0(%0 : i32, %1 : i32):
-    %2 = "llvm.icmp.sge"(%0, %1)sge : (i32, i32) -> (i1)
+info: {
+  ^bb0(%0 : i32, %1 : i32):
+    %2 = "llvm.icmp.sge"(%0, %1) : (i32, i32) -> (i1)
     %3 = "builtin.unrealized_conversion_cast"(%0) : (i32) -> (!riscv.reg)
     %4 = "builtin.unrealized_conversion_cast"(%1) : (i32) -> (!riscv.reg)
     %5 = "riscv.slt"(%3, %4) : (!riscv.reg, !riscv.reg) -> (!riscv.reg)
@@ -156,51 +88,28 @@
     %7 = "builtin.unrealized_conversion_cast"(%6) : (!riscv.reg) -> (i1)
     "llvm.return"(%7) : (i1) -> ()
 }
->>>>>>> 7180d7b6
 -/
 #guard_msgs in
 #eval! Com.print (multiRewritePeephole 100 rewritingPatterns0 icmp_sge_llvm_32)
 
 /--
-<<<<<<< HEAD
-info:
-^bb0(%0 : i32, %1 : i32):
-  %2 = "llvm.icmp.slt"(%0, %1) : (i32, i32) -> (i1)
-  %3 = "builtin.unrealized_conversion_cast"(%0) : (i32) -> (!riscv.reg)
-  %4 = "builtin.unrealized_conversion_cast"(%1) : (i32) -> (!riscv.reg)
-  %5 = "riscv.slt"(%3, %4) : (!riscv.reg, !riscv.reg) -> (!riscv.reg)
-  %6 = "builtin.unrealized_conversion_cast"(%5) : (!riscv.reg) -> (i1)
-  "llvm.return"(%6) : (i1) -> ()
-=======
-info: {
-  ^bb0(%0 : i32, %1 : i32):
-    %2 = "llvm.icmp.slt"(%0, %1)slt : (i32, i32) -> (i1)
+info: {
+  ^bb0(%0 : i32, %1 : i32):
+    %2 = "llvm.icmp.slt"(%0, %1) : (i32, i32) -> (i1)
     %3 = "builtin.unrealized_conversion_cast"(%0) : (i32) -> (!riscv.reg)
     %4 = "builtin.unrealized_conversion_cast"(%1) : (i32) -> (!riscv.reg)
     %5 = "riscv.slt"(%3, %4) : (!riscv.reg, !riscv.reg) -> (!riscv.reg)
     %6 = "builtin.unrealized_conversion_cast"(%5) : (!riscv.reg) -> (i1)
     "llvm.return"(%6) : (i1) -> ()
 }
->>>>>>> 7180d7b6
 -/
 #guard_msgs in
 #eval! Com.print (multiRewritePeephole 100 rewritingPatterns0 icmp_slt_llvm_32)
 
 /--
-<<<<<<< HEAD
-info:
-^bb0(%0 : i32, %1 : i32):
-  %2 = "llvm.icmp.sle"(%0, %1) : (i32, i32) -> (i1)
-  %3 = "builtin.unrealized_conversion_cast"(%0) : (i32) -> (!riscv.reg)
-  %4 = "builtin.unrealized_conversion_cast"(%1) : (i32) -> (!riscv.reg)
-  %5 = "riscv.slt"(%4, %3) : (!riscv.reg, !riscv.reg) -> (!riscv.reg)
-  %6 = "riscv.xori"(%5){immediate = 1 : si12 } : (!riscv.reg) -> (!riscv.reg)
-  %7 = "builtin.unrealized_conversion_cast"(%6) : (!riscv.reg) -> (i1)
-  "llvm.return"(%7) : (i1) -> ()
-=======
-info: {
-  ^bb0(%0 : i32, %1 : i32):
-    %2 = "llvm.icmp.sle"(%0, %1)sle : (i32, i32) -> (i1)
+info: {
+  ^bb0(%0 : i32, %1 : i32):
+    %2 = "llvm.icmp.sle"(%0, %1) : (i32, i32) -> (i1)
     %3 = "builtin.unrealized_conversion_cast"(%0) : (i32) -> (!riscv.reg)
     %4 = "builtin.unrealized_conversion_cast"(%1) : (i32) -> (!riscv.reg)
     %5 = "riscv.slt"(%4, %3) : (!riscv.reg, !riscv.reg) -> (!riscv.reg)
@@ -208,26 +117,14 @@
     %7 = "builtin.unrealized_conversion_cast"(%6) : (!riscv.reg) -> (i1)
     "llvm.return"(%7) : (i1) -> ()
 }
->>>>>>> 7180d7b6
 -/
 #guard_msgs in
 #eval! Com.print (multiRewritePeephole 100 rewritingPatterns0 icmp_sle_llvm_32)
 
 /--
-<<<<<<< HEAD
-info:
-^bb0(%0 : i32, %1 : i32):
-  %2 = "llvm.icmp.eq"(%0, %1) : (i32, i32) -> (i1)
-  %3 = "builtin.unrealized_conversion_cast"(%0) : (i32) -> (!riscv.reg)
-  %4 = "builtin.unrealized_conversion_cast"(%1) : (i32) -> (!riscv.reg)
-  %5 = "riscv.xor"(%3, %4) : (!riscv.reg, !riscv.reg) -> (!riscv.reg)
-  %6 = "riscv.sltiu"(%5){immediate = 1 : i12 } : (!riscv.reg) -> (!riscv.reg)
-  %7 = "builtin.unrealized_conversion_cast"(%6) : (!riscv.reg) -> (i1)
-  "llvm.return"(%7) : (i1) -> ()
-=======
-info: {
-  ^bb0(%0 : i32, %1 : i32):
-    %2 = "llvm.icmp.eq"(%0, %1)eq : (i32, i32) -> (i1)
+info: {
+  ^bb0(%0 : i32, %1 : i32):
+    %2 = "llvm.icmp.eq"(%0, %1) : (i32, i32) -> (i1)
     %3 = "builtin.unrealized_conversion_cast"(%0) : (i32) -> (!riscv.reg)
     %4 = "builtin.unrealized_conversion_cast"(%1) : (i32) -> (!riscv.reg)
     %5 = "riscv.xor"(%3, %4) : (!riscv.reg, !riscv.reg) -> (!riscv.reg)
@@ -235,27 +132,14 @@
     %7 = "builtin.unrealized_conversion_cast"(%6) : (!riscv.reg) -> (i1)
     "llvm.return"(%7) : (i1) -> ()
 }
->>>>>>> 7180d7b6
 -/
 #guard_msgs in
 #eval! Com.print (multiRewritePeephole 100 rewritingPatterns0 icmp_eq_llvm_32)
 
 /--
-<<<<<<< HEAD
-info:
-^bb0(%0 : i32, %1 : i32):
-  %2 = "llvm.icmp.ne"(%0, %1) : (i32, i32) -> (i1)
-  %3 = "builtin.unrealized_conversion_cast"(%0) : (i32) -> (!riscv.reg)
-  %4 = "builtin.unrealized_conversion_cast"(%1) : (i32) -> (!riscv.reg)
-  %5 = "riscv.xor"(%3, %4) : (!riscv.reg, !riscv.reg) -> (!riscv.reg)
-  %6 = "riscv.li"(){immediate = 0 : i64 } : () -> (!riscv.reg)
-  %7 = "riscv.sltu"(%6, %5) : (!riscv.reg, !riscv.reg) -> (!riscv.reg)
-  %8 = "builtin.unrealized_conversion_cast"(%7) : (!riscv.reg) -> (i1)
-  "llvm.return"(%8) : (i1) -> ()
-=======
-info: {
-  ^bb0(%0 : i32, %1 : i32):
-    %2 = "llvm.icmp.ne"(%0, %1)ne : (i32, i32) -> (i1)
+info: {
+  ^bb0(%0 : i32, %1 : i32):
+    %2 = "llvm.icmp.ne"(%0, %1) : (i32, i32) -> (i1)
     %3 = "builtin.unrealized_conversion_cast"(%0) : (i32) -> (!riscv.reg)
     %4 = "builtin.unrealized_conversion_cast"(%1) : (i32) -> (!riscv.reg)
     %5 = "riscv.xor"(%3, %4) : (!riscv.reg, !riscv.reg) -> (!riscv.reg)
@@ -264,51 +148,28 @@
     %8 = "builtin.unrealized_conversion_cast"(%7) : (!riscv.reg) -> (i1)
     "llvm.return"(%8) : (i1) -> ()
 }
->>>>>>> 7180d7b6
 -/
 #guard_msgs in
 #eval! Com.print (multiRewritePeephole 100 rewritingPatterns0 icmp_neq_llvm_32)
 
 /--
-<<<<<<< HEAD
-info:
-^bb0(%0 : i64, %1 : i64):
-  %2 = "llvm.icmp.ugt"(%0, %1) : (i64, i64) -> (i1)
-  %3 = "builtin.unrealized_conversion_cast"(%0) : (i64) -> (!riscv.reg)
-  %4 = "builtin.unrealized_conversion_cast"(%1) : (i64) -> (!riscv.reg)
-  %5 = "riscv.sltu"(%4, %3) : (!riscv.reg, !riscv.reg) -> (!riscv.reg)
-  %6 = "builtin.unrealized_conversion_cast"(%5) : (!riscv.reg) -> (i1)
-  "llvm.return"(%6) : (i1) -> ()
-=======
-info: {
-  ^bb0(%0 : i64, %1 : i64):
-    %2 = "llvm.icmp.ugt"(%0, %1)ugt : (i64, i64) -> (i1)
+info: {
+  ^bb0(%0 : i64, %1 : i64):
+    %2 = "llvm.icmp.ugt"(%0, %1) : (i64, i64) -> (i1)
     %3 = "builtin.unrealized_conversion_cast"(%0) : (i64) -> (!riscv.reg)
     %4 = "builtin.unrealized_conversion_cast"(%1) : (i64) -> (!riscv.reg)
     %5 = "riscv.sltu"(%4, %3) : (!riscv.reg, !riscv.reg) -> (!riscv.reg)
     %6 = "builtin.unrealized_conversion_cast"(%5) : (!riscv.reg) -> (i1)
     "llvm.return"(%6) : (i1) -> ()
 }
->>>>>>> 7180d7b6
 -/
 #guard_msgs in
 #eval! Com.print (multiRewritePeephole 100 rewritingPatterns0 icmp_ugt_llvm_64)
 
 /--
-<<<<<<< HEAD
-info:
-^bb0(%0 : i64, %1 : i64):
-  %2 = "llvm.icmp.uge"(%0, %1) : (i64, i64) -> (i1)
-  %3 = "builtin.unrealized_conversion_cast"(%0) : (i64) -> (!riscv.reg)
-  %4 = "builtin.unrealized_conversion_cast"(%1) : (i64) -> (!riscv.reg)
-  %5 = "riscv.sltu"(%3, %4) : (!riscv.reg, !riscv.reg) -> (!riscv.reg)
-  %6 = "riscv.xori"(%5){immediate = 1 : si12 } : (!riscv.reg) -> (!riscv.reg)
-  %7 = "builtin.unrealized_conversion_cast"(%6) : (!riscv.reg) -> (i1)
-  "llvm.return"(%7) : (i1) -> ()
-=======
-info: {
-  ^bb0(%0 : i64, %1 : i64):
-    %2 = "llvm.icmp.uge"(%0, %1)uge : (i64, i64) -> (i1)
+info: {
+  ^bb0(%0 : i64, %1 : i64):
+    %2 = "llvm.icmp.uge"(%0, %1) : (i64, i64) -> (i1)
     %3 = "builtin.unrealized_conversion_cast"(%0) : (i64) -> (!riscv.reg)
     %4 = "builtin.unrealized_conversion_cast"(%1) : (i64) -> (!riscv.reg)
     %5 = "riscv.sltu"(%3, %4) : (!riscv.reg, !riscv.reg) -> (!riscv.reg)
@@ -316,51 +177,28 @@
     %7 = "builtin.unrealized_conversion_cast"(%6) : (!riscv.reg) -> (i1)
     "llvm.return"(%7) : (i1) -> ()
 }
->>>>>>> 7180d7b6
 -/
 #guard_msgs in
 #eval! Com.print (multiRewritePeephole 100 rewritingPatterns0 icmp_uge_llvm_64)
 
 /--
-<<<<<<< HEAD
-info:
-^bb0(%0 : i64, %1 : i64):
-  %2 = "llvm.icmp.ult"(%0, %1) : (i64, i64) -> (i1)
-  %3 = "builtin.unrealized_conversion_cast"(%0) : (i64) -> (!riscv.reg)
-  %4 = "builtin.unrealized_conversion_cast"(%1) : (i64) -> (!riscv.reg)
-  %5 = "riscv.sltu"(%3, %4) : (!riscv.reg, !riscv.reg) -> (!riscv.reg)
-  %6 = "builtin.unrealized_conversion_cast"(%5) : (!riscv.reg) -> (i1)
-  "llvm.return"(%6) : (i1) -> ()
-=======
-info: {
-  ^bb0(%0 : i64, %1 : i64):
-    %2 = "llvm.icmp.ult"(%0, %1)ult : (i64, i64) -> (i1)
+info: {
+  ^bb0(%0 : i64, %1 : i64):
+    %2 = "llvm.icmp.ult"(%0, %1) : (i64, i64) -> (i1)
     %3 = "builtin.unrealized_conversion_cast"(%0) : (i64) -> (!riscv.reg)
     %4 = "builtin.unrealized_conversion_cast"(%1) : (i64) -> (!riscv.reg)
     %5 = "riscv.sltu"(%3, %4) : (!riscv.reg, !riscv.reg) -> (!riscv.reg)
     %6 = "builtin.unrealized_conversion_cast"(%5) : (!riscv.reg) -> (i1)
     "llvm.return"(%6) : (i1) -> ()
 }
->>>>>>> 7180d7b6
 -/
 #guard_msgs in
 #eval! Com.print (multiRewritePeephole 100 rewritingPatterns0 icmp_ult_llvm_64)
 
 /--
-<<<<<<< HEAD
-info:
-^bb0(%0 : i64, %1 : i64):
-  %2 = "llvm.icmp.ule"(%0, %1) : (i64, i64) -> (i1)
-  %3 = "builtin.unrealized_conversion_cast"(%0) : (i64) -> (!riscv.reg)
-  %4 = "builtin.unrealized_conversion_cast"(%1) : (i64) -> (!riscv.reg)
-  %5 = "riscv.sltu"(%4, %3) : (!riscv.reg, !riscv.reg) -> (!riscv.reg)
-  %6 = "riscv.xori"(%5){immediate = 1 : si12 } : (!riscv.reg) -> (!riscv.reg)
-  %7 = "builtin.unrealized_conversion_cast"(%6) : (!riscv.reg) -> (i1)
-  "llvm.return"(%7) : (i1) -> ()
-=======
-info: {
-  ^bb0(%0 : i64, %1 : i64):
-    %2 = "llvm.icmp.ule"(%0, %1)ule : (i64, i64) -> (i1)
+info: {
+  ^bb0(%0 : i64, %1 : i64):
+    %2 = "llvm.icmp.ule"(%0, %1) : (i64, i64) -> (i1)
     %3 = "builtin.unrealized_conversion_cast"(%0) : (i64) -> (!riscv.reg)
     %4 = "builtin.unrealized_conversion_cast"(%1) : (i64) -> (!riscv.reg)
     %5 = "riscv.sltu"(%4, %3) : (!riscv.reg, !riscv.reg) -> (!riscv.reg)
@@ -368,51 +206,28 @@
     %7 = "builtin.unrealized_conversion_cast"(%6) : (!riscv.reg) -> (i1)
     "llvm.return"(%7) : (i1) -> ()
 }
->>>>>>> 7180d7b6
 -/
 #guard_msgs in
 #eval! Com.print (multiRewritePeephole 100 rewritingPatterns0 icmp_ule_llvm_64)
 
 /--
-<<<<<<< HEAD
-info:
-^bb0(%0 : i64, %1 : i64):
-  %2 = "llvm.icmp.sgt"(%0, %1) : (i64, i64) -> (i1)
-  %3 = "builtin.unrealized_conversion_cast"(%0) : (i64) -> (!riscv.reg)
-  %4 = "builtin.unrealized_conversion_cast"(%1) : (i64) -> (!riscv.reg)
-  %5 = "riscv.slt"(%4, %3) : (!riscv.reg, !riscv.reg) -> (!riscv.reg)
-  %6 = "builtin.unrealized_conversion_cast"(%5) : (!riscv.reg) -> (i1)
-  "llvm.return"(%6) : (i1) -> ()
-=======
-info: {
-  ^bb0(%0 : i64, %1 : i64):
-    %2 = "llvm.icmp.sgt"(%0, %1)sgt : (i64, i64) -> (i1)
+info: {
+  ^bb0(%0 : i64, %1 : i64):
+    %2 = "llvm.icmp.sgt"(%0, %1) : (i64, i64) -> (i1)
     %3 = "builtin.unrealized_conversion_cast"(%0) : (i64) -> (!riscv.reg)
     %4 = "builtin.unrealized_conversion_cast"(%1) : (i64) -> (!riscv.reg)
     %5 = "riscv.slt"(%4, %3) : (!riscv.reg, !riscv.reg) -> (!riscv.reg)
     %6 = "builtin.unrealized_conversion_cast"(%5) : (!riscv.reg) -> (i1)
     "llvm.return"(%6) : (i1) -> ()
 }
->>>>>>> 7180d7b6
 -/
 #guard_msgs in
 #eval! Com.print (multiRewritePeephole 100 rewritingPatterns0 icmp_sgt_llvm_64)
 
 /--
-<<<<<<< HEAD
-info:
-^bb0(%0 : i64, %1 : i64):
-  %2 = "llvm.icmp.sge"(%0, %1) : (i64, i64) -> (i1)
-  %3 = "builtin.unrealized_conversion_cast"(%0) : (i64) -> (!riscv.reg)
-  %4 = "builtin.unrealized_conversion_cast"(%1) : (i64) -> (!riscv.reg)
-  %5 = "riscv.slt"(%3, %4) : (!riscv.reg, !riscv.reg) -> (!riscv.reg)
-  %6 = "riscv.xori"(%5){immediate = 1 : si12 } : (!riscv.reg) -> (!riscv.reg)
-  %7 = "builtin.unrealized_conversion_cast"(%6) : (!riscv.reg) -> (i1)
-  "llvm.return"(%7) : (i1) -> ()
-=======
-info: {
-  ^bb0(%0 : i64, %1 : i64):
-    %2 = "llvm.icmp.sge"(%0, %1)sge : (i64, i64) -> (i1)
+info: {
+  ^bb0(%0 : i64, %1 : i64):
+    %2 = "llvm.icmp.sge"(%0, %1) : (i64, i64) -> (i1)
     %3 = "builtin.unrealized_conversion_cast"(%0) : (i64) -> (!riscv.reg)
     %4 = "builtin.unrealized_conversion_cast"(%1) : (i64) -> (!riscv.reg)
     %5 = "riscv.slt"(%3, %4) : (!riscv.reg, !riscv.reg) -> (!riscv.reg)
@@ -420,52 +235,29 @@
     %7 = "builtin.unrealized_conversion_cast"(%6) : (!riscv.reg) -> (i1)
     "llvm.return"(%7) : (i1) -> ()
 }
->>>>>>> 7180d7b6
 -/
 #guard_msgs in
 #eval! Com.print (multiRewritePeephole 100 rewritingPatterns0 icmp_sge_llvm_64)
 
 
 /--
-<<<<<<< HEAD
-info:
-^bb0(%0 : i64, %1 : i64):
-  %2 = "llvm.icmp.slt"(%0, %1) : (i64, i64) -> (i1)
-  %3 = "builtin.unrealized_conversion_cast"(%0) : (i64) -> (!riscv.reg)
-  %4 = "builtin.unrealized_conversion_cast"(%1) : (i64) -> (!riscv.reg)
-  %5 = "riscv.slt"(%3, %4) : (!riscv.reg, !riscv.reg) -> (!riscv.reg)
-  %6 = "builtin.unrealized_conversion_cast"(%5) : (!riscv.reg) -> (i1)
-  "llvm.return"(%6) : (i1) -> ()
-=======
-info: {
-  ^bb0(%0 : i64, %1 : i64):
-    %2 = "llvm.icmp.slt"(%0, %1)slt : (i64, i64) -> (i1)
+info: {
+  ^bb0(%0 : i64, %1 : i64):
+    %2 = "llvm.icmp.slt"(%0, %1) : (i64, i64) -> (i1)
     %3 = "builtin.unrealized_conversion_cast"(%0) : (i64) -> (!riscv.reg)
     %4 = "builtin.unrealized_conversion_cast"(%1) : (i64) -> (!riscv.reg)
     %5 = "riscv.slt"(%3, %4) : (!riscv.reg, !riscv.reg) -> (!riscv.reg)
     %6 = "builtin.unrealized_conversion_cast"(%5) : (!riscv.reg) -> (i1)
     "llvm.return"(%6) : (i1) -> ()
 }
->>>>>>> 7180d7b6
 -/
 #guard_msgs in
 #eval! Com.print (multiRewritePeephole 100 rewritingPatterns0 icmp_slt_llvm_64)
 
 /--
-<<<<<<< HEAD
-info:
-^bb0(%0 : i64, %1 : i64):
-  %2 = "llvm.icmp.sle"(%0, %1) : (i64, i64) -> (i1)
-  %3 = "builtin.unrealized_conversion_cast"(%0) : (i64) -> (!riscv.reg)
-  %4 = "builtin.unrealized_conversion_cast"(%1) : (i64) -> (!riscv.reg)
-  %5 = "riscv.slt"(%4, %3) : (!riscv.reg, !riscv.reg) -> (!riscv.reg)
-  %6 = "riscv.xori"(%5){immediate = 1 : si12 } : (!riscv.reg) -> (!riscv.reg)
-  %7 = "builtin.unrealized_conversion_cast"(%6) : (!riscv.reg) -> (i1)
-  "llvm.return"(%7) : (i1) -> ()
-=======
-info: {
-  ^bb0(%0 : i64, %1 : i64):
-    %2 = "llvm.icmp.sle"(%0, %1)sle : (i64, i64) -> (i1)
+info: {
+  ^bb0(%0 : i64, %1 : i64):
+    %2 = "llvm.icmp.sle"(%0, %1) : (i64, i64) -> (i1)
     %3 = "builtin.unrealized_conversion_cast"(%0) : (i64) -> (!riscv.reg)
     %4 = "builtin.unrealized_conversion_cast"(%1) : (i64) -> (!riscv.reg)
     %5 = "riscv.slt"(%4, %3) : (!riscv.reg, !riscv.reg) -> (!riscv.reg)
@@ -473,26 +265,14 @@
     %7 = "builtin.unrealized_conversion_cast"(%6) : (!riscv.reg) -> (i1)
     "llvm.return"(%7) : (i1) -> ()
 }
->>>>>>> 7180d7b6
 -/
 #guard_msgs in
 #eval! Com.print (multiRewritePeephole 100 rewritingPatterns0 icmp_sle_llvm_64)
 
 /--
-<<<<<<< HEAD
-info:
-^bb0(%0 : i64, %1 : i64):
-  %2 = "llvm.icmp.eq"(%0, %1) : (i64, i64) -> (i1)
-  %3 = "builtin.unrealized_conversion_cast"(%0) : (i64) -> (!riscv.reg)
-  %4 = "builtin.unrealized_conversion_cast"(%1) : (i64) -> (!riscv.reg)
-  %5 = "riscv.xor"(%3, %4) : (!riscv.reg, !riscv.reg) -> (!riscv.reg)
-  %6 = "riscv.sltiu"(%5){immediate = 1 : i12 } : (!riscv.reg) -> (!riscv.reg)
-  %7 = "builtin.unrealized_conversion_cast"(%6) : (!riscv.reg) -> (i1)
-  "llvm.return"(%7) : (i1) -> ()
-=======
-info: {
-  ^bb0(%0 : i64, %1 : i64):
-    %2 = "llvm.icmp.eq"(%0, %1)eq : (i64, i64) -> (i1)
+info: {
+  ^bb0(%0 : i64, %1 : i64):
+    %2 = "llvm.icmp.eq"(%0, %1) : (i64, i64) -> (i1)
     %3 = "builtin.unrealized_conversion_cast"(%0) : (i64) -> (!riscv.reg)
     %4 = "builtin.unrealized_conversion_cast"(%1) : (i64) -> (!riscv.reg)
     %5 = "riscv.xor"(%3, %4) : (!riscv.reg, !riscv.reg) -> (!riscv.reg)
@@ -500,27 +280,14 @@
     %7 = "builtin.unrealized_conversion_cast"(%6) : (!riscv.reg) -> (i1)
     "llvm.return"(%7) : (i1) -> ()
 }
->>>>>>> 7180d7b6
 -/
 #guard_msgs in
 #eval! Com.print (multiRewritePeephole 100 rewritingPatterns0 icmp_eq_llvm_64)
 
 /--
-<<<<<<< HEAD
-info:
-^bb0(%0 : i64, %1 : i64):
-  %2 = "llvm.icmp.ne"(%0, %1) : (i64, i64) -> (i1)
-  %3 = "builtin.unrealized_conversion_cast"(%0) : (i64) -> (!riscv.reg)
-  %4 = "builtin.unrealized_conversion_cast"(%1) : (i64) -> (!riscv.reg)
-  %5 = "riscv.xor"(%3, %4) : (!riscv.reg, !riscv.reg) -> (!riscv.reg)
-  %6 = "riscv.li"(){immediate = 0 : i64 } : () -> (!riscv.reg)
-  %7 = "riscv.sltu"(%6, %5) : (!riscv.reg, !riscv.reg) -> (!riscv.reg)
-  %8 = "builtin.unrealized_conversion_cast"(%7) : (!riscv.reg) -> (i1)
-  "llvm.return"(%8) : (i1) -> ()
-=======
-info: {
-  ^bb0(%0 : i64, %1 : i64):
-    %2 = "llvm.icmp.ne"(%0, %1)ne : (i64, i64) -> (i1)
+info: {
+  ^bb0(%0 : i64, %1 : i64):
+    %2 = "llvm.icmp.ne"(%0, %1) : (i64, i64) -> (i1)
     %3 = "builtin.unrealized_conversion_cast"(%0) : (i64) -> (!riscv.reg)
     %4 = "builtin.unrealized_conversion_cast"(%1) : (i64) -> (!riscv.reg)
     %5 = "riscv.xor"(%3, %4) : (!riscv.reg, !riscv.reg) -> (!riscv.reg)
@@ -529,7 +296,6 @@
     %8 = "builtin.unrealized_conversion_cast"(%7) : (!riscv.reg) -> (i1)
     "llvm.return"(%8) : (i1) -> ()
 }
->>>>>>> 7180d7b6
 -/
 #guard_msgs in
 #eval! Com.print (multiRewritePeephole 100 rewritingPatterns0 icmp_neq_llvm_64)