import SSA.Projects.InstCombine.LLVM.Opt
import LeanMLIR.Framework.Print

/--
info: {
  ^bb0(%0 : i1, %1 : i32, %2 : i32):
    %3 = "llvm.sext"(%1) : (i32) -> (i64)
    %4 = "llvm.sext"(%2) : (i32) -> (i64)
    %5 = "llvm.select"(%0, %3, %4) : (i1, i64, i64) -> (i64)
    "llvm.return"(%5) : (i64) -> ()
}
-/
#guard_msgs in
#eval! Com.print (DCE.repeatDce (multiRewritePeephole 100 GLobalISelPostLegalizerCombiner select_of_anyext_rw.lhs)).val

/--
info: {
  ^bb0(%0 : i1, %1 : i32, %2 : i32):
    %3 = "llvm.zext"(%1) : (i32) -> (i64)
    %4 = "llvm.zext"(%2) : (i32) -> (i64)
    %5 = "llvm.select"(%0, %3, %4) : (i1, i64, i64) -> (i64)
    "llvm.return"(%5) : (i64) -> ()
}
-/
#guard_msgs in
#eval! Com.print (DCE.repeatDce (multiRewritePeephole 100 GLobalISelPostLegalizerCombiner select_of_zext_rw.lhs)).val

/--
info: {
  ^bb0(%0 : i1, %1 : i64, %2 : i64):
    %3 = "llvm.trunc"(%1) : (i64) -> (i32)
    %4 = "llvm.trunc"(%2) : (i64) -> (i32)
    %5 = "llvm.select"(%0, %3, %4) : (i1, i32, i32) -> (i32)
    "llvm.return"(%5) : (i32) -> ()
}
-/
#guard_msgs in
#eval! Com.print (DCE.repeatDce (multiRewritePeephole 100 GLobalISelPostLegalizerCombiner select_of_truncate_rw.lhs)).val


/--
info: {
  ^bb0(%0 : i64, %1 : i64):
    %2 = "llvm.not"(%0) : (i64) -> (i64)
    %3 = "llvm.and"(%2, %1) : (i64, i64) -> (i64)
    "llvm.return"(%3) : (i64) -> ()
}
-/
#guard_msgs in
#eval! Com.print (DCE.repeatDce (multiRewritePeephole 100 GLobalISelPostLegalizerCombiner xor_of_and_with_same_reg.lhs)).val

/--
info: {
  ^bb0(%0 : i64, %1 : i64):
    %2 = "llvm.sub"(%1, %0)<{overflowFlags = #llvm.overflow<none>}> : (i64, i64) -> (i64)
    "llvm.return"(%2) : (i64) -> ()
}
-/
#guard_msgs in
#eval! Com.print (DCE.repeatDce (multiRewritePeephole 100 GLobalISelPostLegalizerCombiner ZeroMinusAPlusB.lhs)).val

/--
info: {
  ^bb0(%0 : i64, %1 : i64):
    %2 = "llvm.sub"(%0, %1)<{overflowFlags = #llvm.overflow<none>}> : (i64, i64) -> (i64)
    "llvm.return"(%2) : (i64) -> ()
}
-/
#guard_msgs in
#eval! Com.print (DCE.repeatDce (multiRewritePeephole 100 GLobalISelPostLegalizerCombiner APlusZeroMinusB.lhs)).val

/--
info: {
  ^bb0(%0 : i64, %1 : i64):
    "llvm.return"(%1) : (i64) -> ()
}
-/
#guard_msgs in
#eval! Com.print (DCE.repeatDce (multiRewritePeephole 100 GLobalISelPostLegalizerCombiner APlusBMinusA.lhs)).val

/--
info: {
  ^bb0(%0 : i64, %1 : i64):
    "llvm.return"(%1) : (i64) -> ()
}
-/
#guard_msgs in
#eval! Com.print (DCE.repeatDce (multiRewritePeephole 100 GLobalISelPostLegalizerCombiner BMinusAPlusA.lhs)).val

/--
info: {
  ^bb0(%0 : i64, %1 : i64, %2 : i64):
    %3 = "llvm.sub"(%2, %1)<{overflowFlags = #llvm.overflow<none>}> : (i64, i64) -> (i64)
    "llvm.return"(%3) : (i64) -> ()
}
-/
#guard_msgs in
#eval! Com.print (DCE.repeatDce (multiRewritePeephole 100 GLobalISelPostLegalizerCombiner AMinusBPlusCMinusA.lhs)).val

/--
info: {
  ^bb0(%0 : i64, %1 : i64, %2 : i64):
    %3 = "llvm.sub"(%0, %2)<{overflowFlags = #llvm.overflow<none>}> : (i64, i64) -> (i64)
    "llvm.return"(%3) : (i64) -> ()
}
-/
#guard_msgs in
#eval! Com.print (DCE.repeatDce (multiRewritePeephole 100 GLobalISelPostLegalizerCombiner AMinusBPlusBMinusC.lhs)).val

/--
info: {
  ^bb0(%0 : i64, %1 : i64, %2 : i64):
    %3 = "llvm.sub"(%1, %2)<{overflowFlags = #llvm.overflow<none>}> : (i64, i64) -> (i64)
    "llvm.return"(%3) : (i64) -> ()
}
-/
#guard_msgs in
#eval! Com.print (DCE.repeatDce (multiRewritePeephole 100 GLobalISelPostLegalizerCombiner APlusBMinusAPlusC.lhs)).val

/--
info: {
  ^bb0(%0 : i64, %1 : i64, %2 : i64):
    %3 = "llvm.sub"(%1, %2)<{overflowFlags = #llvm.overflow<none>}> : (i64, i64) -> (i64)
    "llvm.return"(%3) : (i64) -> ()
}
-/
#guard_msgs in
#eval! Com.print (DCE.repeatDce (multiRewritePeephole 100 GLobalISelPostLegalizerCombiner APlusBMinusCPlusA.lhs)).val

/--
info: {
  ^bb0(%0 : i64, %1 : i64):
    %2 = "llvm.mlir.constant"(){value = 0 : i64} : () -> (i64)
    %3 = "llvm.icmp.eq"(%1, %2) : (i64, i64) -> (i1)
    "llvm.return"(%3) : (i1) -> ()
}
-/
#guard_msgs in
#eval! Com.print (DCE.repeatDce (multiRewritePeephole 100 GLobalISelPostLegalizerCombiner redundant_binop_in_equality_XPlusYEqX.lhs)).val

/--
info: {
  ^bb0(%0 : i64, %1 : i64):
    %2 = "llvm.mlir.constant"(){value = 0 : i64} : () -> (i64)
    %3 = "llvm.icmp.ne"(%1, %2) : (i64, i64) -> (i1)
    "llvm.return"(%3) : (i1) -> ()
}
-/
#guard_msgs in
#eval! Com.print (DCE.repeatDce (multiRewritePeephole 100 GLobalISelPostLegalizerCombiner redundant_binop_in_equality_XPlusYNeX.lhs)).val

/--
info: {
  ^bb0(%0 : i64, %1 : i64):
    %2 = "llvm.mlir.constant"(){value = 0 : i64} : () -> (i64)
    %3 = "llvm.icmp.eq"(%1, %2) : (i64, i64) -> (i1)
    "llvm.return"(%3) : (i1) -> ()
}
-/
#guard_msgs in
#eval! Com.print (DCE.repeatDce (multiRewritePeephole 100 GLobalISelPostLegalizerCombiner redundant_binop_in_equality_XMinusYEqX.lhs)).val

/--
info: {
  ^bb0(%0 : i64, %1 : i64):
    %2 = "llvm.mlir.constant"(){value = 0 : i64} : () -> (i64)
    %3 = "llvm.icmp.ne"(%1, %2) : (i64, i64) -> (i1)
    "llvm.return"(%3) : (i1) -> ()
}
-/
#guard_msgs in
#eval! Com.print (DCE.repeatDce (multiRewritePeephole 100 GLobalISelPostLegalizerCombiner redundant_binop_in_equality_XMinusYNeX.lhs)).val

/--
info: {
  ^bb0(%0 : i64, %1 : i64):
    %2 = "llvm.mlir.constant"(){value = 0 : i64} : () -> (i64)
    %3 = "llvm.icmp.eq"(%1, %2) : (i64, i64) -> (i1)
    "llvm.return"(%3) : (i1) -> ()
}
-/
#guard_msgs in
#eval! Com.print (DCE.repeatDce (multiRewritePeephole 100 GLobalISelPostLegalizerCombiner redundant_binop_in_equality_XXorYEqX.lhs)).val

/--
info: {
  ^bb0(%0 : i64, %1 : i64):
    %2 = "llvm.mlir.constant"(){value = 0 : i64} : () -> (i64)
    %3 = "llvm.icmp.ne"(%1, %2) : (i64, i64) -> (i1)
    "llvm.return"(%3) : (i1) -> ()
}
-/
#guard_msgs in
#eval! Com.print (DCE.repeatDce (multiRewritePeephole 100 GLobalISelPostLegalizerCombiner redundant_binop_in_equality_XXorYNeX.lhs)).val


/--
info: {
  ^bb0(%0 : i64, %1 : i64):
    "llvm.return"(%0) : (i64) -> ()
}
-/
#guard_msgs in
#eval! Com.print (DCE.repeatDce (multiRewritePeephole 100 GLobalISelPostLegalizerCombiner sub_add_reg_x_add_y_sub_y.lhs)).val

/--
info: {
  ^bb0(%0 : i64, %1 : i64):
    "llvm.return"(%1) : (i64) -> ()
}
-/
#guard_msgs in
#eval! Com.print (DCE.repeatDce (multiRewritePeephole 100 GLobalISelPostLegalizerCombiner sub_add_reg_x_add_y_sub_x.lhs)).val

/--
info: {
  ^bb0(%0 : i64, %1 : i64):
    %2 = "llvm.mlir.constant"(){value = 0 : i64} : () -> (i64)
    %3 = "llvm.sub"(%2, %1)<{overflowFlags = #llvm.overflow<none>}> : (i64, i64) -> (i64)
    "llvm.return"(%3) : (i64) -> ()
}
-/
#guard_msgs in
#eval! Com.print (DCE.repeatDce (multiRewritePeephole 100 GLobalISelPostLegalizerCombiner sub_add_reg_x_sub_y_add_x.lhs)).val

/--
info: {
  ^bb0(%0 : i64, %1 : i64):
    %2 = "llvm.mlir.constant"(){value = 0 : i64} : () -> (i64)
    %3 = "llvm.sub"(%2, %1)<{overflowFlags = #llvm.overflow<none>}> : (i64, i64) -> (i64)
    "llvm.return"(%3) : (i64) -> ()
}
-/
#guard_msgs in
#eval! Com.print (DCE.repeatDce (multiRewritePeephole 100 GLobalISelPostLegalizerCombiner sub_add_reg_x_sub_x_add_y.lhs)).val

/--
info: {
  ^bb0(%0 : i64, %1 : i64):
    "llvm.return"(%0) : (i64) -> ()
}
-/
#guard_msgs in
#eval! Com.print (DCE.repeatDce (multiRewritePeephole 100 GLobalISelPostLegalizerCombiner select_constant_cmp_true.lhs)).val

/--
info: {
  ^bb0(%0 : i64):
    %1 = "llvm.mlir.constant"(){value = 1 : i64} : () -> (i64)
    %2 = "llvm.and"(%0, %1) : (i64, i64) -> (i64)
    "llvm.return"(%2) : (i64) -> ()
}
-/
#guard_msgs in
#eval! Com.print (DCE.repeatDce (multiRewritePeephole 100 GLobalISelPostLegalizerCombiner urem_pow2_to_mask_2.lhs)).val

/--
info: {
  ^bb0(%0 : i64):
    %1 = "llvm.mlir.constant"(){value = 3 : i64} : () -> (i64)
    %2 = "llvm.and"(%0, %1) : (i64, i64) -> (i64)
    "llvm.return"(%2) : (i64) -> ()
}
-/
#guard_msgs in
#eval! Com.print (DCE.repeatDce (multiRewritePeephole 100 GLobalISelPostLegalizerCombiner urem_pow2_to_mask_4.lhs)).val

/--
info: {
  ^bb0(%0 : i64):
    %1 = "llvm.mlir.constant"(){value = 7 : i64} : () -> (i64)
    %2 = "llvm.and"(%0, %1) : (i64, i64) -> (i64)
    "llvm.return"(%2) : (i64) -> ()
}
-/
#guard_msgs in
#eval! Com.print (DCE.repeatDce (multiRewritePeephole 100 GLobalISelPostLegalizerCombiner urem_pow2_to_mask_8.lhs)).val

/--
info: {
  ^bb0(%0 : i64):
    %1 = "llvm.mlir.constant"(){value = 15 : i64} : () -> (i64)
    %2 = "llvm.and"(%0, %1) : (i64, i64) -> (i64)
    "llvm.return"(%2) : (i64) -> ()
}
-/
#guard_msgs in
#eval! Com.print (DCE.repeatDce (multiRewritePeephole 100 GLobalISelPostLegalizerCombiner urem_pow2_to_mask_16.lhs)).val

/--
info: {
  ^bb0(%0 : i64):
    %1 = "llvm.mlir.constant"(){value = 31 : i64} : () -> (i64)
    %2 = "llvm.and"(%0, %1) : (i64, i64) -> (i64)
    "llvm.return"(%2) : (i64) -> ()
}
-/
#guard_msgs in
#eval! Com.print (DCE.repeatDce (multiRewritePeephole 100 GLobalISelPostLegalizerCombiner urem_pow2_to_mask_32.lhs)).val

/--
info: {
  ^bb0(%0 : i64):
    %1 = "llvm.mlir.constant"(){value = 63 : i64} : () -> (i64)
    %2 = "llvm.and"(%0, %1) : (i64, i64) -> (i64)
    "llvm.return"(%2) : (i64) -> ()
}
-/
#guard_msgs in
#eval! Com.print (DCE.repeatDce (multiRewritePeephole 100 GLobalISelPostLegalizerCombiner urem_pow2_to_mask_64.lhs)).val

/--
info: {
  ^bb0(%0 : i64):
    %1 = "llvm.mlir.constant"(){value = 127 : i64} : () -> (i64)
    %2 = "llvm.and"(%0, %1) : (i64, i64) -> (i64)
    "llvm.return"(%2) : (i64) -> ()
}
-/
#guard_msgs in
#eval! Com.print (DCE.repeatDce (multiRewritePeephole 100 GLobalISelPostLegalizerCombiner urem_pow2_to_mask_128.lhs)).val

/--
info: {
  ^bb0(%0 : i64):
    %1 = "llvm.mlir.constant"(){value = 255 : i64} : () -> (i64)
    %2 = "llvm.and"(%0, %1) : (i64, i64) -> (i64)
    "llvm.return"(%2) : (i64) -> ()
}
-/
#guard_msgs in
#eval! Com.print (DCE.repeatDce (multiRewritePeephole 100 GLobalISelPostLegalizerCombiner urem_pow2_to_mask_256.lhs)).val

/--
info: {
  ^bb0(%0 : i64):
    %1 = "llvm.mlir.constant"(){value = 511 : i64} : () -> (i64)
    %2 = "llvm.and"(%0, %1) : (i64, i64) -> (i64)
    "llvm.return"(%2) : (i64) -> ()
}
-/
#guard_msgs in
#eval! Com.print (DCE.repeatDce (multiRewritePeephole 100 GLobalISelPostLegalizerCombiner urem_pow2_to_mask_512.lhs)).val

/--
info: {
  ^bb0(%0 : i64, %1 : i64):
    %2 = "llvm.mlir.constant"(){value = 0 : i64} : () -> (i64)
    %3 = "llvm.or"(%0, %1) : (i64, i64) -> (i64)
    %4 = "llvm.icmp.eq"(%3, %2) : (i64, i64) -> (i1)
    "llvm.return"(%4) : (i1) -> ()
}
-/
#guard_msgs in
#eval! Com.print (DCE.repeatDce (multiRewritePeephole 100 GLobalISelO0PreLegalizerCombiner double_icmp_zero_and_combine.lhs)).val

/--
info: {
  ^bb0(%0 : i64, %1 : i64):
    %2 = "llvm.mlir.constant"(){value = 0 : i64} : () -> (i64)
    %3 = "llvm.or"(%0, %1) : (i64, i64) -> (i64)
    %4 = "llvm.icmp.ne"(%3, %2) : (i64, i64) -> (i1)
    "llvm.return"(%4) : (i1) -> ()
}
-/
#guard_msgs in
#eval! Com.print (DCE.repeatDce (multiRewritePeephole 100 GLobalISelO0PreLegalizerCombiner double_icmp_zero_or_combine.lhs)).val

/--
info: {
  ^bb0(%0 : i32, %1 : i32):
    %2 = "llvm.and"(%0, %1) : (i32, i32) -> (i32)
    %3 = "llvm.sext"(%2) : (i32) -> (i64)
    "llvm.return"(%3) : (i64) -> ()
}
-/
#guard_msgs in
#eval! Com.print (DCE.repeatDce (multiRewritePeephole 100 GLobalISelPostLegalizerCombiner AndSextSext.lhs)).val

/--
info: {
  ^bb0(%0 : i32, %1 : i32):
    %2 = "llvm.or"(%0, %1) : (i32, i32) -> (i32)
    %3 = "llvm.sext"(%2) : (i32) -> (i64)
    "llvm.return"(%3) : (i64) -> ()
}
-/
#guard_msgs in
#eval! Com.print (DCE.repeatDce (multiRewritePeephole 100 GLobalISelPostLegalizerCombiner OrSextSext.lhs)).val

/--
info: {
  ^bb0(%0 : i32, %1 : i32):
    %2 = "llvm.xor"(%0, %1) : (i32, i32) -> (i32)
    %3 = "llvm.sext"(%2) : (i32) -> (i64)
    "llvm.return"(%3) : (i64) -> ()
}
-/
#guard_msgs in
#eval! Com.print (DCE.repeatDce (multiRewritePeephole 100 GLobalISelPostLegalizerCombiner XorSextSext.lhs)).val

/--
info: {
  ^bb0(%0 : i32, %1 : i32):
    %2 = "llvm.and"(%0, %1) : (i32, i32) -> (i32)
    %3 = "llvm.zext"(%2) : (i32) -> (i64)
    "llvm.return"(%3) : (i64) -> ()
}
-/
#guard_msgs in
#eval! Com.print (DCE.repeatDce (multiRewritePeephole 100 GLobalISelPostLegalizerCombiner AndZextZext.lhs)).val

/--
info: {
  ^bb0(%0 : i32, %1 : i32):
    %2 = "llvm.or"(%0, %1) : (i32, i32) -> (i32)
    %3 = "llvm.zext"(%2) : (i32) -> (i64)
    "llvm.return"(%3) : (i64) -> ()
}
-/
#guard_msgs in
#eval! Com.print (DCE.repeatDce (multiRewritePeephole 100 GLobalISelPostLegalizerCombiner OrZextZext.lhs)).val

/--
info: {
  ^bb0(%0 : i32, %1 : i32):
    %2 = "llvm.xor"(%0, %1) : (i32, i32) -> (i32)
    %3 = "llvm.zext"(%2) : (i32) -> (i64)
    "llvm.return"(%3) : (i64) -> ()
}
-/
#guard_msgs in
#eval! Com.print (DCE.repeatDce (multiRewritePeephole 100 GLobalISelPostLegalizerCombiner XorZextZext.lhs)).val

/--
info: {
  ^bb0(%0 : i64, %1 : i64):
    %2 = "llvm.and"(%0, %1) : (i64, i64) -> (i64)
    %3 = "llvm.trunc"(%2) : (i64) -> (i32)
    "llvm.return"(%3) : (i32) -> ()
}
-/
#guard_msgs in
#eval! Com.print (DCE.repeatDce (multiRewritePeephole 100 GLobalISelPostLegalizerCombiner AndTruncTrunc.lhs)).val

/--
info: {
  ^bb0(%0 : i64, %1 : i64):
    %2 = "llvm.or"(%0, %1) : (i64, i64) -> (i64)
    %3 = "llvm.trunc"(%2) : (i64) -> (i32)
    "llvm.return"(%3) : (i32) -> ()
}
-/
#guard_msgs in
#eval! Com.print (DCE.repeatDce (multiRewritePeephole 100 GLobalISelPostLegalizerCombiner OrTruncTrunc.lhs)).val

/--
info: {
  ^bb0(%0 : i64, %1 : i64):
    %2 = "llvm.xor"(%0, %1) : (i64, i64) -> (i64)
    %3 = "llvm.trunc"(%2) : (i64) -> (i32)
    "llvm.return"(%3) : (i32) -> ()
}
-/
#guard_msgs in
#eval! Com.print (DCE.repeatDce (multiRewritePeephole 100 GLobalISelPostLegalizerCombiner XorTruncTrunc.lhs)).val

/--
info: {
  ^bb0(%0 : i64, %1 : i64, %2 : i64):
    %3 = "llvm.and"(%0, %1) : (i64, i64) -> (i64)
    %4 = "llvm.shl"(%3, %2)<{overflowFlags = #llvm.overflow<none>}> : (i64, i64) -> (i64)
    "llvm.return"(%4) : (i64) -> ()
}
-/
#guard_msgs in
#eval! Com.print (DCE.repeatDce (multiRewritePeephole 100 GLobalISelPostLegalizerCombiner AndShlShl.lhs)).val

/--
info: {
  ^bb0(%0 : i64, %1 : i64, %2 : i64):
    %3 = "llvm.or"(%0, %1) : (i64, i64) -> (i64)
    %4 = "llvm.shl"(%3, %2)<{overflowFlags = #llvm.overflow<none>}> : (i64, i64) -> (i64)
    "llvm.return"(%4) : (i64) -> ()
}
-/
#guard_msgs in
#eval! Com.print (DCE.repeatDce (multiRewritePeephole 100 GLobalISelPostLegalizerCombiner OrShlShl.lhs)).val

/--
info: {
  ^bb0(%0 : i64, %1 : i64, %2 : i64):
    %3 = "llvm.xor"(%0, %1) : (i64, i64) -> (i64)
    %4 = "llvm.shl"(%3, %2)<{overflowFlags = #llvm.overflow<none>}> : (i64, i64) -> (i64)
    "llvm.return"(%4) : (i64) -> ()
}
-/
#guard_msgs in
#eval! Com.print (DCE.repeatDce (multiRewritePeephole 100 GLobalISelPostLegalizerCombiner XorShlShl.lhs)).val

/--
info: {
  ^bb0(%0 : i64, %1 : i64, %2 : i64):
    %3 = "llvm.and"(%0, %1) : (i64, i64) -> (i64)
    %4 = "llvm.lshr"(%3, %2) : (i64, i64) -> (i64)
    "llvm.return"(%4) : (i64) -> ()
}
-/
#guard_msgs in
#eval! Com.print (DCE.repeatDce (multiRewritePeephole 100 GLobalISelPostLegalizerCombiner AndLshrLshr.lhs)).val

/--
info: {
  ^bb0(%0 : i64, %1 : i64, %2 : i64):
    %3 = "llvm.or"(%0, %1) : (i64, i64) -> (i64)
    %4 = "llvm.lshr"(%3, %2) : (i64, i64) -> (i64)
    "llvm.return"(%4) : (i64) -> ()
}
-/
#guard_msgs in
#eval! Com.print (DCE.repeatDce (multiRewritePeephole 100 GLobalISelPostLegalizerCombiner OrLshrLshr.lhs)).val

/--
info: {
  ^bb0(%0 : i64, %1 : i64, %2 : i64):
    %3 = "llvm.xor"(%0, %1) : (i64, i64) -> (i64)
    %4 = "llvm.lshr"(%3, %2) : (i64, i64) -> (i64)
    "llvm.return"(%4) : (i64) -> ()
}
-/
#guard_msgs in
#eval! Com.print (DCE.repeatDce (multiRewritePeephole 100 GLobalISelPostLegalizerCombiner XorLshrLshr.lhs)).val

/--
info: {
  ^bb0(%0 : i64, %1 : i64, %2 : i64):
    %3 = "llvm.and"(%0, %1) : (i64, i64) -> (i64)
    %4 = "llvm.ashr"(%3, %2) : (i64, i64) -> (i64)
    "llvm.return"(%4) : (i64) -> ()
}
-/
#guard_msgs in
#eval! Com.print (DCE.repeatDce (multiRewritePeephole 100 GLobalISelPostLegalizerCombiner AndAshrAshr.lhs)).val

/--
info: {
  ^bb0(%0 : i64, %1 : i64, %2 : i64):
    %3 = "llvm.or"(%0, %1) : (i64, i64) -> (i64)
    %4 = "llvm.ashr"(%3, %2) : (i64, i64) -> (i64)
    "llvm.return"(%4) : (i64) -> ()
}
-/
#guard_msgs in
#eval! Com.print (DCE.repeatDce (multiRewritePeephole 100 GLobalISelPostLegalizerCombiner OrAshrAshr.lhs)).val

/--
info: {
  ^bb0(%0 : i64, %1 : i64, %2 : i64):
    %3 = "llvm.xor"(%0, %1) : (i64, i64) -> (i64)
    %4 = "llvm.ashr"(%3, %2) : (i64, i64) -> (i64)
    "llvm.return"(%4) : (i64) -> ()
}
-/
#guard_msgs in
#eval! Com.print (DCE.repeatDce (multiRewritePeephole 100 GLobalISelPostLegalizerCombiner XorAshrAshr.lhs)).val

/--
info: {
  ^bb0(%0 : i64, %1 : i64, %2 : i64):
    %3 = "llvm.and"(%0, %1) : (i64, i64) -> (i64)
    %4 = "llvm.and"(%3, %2) : (i64, i64) -> (i64)
    "llvm.return"(%4) : (i64) -> ()
}
-/
#guard_msgs in
#eval! Com.print (DCE.repeatDce (multiRewritePeephole 100 GLobalISelPostLegalizerCombiner AndAndAnd.lhs)).val

/--
info: {
  ^bb0(%0 : i64, %1 : i64, %2 : i64):
    %3 = "llvm.or"(%0, %1) : (i64, i64) -> (i64)
    %4 = "llvm.and"(%3, %2) : (i64, i64) -> (i64)
    "llvm.return"(%4) : (i64) -> ()
}
-/
#guard_msgs in
#eval! Com.print (DCE.repeatDce (multiRewritePeephole 100 GLobalISelPostLegalizerCombiner OrAndAnd.lhs)).val

/--
info: {
  ^bb0(%0 : i64, %1 : i64, %2 : i64):
    %3 = "llvm.xor"(%0, %1) : (i64, i64) -> (i64)
    %4 = "llvm.and"(%3, %2) : (i64, i64) -> (i64)
    "llvm.return"(%4) : (i64) -> ()
}
-/
#guard_msgs in
#eval! Com.print (DCE.repeatDce (multiRewritePeephole 100 GLobalISelPostLegalizerCombiner XorAndAnd.lhs)).val

/--
info: {
  ^bb0(%0 : i64):
    %1 = "llvm.add"(%0, %0)<{overflowFlags = #llvm.overflow<nsw,nuw>}> : (i64, i64) -> (i64)
    "llvm.return"(%1) : (i64) -> ()
}
-/
#guard_msgs in
#eval! Com.print (DCE.repeatDce (multiRewritePeephole 100 GLobalISelPostLegalizerCombiner mulo_by_2_unsigned_signed.lhs)).val

/--
info: {
  ^bb0(%0 : i64):
    %1 = "llvm.add"(%0, %0)<{overflowFlags = #llvm.overflow<nuw>}> : (i64, i64) -> (i64)
    "llvm.return"(%1) : (i64) -> ()
}
-/
#guard_msgs in
#eval! Com.print (DCE.repeatDce (multiRewritePeephole 100 GLobalISelPostLegalizerCombiner mulo_by_2_unsigned.lhs)).val

/--
info: {
  ^bb0(%0 : i64):
    %1 = "llvm.add"(%0, %0)<{overflowFlags = #llvm.overflow<nsw>}> : (i64, i64) -> (i64)
    "llvm.return"(%1) : (i64) -> ()
}
-/
#guard_msgs in
#eval! Com.print (DCE.repeatDce (multiRewritePeephole 100 GLobalISelPostLegalizerCombiner mulo_by_2_signed.lhs)).val

/--
info: {
  ^bb0(%0 : i1):
    %1 = "llvm.zext"(%0) : (i1) -> (i64)
    "llvm.return"(%1) : (i64) -> ()
}
-/
#guard_msgs in
#eval! Com.print (DCE.repeatDce (multiRewritePeephole 100 GLobalISelPostLegalizerCombiner select_1_0.lhs)).val

/--
info: {
  ^bb0(%0 : i1):
    %1 = "llvm.sext"(%0) : (i1) -> (i64)
    "llvm.return"(%1) : (i64) -> ()
}
-/
#guard_msgs in
#eval! Com.print (DCE.repeatDce (multiRewritePeephole 100 GLobalISelPostLegalizerCombiner select_neg1_0.lhs)).val

/--
info: {
  ^bb0(%0 : i1):
    %1 = "llvm.not"(%0) : (i1) -> (i1)
    %2 = "llvm.zext"(%1) : (i1) -> (i64)
    "llvm.return"(%2) : (i64) -> ()
}
-/
#guard_msgs in
#eval! Com.print (DCE.repeatDce (multiRewritePeephole 100 GLobalISelPostLegalizerCombiner select_0_1.lhs)).val

/--
info: {
  ^bb0(%0 : i1):
    %1 = "llvm.not"(%0) : (i1) -> (i1)
    %2 = "llvm.sext"(%1) : (i1) -> (i64)
    "llvm.return"(%2) : (i64) -> ()
}
-/
#guard_msgs in
#eval! Com.print (DCE.repeatDce (multiRewritePeephole 100 GLobalISelPostLegalizerCombiner select_0_neg1.lhs)).val

/--
info: {
  ^bb0(%0 : i1, %1 : i64):
    %2 = "llvm.sext"(%0) : (i1) -> (i64)
    %3 = "llvm.freeze"(%1) : (i64) -> (i64)
    %4 = "llvm.or"(%2, %3) : (i64, i64) -> (i64)
    "llvm.return"(%4) : (i64) -> ()
}
-/
#guard_msgs in
#eval! Com.print (DCE.repeatDce (multiRewritePeephole 100 GLobalISelPostLegalizerCombiner select_cond_f.lhs)).val

/--
info: {
  ^bb0(%0 : i1, %1 : i64):
    %2 = "llvm.sext"(%0) : (i1) -> (i64)
    %3 = "llvm.freeze"(%1) : (i64) -> (i64)
    %4 = "llvm.or"(%2, %3) : (i64, i64) -> (i64)
    "llvm.return"(%4) : (i64) -> ()
}
-/
#guard_msgs in
#eval! Com.print (DCE.repeatDce (multiRewritePeephole 100 GLobalISelPostLegalizerCombiner select_1_f.lhs)).val

/--
info: {
  ^bb0(%0 : i1, %1 : i64):
    %2 = "llvm.sext"(%0) : (i1) -> (i64)
    %3 = "llvm.freeze"(%1) : (i64) -> (i64)
    %4 = "llvm.and"(%2, %3) : (i64, i64) -> (i64)
    "llvm.return"(%4) : (i64) -> ()
}
-/
#guard_msgs in
#eval! Com.print (DCE.repeatDce (multiRewritePeephole 100 GLobalISelPostLegalizerCombiner select_t_cond.lhs)).val

/--
info: {
  ^bb0(%0 : i1, %1 : i64):
    %2 = "llvm.sext"(%0) : (i1) -> (i64)
    %3 = "llvm.freeze"(%1) : (i64) -> (i64)
    %4 = "llvm.and"(%2, %3) : (i64, i64) -> (i64)
    "llvm.return"(%4) : (i64) -> ()
}
-/
#guard_msgs in
#eval! Com.print (DCE.repeatDce (multiRewritePeephole 100 GLobalISelPostLegalizerCombiner select_t_0.lhs)).val

/--
info: {
  ^bb0(%0 : i1, %1 : i64):
    %2 = "llvm.not"(%0) : (i1) -> (i1)
    %3 = "llvm.sext"(%2) : (i1) -> (i64)
    %4 = "llvm.freeze"(%1) : (i64) -> (i64)
    %5 = "llvm.or"(%3, %4) : (i64, i64) -> (i64)
    "llvm.return"(%5) : (i64) -> ()
}
-/
#guard_msgs in
#eval! Com.print (DCE.repeatDce (multiRewritePeephole 100 GLobalISelPostLegalizerCombiner select_t_1.lhs)).val

/--
info: {
  ^bb0(%0 : i1, %1 : i64):
    %2 = "llvm.not"(%0) : (i1) -> (i1)
    %3 = "llvm.sext"(%2) : (i1) -> (i64)
    %4 = "llvm.freeze"(%1) : (i64) -> (i64)
    %5 = "llvm.and"(%3, %4) : (i64, i64) -> (i64)
    "llvm.return"(%5) : (i64) -> ()
}
-/
#guard_msgs in
#eval! Com.print (DCE.repeatDce (multiRewritePeephole 100 GLobalISelPostLegalizerCombiner select_0_f.lhs)).val

/--
info: {
  ^bb0(%0 : i64):
    %1 = "llvm.freeze"(%0) : (i64) -> (i64)
    "llvm.return"(%1) : (i64) -> ()
}
-/
#guard_msgs in
#eval! Com.print (DCE.repeatDce (multiRewritePeephole 100 GLobalISelPostLegalizerCombiner idempotent_prop_freeze.lhs)).val

/--
info: {
<<<<<<< HEAD
  ^bb0(%0 : i32):
    "llvm.return"(%0) : (i32) -> ()
}
-/
#guard_msgs in
#eval! Com.print (DCE.repeatDce (multiRewritePeephole 100 GLobalISelPostLegalizerCombiner trunc_of_zext.lhs)).val

/--
info: {
  ^bb0(%0 : i32):
    %1 = "llvm.zext"(%0) : (i32) -> (i64)
    "llvm.return"(%1) : (i64) -> ()
}
-/
#guard_msgs in
#eval! Com.print (DCE.repeatDce (multiRewritePeephole 100 GLobalISelPostLegalizerCombiner trunc_of_zext_zext.lhs)).val

/--
info: {
  ^bb0(%0 : i32):
    %1 = "llvm.zext"(%0) : (i32) -> (i64)
    "llvm.return"(%1) : (i64) -> ()
}
-/
#guard_msgs in
#eval! Com.print (DCE.repeatDce (multiRewritePeephole 100 GLobalISelPostLegalizerCombiner zext_of_zext.lhs)).val

/--
info: {
  ^bb0(%0 : i32):
    %1 = "llvm.zext"(%0) : (i32) -> (i64)
    "llvm.return"(%1) : (i64) -> ()
}
-/
#guard_msgs in
#eval! Com.print (DCE.repeatDce (multiRewritePeephole 100 GLobalISelPostLegalizerCombiner sext_of_zext.lhs)).val

/--
info: {
  ^bb0(%0 : i32):
    %1 = "llvm.sext"(%0) : (i32) -> (i64)
    "llvm.return"(%1) : (i64) -> ()
}
-/
#guard_msgs in
#eval! Com.print (DCE.repeatDce (multiRewritePeephole 100 GLobalISelPostLegalizerCombiner sext_of_sext.lhs)).val

/--
info: {
  ^bb0(%0 : i32):
    %1 = "llvm.sext"(%0) : (i32) -> (i64)
    "llvm.return"(%1) : (i64) -> ()
}
-/
#guard_msgs in
#eval! Com.print (DCE.repeatDce (multiRewritePeephole 100 GLobalISelPostLegalizerCombiner zext_of_sext.lhs)).val
=======
  riscv_func.func @f(%0 : !riscv.reg):
    %1 = "riscv.li"(){immediate = 63 : i64 } : () -> (!riscv.reg)
    %2 = "riscv.sra"(%0, %1) : (!riscv.reg, !riscv.reg) -> (!riscv.reg)
    "riscv.ret"(%2) : (!riscv.reg) -> ()
}
-/
#guard_msgs in
#eval! Com.print (DCE.repeatDce (multiRewritePeephole 100 GLobalISelPostLegalizerCombiner mulh_to_lshr_2.lhs)).val

/--
info: {
  riscv_func.func @f(%0 : !riscv.reg):
    %1 = "riscv.li"(){immediate = 62 : i64 } : () -> (!riscv.reg)
    %2 = "riscv.sra"(%0, %1) : (!riscv.reg, !riscv.reg) -> (!riscv.reg)
    "riscv.ret"(%2) : (!riscv.reg) -> ()
}
-/
#guard_msgs in
#eval! Com.print (DCE.repeatDce (multiRewritePeephole 100 GLobalISelPostLegalizerCombiner mulh_to_lshr_4.lhs)).val

/--
info: {
  riscv_func.func @f(%0 : !riscv.reg):
    %1 = "riscv.li"(){immediate = 61 : i64 } : () -> (!riscv.reg)
    %2 = "riscv.sra"(%0, %1) : (!riscv.reg, !riscv.reg) -> (!riscv.reg)
    "riscv.ret"(%2) : (!riscv.reg) -> ()
}
-/
#guard_msgs in
#eval! Com.print (DCE.repeatDce (multiRewritePeephole 100 GLobalISelPostLegalizerCombiner mulh_to_lshr_8.lhs)).val

/--
info: {
  riscv_func.func @f(%0 : !riscv.reg):
    %1 = "riscv.li"(){immediate = 60 : i64 } : () -> (!riscv.reg)
    %2 = "riscv.sra"(%0, %1) : (!riscv.reg, !riscv.reg) -> (!riscv.reg)
    "riscv.ret"(%2) : (!riscv.reg) -> ()
}
-/
#guard_msgs in
#eval! Com.print (DCE.repeatDce (multiRewritePeephole 100 GLobalISelPostLegalizerCombiner mulh_to_lshr_16.lhs)).val
>>>>>>> 34120423
<|MERGE_RESOLUTION|>--- conflicted
+++ resolved
@@ -755,7 +755,6 @@
 
 /--
 info: {
-<<<<<<< HEAD
   ^bb0(%0 : i32):
     "llvm.return"(%0) : (i32) -> ()
 }
@@ -812,7 +811,9 @@
 -/
 #guard_msgs in
 #eval! Com.print (DCE.repeatDce (multiRewritePeephole 100 GLobalISelPostLegalizerCombiner zext_of_sext.lhs)).val
-=======
+
+/--
+info: {
   riscv_func.func @f(%0 : !riscv.reg):
     %1 = "riscv.li"(){immediate = 63 : i64 } : () -> (!riscv.reg)
     %2 = "riscv.sra"(%0, %1) : (!riscv.reg, !riscv.reg) -> (!riscv.reg)
@@ -853,5 +854,4 @@
 }
 -/
 #guard_msgs in
-#eval! Com.print (DCE.repeatDce (multiRewritePeephole 100 GLobalISelPostLegalizerCombiner mulh_to_lshr_16.lhs)).val
->>>>>>> 34120423
+#eval! Com.print (DCE.repeatDce (multiRewritePeephole 100 GLobalISelPostLegalizerCombiner mulh_to_lshr_16.lhs)).val