import SSA.Projects.InstCombine.LLVM.Opt
import LeanMLIR.Framework.Print

/--
info: {
  ^bb0(%0 : i1, %1 : i32, %2 : i32):
    %3 = "llvm.sext"(%1) : (i32) -> (i64)
    %4 = "llvm.sext"(%2) : (i32) -> (i64)
    %5 = "llvm.select"(%0, %3, %4) : (i1, i64, i64) -> (i64)
    "llvm.return"(%5) : (i64) -> ()
}
-/
#guard_msgs in
#eval! Com.print (DCE.dce' (DCE.dce' (multiRewritePeephole 100 GLobalISelPostLegalizerCombiner select_of_anyext_rw.lhs)).val).val

/--
info: {
  ^bb0(%0 : i1, %1 : i32, %2 : i32):
    %3 = "llvm.zext"(%1) : (i32) -> (i64)
    %4 = "llvm.zext"(%2) : (i32) -> (i64)
    %5 = "llvm.select"(%0, %3, %4) : (i1, i64, i64) -> (i64)
    "llvm.return"(%5) : (i64) -> ()
}
-/
#guard_msgs in
#eval! Com.print (DCE.dce' (DCE.dce' (multiRewritePeephole 100 GLobalISelPostLegalizerCombiner select_of_zext_rw.lhs)).val).val

/--
info: {
  ^bb0(%0 : i1, %1 : i64, %2 : i64):
    %3 = "llvm.trunc"(%1) : (i64) -> (i32)
    %4 = "llvm.trunc"(%2) : (i64) -> (i32)
    %5 = "llvm.select"(%0, %3, %4) : (i1, i32, i32) -> (i32)
    "llvm.return"(%5) : (i32) -> ()
}
-/
#guard_msgs in
#eval! Com.print (DCE.dce' (DCE.dce' (multiRewritePeephole 100 GLobalISelPostLegalizerCombiner select_of_truncate_rw.lhs)).val).val


/--
info: {
  ^bb0(%0 : i64, %1 : i64):
    %2 = "llvm.not"(%0) : (i64) -> (i64)
    %3 = "llvm.and"(%2, %1) : (i64, i64) -> (i64)
    "llvm.return"(%3) : (i64) -> ()
}
-/
#guard_msgs in
#eval! Com.print (DCE.dce' (DCE.dce' (multiRewritePeephole 100 GLobalISelPostLegalizerCombiner xor_of_and_with_same_reg.lhs)).val).val

/--
info: {
  ^bb0(%0 : i64, %1 : i64):
    %2 = "llvm.mlir.constant"(){value = 0 : i64} : () -> (i64)
    %3 = "llvm.sub"(%1, %0)<{overflowFlags = #llvm.overflow<none>}> : (i64, i64) -> (i64)
    "llvm.return"(%3) : (i64) -> ()
}
-/
#guard_msgs in
#eval! Com.print (DCE.dce' (DCE.dce' (multiRewritePeephole 100 GLobalISelPostLegalizerCombiner ZeroMinusAPlusB.lhs)).val).val

/--
info: {
  ^bb0(%0 : i64, %1 : i64):
    %2 = "llvm.mlir.constant"(){value = 0 : i64} : () -> (i64)
    %3 = "llvm.sub"(%0, %1)<{overflowFlags = #llvm.overflow<none>}> : (i64, i64) -> (i64)
    "llvm.return"(%3) : (i64) -> ()
}
-/
#guard_msgs in
#eval! Com.print (DCE.dce' (DCE.dce' (multiRewritePeephole 100 GLobalISelPostLegalizerCombiner APlusZeroMinusB.lhs)).val).val

/--
info: {
  ^bb0(%0 : i64, %1 : i64):
    "llvm.return"(%1) : (i64) -> ()
}
-/
#guard_msgs in
#eval! Com.print (DCE.dce' (DCE.dce' (multiRewritePeephole 100 GLobalISelPostLegalizerCombiner APlusBMinusA.lhs)).val).val

/--
info: {
  ^bb0(%0 : i64, %1 : i64):
    "llvm.return"(%1) : (i64) -> ()
}
-/
#guard_msgs in
#eval! Com.print (DCE.dce' (DCE.dce' (multiRewritePeephole 100 GLobalISelPostLegalizerCombiner BMinusAPlusA.lhs)).val).val

/--
info: {
  ^bb0(%0 : i64, %1 : i64, %2 : i64):
    %3 = "llvm.sub"(%2, %1)<{overflowFlags = #llvm.overflow<none>}> : (i64, i64) -> (i64)
    "llvm.return"(%3) : (i64) -> ()
}
-/
#guard_msgs in
#eval! Com.print (DCE.dce' (DCE.dce' (multiRewritePeephole 100 GLobalISelPostLegalizerCombiner AMinusBPlusCMinusA.lhs)).val).val

/--
info: {
  ^bb0(%0 : i64, %1 : i64, %2 : i64):
    %3 = "llvm.sub"(%0, %2)<{overflowFlags = #llvm.overflow<none>}> : (i64, i64) -> (i64)
    "llvm.return"(%3) : (i64) -> ()
}
-/
#guard_msgs in
#eval! Com.print (DCE.dce' (DCE.dce' (multiRewritePeephole 100 GLobalISelPostLegalizerCombiner AMinusBPlusBMinusC.lhs)).val).val

/--
info: {
  ^bb0(%0 : i64, %1 : i64, %2 : i64):
    %3 = "llvm.add"(%0, %2)<{overflowFlags = #llvm.overflow<none>}> : (i64, i64) -> (i64)
    %4 = "llvm.sub"(%1, %2)<{overflowFlags = #llvm.overflow<none>}> : (i64, i64) -> (i64)
    "llvm.return"(%4) : (i64) -> ()
}
-/
#guard_msgs in
#eval! Com.print (DCE.dce' (DCE.dce' (multiRewritePeephole 100 GLobalISelPostLegalizerCombiner APlusBMinusAPlusC.lhs)).val).val

/--
info: {
  ^bb0(%0 : i64, %1 : i64, %2 : i64):
    %3 = "llvm.add"(%2, %0)<{overflowFlags = #llvm.overflow<none>}> : (i64, i64) -> (i64)
    %4 = "llvm.sub"(%1, %2)<{overflowFlags = #llvm.overflow<none>}> : (i64, i64) -> (i64)
    "llvm.return"(%4) : (i64) -> ()
}
-/
#guard_msgs in
#eval! Com.print (DCE.dce' (DCE.dce' (multiRewritePeephole 100 GLobalISelPostLegalizerCombiner APlusBMinusCPlusA.lhs)).val).val

/--
info: {
  ^bb0(%0 : i64, %1 : i64):
    %2 = "llvm.mlir.constant"(){value = 0 : i64} : () -> (i64)
    %3 = "llvm.icmp.eq"(%1, %2) : (i64, i64) -> (i1)
    "llvm.return"(%3) : (i1) -> ()
}
-/
#guard_msgs in
#eval! Com.print (DCE.dce' (DCE.dce' (multiRewritePeephole 100 GLobalISelPostLegalizerCombiner redundant_binop_in_equality_XPlusYEqX.lhs)).val).val

/--
info: {
  ^bb0(%0 : i64, %1 : i64):
    %2 = "llvm.mlir.constant"(){value = 0 : i64} : () -> (i64)
    %3 = "llvm.icmp.ne"(%1, %2) : (i64, i64) -> (i1)
    "llvm.return"(%3) : (i1) -> ()
}
-/
#guard_msgs in
#eval! Com.print (DCE.dce' (DCE.dce' (multiRewritePeephole 100 GLobalISelPostLegalizerCombiner redundant_binop_in_equality_XPlusYNeX.lhs)).val).val

/--
info: {
  ^bb0(%0 : i64, %1 : i64):
    %2 = "llvm.mlir.constant"(){value = 0 : i64} : () -> (i64)
    %3 = "llvm.icmp.eq"(%1, %2) : (i64, i64) -> (i1)
    "llvm.return"(%3) : (i1) -> ()
}
-/
#guard_msgs in
#eval! Com.print (DCE.dce' (DCE.dce' (multiRewritePeephole 100 GLobalISelPostLegalizerCombiner redundant_binop_in_equality_XMinusYEqX.lhs)).val).val

/--
info: {
  ^bb0(%0 : i64, %1 : i64):
    %2 = "llvm.mlir.constant"(){value = 0 : i64} : () -> (i64)
    %3 = "llvm.icmp.ne"(%1, %2) : (i64, i64) -> (i1)
    "llvm.return"(%3) : (i1) -> ()
}
-/
#guard_msgs in
#eval! Com.print (DCE.dce' (DCE.dce' (multiRewritePeephole 100 GLobalISelPostLegalizerCombiner redundant_binop_in_equality_XMinusYNeX.lhs)).val).val

/--
info: {
  ^bb0(%0 : i64, %1 : i64):
    %2 = "llvm.mlir.constant"(){value = 0 : i64} : () -> (i64)
    %3 = "llvm.icmp.eq"(%1, %2) : (i64, i64) -> (i1)
    "llvm.return"(%3) : (i1) -> ()
}
-/
#guard_msgs in
#eval! Com.print (DCE.dce' (DCE.dce' (multiRewritePeephole 100 GLobalISelPostLegalizerCombiner redundant_binop_in_equality_XXorYEqX.lhs)).val).val

/--
info: {
  ^bb0(%0 : i64, %1 : i64):
    %2 = "llvm.mlir.constant"(){value = 0 : i64} : () -> (i64)
    %3 = "llvm.icmp.ne"(%1, %2) : (i64, i64) -> (i1)
    "llvm.return"(%3) : (i1) -> ()
}
-/
#guard_msgs in
#eval! Com.print (DCE.dce' (DCE.dce' (multiRewritePeephole 100 GLobalISelPostLegalizerCombiner redundant_binop_in_equality_XXorYNeX.lhs)).val).val


/--
info: {
  ^bb0(%0 : i64, %1 : i64):
    %2 = "llvm.add"(%0, %1)<{overflowFlags = #llvm.overflow<none>}> : (i64, i64) -> (i64)
    "llvm.return"(%0) : (i64) -> ()
}
-/
#guard_msgs in
#eval! Com.print (DCE.dce' (multiRewritePeephole 100 GLobalISelPostLegalizerCombiner sub_add_reg_x_add_y_sub_y.lhs)).val

/--
info: {
  ^bb0(%0 : i64, %1 : i64):
    %2 = "llvm.add"(%0, %1)<{overflowFlags = #llvm.overflow<none>}> : (i64, i64) -> (i64)
    "llvm.return"(%1) : (i64) -> ()
}
-/
#guard_msgs in
#eval! Com.print (DCE.dce' (multiRewritePeephole 100 GLobalISelPostLegalizerCombiner sub_add_reg_x_add_y_sub_x.lhs)).val

/--
info: {
  ^bb0(%0 : i64, %1 : i64):
    %2 = "llvm.mlir.constant"(){value = 0 : i64} : () -> (i64)
    %3 = "llvm.sub"(%2, %1)<{overflowFlags = #llvm.overflow<none>}> : (i64, i64) -> (i64)
    "llvm.return"(%3) : (i64) -> ()
}
-/
#guard_msgs in
#eval! Com.print (DCE.dce' (DCE.dce' (multiRewritePeephole 100 GLobalISelPostLegalizerCombiner sub_add_reg_x_sub_y_add_x.lhs)).val).val

/--
info: {
  ^bb0(%0 : i64, %1 : i64):
    %2 = "llvm.mlir.constant"(){value = 0 : i64} : () -> (i64)
    %3 = "llvm.sub"(%2, %1)<{overflowFlags = #llvm.overflow<none>}> : (i64, i64) -> (i64)
    "llvm.return"(%3) : (i64) -> ()
}
-/
#guard_msgs in
#eval! Com.print (DCE.dce' (DCE.dce' (multiRewritePeephole 100 GLobalISelPostLegalizerCombiner sub_add_reg_x_sub_x_add_y.lhs)).val).val

/--
info: {
  ^bb0(%0 : i64, %1 : i64):
    %2 = "llvm.mlir.constant"(){value = 1 : i1} : () -> (i1)
    "llvm.return"(%0) : (i64) -> ()
}
-/
#guard_msgs in
#eval! Com.print (DCE.dce' (multiRewritePeephole 100 GLobalISelPostLegalizerCombiner select_constant_cmp_true.lhs)).val

/--
info: {
  ^bb0(%0 : i64):
    %1 = "llvm.mlir.constant"(){value = 2 : i64} : () -> (i64)
    %2 = "llvm.mlir.constant"(){value = 1 : i64} : () -> (i64)
    %3 = "llvm.and"(%0, %2) : (i64, i64) -> (i64)
    "llvm.return"(%3) : (i64) -> ()
}
-/
#guard_msgs in
#eval! Com.print (DCE.dce' (multiRewritePeephole 100 GLobalISelPostLegalizerCombiner urem_pow2_to_mask_2.lhs)).val

/--
info: {
  ^bb0(%0 : i64):
    %1 = "llvm.mlir.constant"(){value = 4 : i64} : () -> (i64)
    %2 = "llvm.mlir.constant"(){value = 3 : i64} : () -> (i64)
    %3 = "llvm.and"(%0, %2) : (i64, i64) -> (i64)
    "llvm.return"(%3) : (i64) -> ()
}
-/
#guard_msgs in
#eval! Com.print (DCE.dce' (multiRewritePeephole 100 GLobalISelPostLegalizerCombiner urem_pow2_to_mask_4.lhs)).val

/--
info: {
  ^bb0(%0 : i64):
    %1 = "llvm.mlir.constant"(){value = 8 : i64} : () -> (i64)
    %2 = "llvm.mlir.constant"(){value = 7 : i64} : () -> (i64)
    %3 = "llvm.and"(%0, %2) : (i64, i64) -> (i64)
    "llvm.return"(%3) : (i64) -> ()
}
-/
#guard_msgs in
#eval! Com.print (DCE.dce' (multiRewritePeephole 100 GLobalISelPostLegalizerCombiner urem_pow2_to_mask_8.lhs)).val

/--
info: {
  ^bb0(%0 : i64):
    %1 = "llvm.mlir.constant"(){value = 16 : i64} : () -> (i64)
    %2 = "llvm.mlir.constant"(){value = 15 : i64} : () -> (i64)
    %3 = "llvm.and"(%0, %2) : (i64, i64) -> (i64)
    "llvm.return"(%3) : (i64) -> ()
}
-/
#guard_msgs in
#eval! Com.print (DCE.dce' (multiRewritePeephole 100 GLobalISelPostLegalizerCombiner urem_pow2_to_mask_16.lhs)).val

/--
info: {
  ^bb0(%0 : i64):
    %1 = "llvm.mlir.constant"(){value = 32 : i64} : () -> (i64)
    %2 = "llvm.mlir.constant"(){value = 31 : i64} : () -> (i64)
    %3 = "llvm.and"(%0, %2) : (i64, i64) -> (i64)
    "llvm.return"(%3) : (i64) -> ()
}
-/
#guard_msgs in
#eval! Com.print (DCE.dce' (multiRewritePeephole 100 GLobalISelPostLegalizerCombiner urem_pow2_to_mask_32.lhs)).val

/--
info: {
  ^bb0(%0 : i64):
    %1 = "llvm.mlir.constant"(){value = 64 : i64} : () -> (i64)
    %2 = "llvm.mlir.constant"(){value = 63 : i64} : () -> (i64)
    %3 = "llvm.and"(%0, %2) : (i64, i64) -> (i64)
    "llvm.return"(%3) : (i64) -> ()
}
-/
#guard_msgs in
#eval! Com.print (DCE.dce' (multiRewritePeephole 100 GLobalISelPostLegalizerCombiner urem_pow2_to_mask_64.lhs)).val

/--
info: {
  ^bb0(%0 : i64):
    %1 = "llvm.mlir.constant"(){value = 128 : i64} : () -> (i64)
    %2 = "llvm.mlir.constant"(){value = 127 : i64} : () -> (i64)
    %3 = "llvm.and"(%0, %2) : (i64, i64) -> (i64)
    "llvm.return"(%3) : (i64) -> ()
}
-/
#guard_msgs in
#eval! Com.print (DCE.dce' (multiRewritePeephole 100 GLobalISelPostLegalizerCombiner urem_pow2_to_mask_128.lhs)).val

/--
info: {
  ^bb0(%0 : i64):
    %1 = "llvm.mlir.constant"(){value = 256 : i64} : () -> (i64)
    %2 = "llvm.mlir.constant"(){value = 255 : i64} : () -> (i64)
    %3 = "llvm.and"(%0, %2) : (i64, i64) -> (i64)
    "llvm.return"(%3) : (i64) -> ()
}
-/
#guard_msgs in
#eval! Com.print (DCE.dce' (multiRewritePeephole 100 GLobalISelPostLegalizerCombiner urem_pow2_to_mask_256.lhs)).val

/--
info: {
  ^bb0(%0 : i64):
    %1 = "llvm.mlir.constant"(){value = 512 : i64} : () -> (i64)
    %2 = "llvm.mlir.constant"(){value = 511 : i64} : () -> (i64)
    %3 = "llvm.and"(%0, %2) : (i64, i64) -> (i64)
    "llvm.return"(%3) : (i64) -> ()
}
-/
#guard_msgs in
#eval! Com.print (DCE.dce' (multiRewritePeephole 100 GLobalISelPostLegalizerCombiner urem_pow2_to_mask_512.lhs)).val

/--
info: {
  ^bb0(%0 : i64):
    %1 = "llvm.mlir.constant"(){value = 1024 : i64} : () -> (i64)
    %2 = "llvm.mlir.constant"(){value = 1023 : i64} : () -> (i64)
    %3 = "llvm.and"(%0, %2) : (i64, i64) -> (i64)
    "llvm.return"(%3) : (i64) -> ()
}
-/
#guard_msgs in
#eval! Com.print (DCE.dce' (multiRewritePeephole 100 GLobalISelPostLegalizerCombiner urem_pow2_to_mask_1024.lhs)).val

/--
info: {
<<<<<<< HEAD
  ^bb0(%0 : i64, %1 : i64):
    %2 = "llvm.mlir.constant"(){value = 0 : i64} : () -> (i64)
    %3 = "llvm.mlir.constant"(){value = 0 : i64} : () -> (i64)
    %4 = "llvm.or"(%0, %1) : (i64, i64) -> (i64)
    %5 = "llvm.icmp.eq"(%4, %3) : (i64, i64) -> (i1)
    "llvm.return"(%5) : (i1) -> ()
}
-/
#guard_msgs in
#eval! Com.print (DCE.dce' (DCE.dce' (multiRewritePeephole 100 GLobalISelO0PreLegalizerCombiner double_icmp_zero_and_combine.lhs)).val).val
=======
  ^bb0(%0 : i32, %1 : i32):
    %2 = "llvm.and"(%0, %1) : (i32, i32) -> (i32)
    %3 = "llvm.sext"(%2) : (i32) -> (i64)
    "llvm.return"(%3) : (i64) -> ()
}
-/
#guard_msgs in
#eval! Com.print (DCE.dce' (DCE.dce' (multiRewritePeephole 100 GLobalISelPostLegalizerCombiner AndSextSext.lhs)).val).val

/--
info: {
  ^bb0(%0 : i32, %1 : i32):
    %2 = "llvm.or"(%0, %1) : (i32, i32) -> (i32)
    %3 = "llvm.sext"(%2) : (i32) -> (i64)
    "llvm.return"(%3) : (i64) -> ()
}
-/
#guard_msgs in
#eval! Com.print (DCE.dce' (DCE.dce' (multiRewritePeephole 100 GLobalISelPostLegalizerCombiner OrSextSext.lhs)).val).val

/--
info: {
  ^bb0(%0 : i32, %1 : i32):
    %2 = "llvm.xor"(%0, %1) : (i32, i32) -> (i32)
    %3 = "llvm.sext"(%2) : (i32) -> (i64)
    "llvm.return"(%3) : (i64) -> ()
}
-/
#guard_msgs in
#eval! Com.print (DCE.dce' (DCE.dce' (multiRewritePeephole 100 GLobalISelPostLegalizerCombiner XorSextSext.lhs)).val).val

/--
info: {
  ^bb0(%0 : i32, %1 : i32):
    %2 = "llvm.and"(%0, %1) : (i32, i32) -> (i32)
    %3 = "llvm.zext"(%2) : (i32) -> (i64)
    "llvm.return"(%3) : (i64) -> ()
}
-/
#guard_msgs in
#eval! Com.print (DCE.dce' (DCE.dce' (multiRewritePeephole 100 GLobalISelPostLegalizerCombiner AndZextZext.lhs)).val).val

/--
info: {
  ^bb0(%0 : i32, %1 : i32):
    %2 = "llvm.or"(%0, %1) : (i32, i32) -> (i32)
    %3 = "llvm.zext"(%2) : (i32) -> (i64)
    "llvm.return"(%3) : (i64) -> ()
}
-/
#guard_msgs in
#eval! Com.print (DCE.dce' (DCE.dce' (multiRewritePeephole 100 GLobalISelPostLegalizerCombiner OrZextZext.lhs)).val).val

/--
info: {
  ^bb0(%0 : i32, %1 : i32):
    %2 = "llvm.xor"(%0, %1) : (i32, i32) -> (i32)
    %3 = "llvm.zext"(%2) : (i32) -> (i64)
    "llvm.return"(%3) : (i64) -> ()
}
-/
#guard_msgs in
#eval! Com.print (DCE.dce' (DCE.dce' (multiRewritePeephole 100 GLobalISelPostLegalizerCombiner XorZextZext.lhs)).val).val

/--
info: {
  ^bb0(%0 : i64, %1 : i64):
    %2 = "llvm.and"(%0, %1) : (i64, i64) -> (i64)
    %3 = "llvm.trunc"(%2) : (i64) -> (i32)
    "llvm.return"(%3) : (i32) -> ()
}
-/
#guard_msgs in
#eval! Com.print (DCE.dce' (DCE.dce' (multiRewritePeephole 100 GLobalISelPostLegalizerCombiner AndTruncTrunc.lhs)).val).val
>>>>>>> e3392339

/--
info: {
  ^bb0(%0 : i64, %1 : i64):
<<<<<<< HEAD
    %2 = "llvm.mlir.constant"(){value = 0 : i64} : () -> (i64)
    %3 = "llvm.mlir.constant"(){value = 0 : i64} : () -> (i64)
    %4 = "llvm.or"(%0, %1) : (i64, i64) -> (i64)
    %5 = "llvm.icmp.ne"(%4, %3) : (i64, i64) -> (i1)
    "llvm.return"(%5) : (i1) -> ()
}
-/
#guard_msgs in
#eval! Com.print (DCE.dce' (DCE.dce' (multiRewritePeephole 100 GLobalISelO0PreLegalizerCombiner double_icmp_zero_or_combine.lhs)).val).val
=======
    %2 = "llvm.or"(%0, %1) : (i64, i64) -> (i64)
    %3 = "llvm.trunc"(%2) : (i64) -> (i32)
    "llvm.return"(%3) : (i32) -> ()
}
-/
#guard_msgs in
#eval! Com.print (DCE.dce' (DCE.dce' (multiRewritePeephole 100 GLobalISelPostLegalizerCombiner OrTruncTrunc.lhs)).val).val

/--
info: {
  ^bb0(%0 : i64, %1 : i64):
    %2 = "llvm.xor"(%0, %1) : (i64, i64) -> (i64)
    %3 = "llvm.trunc"(%2) : (i64) -> (i32)
    "llvm.return"(%3) : (i32) -> ()
}
-/
#guard_msgs in
#eval! Com.print (DCE.dce' (DCE.dce' (multiRewritePeephole 100 GLobalISelPostLegalizerCombiner XorTruncTrunc.lhs)).val).val

/--
info: {
  ^bb0(%0 : i64, %1 : i64, %2 : i64):
    %3 = "llvm.and"(%0, %1) : (i64, i64) -> (i64)
    %4 = "llvm.shl"(%3, %2)<{overflowFlags = #llvm.overflow<none>}> : (i64, i64) -> (i64)
    "llvm.return"(%4) : (i64) -> ()
}
-/
#guard_msgs in
#eval! Com.print (DCE.dce' (DCE.dce' (multiRewritePeephole 100 GLobalISelPostLegalizerCombiner AndShlShl.lhs)).val).val

/--
info: {
  ^bb0(%0 : i64, %1 : i64, %2 : i64):
    %3 = "llvm.or"(%0, %1) : (i64, i64) -> (i64)
    %4 = "llvm.shl"(%3, %2)<{overflowFlags = #llvm.overflow<none>}> : (i64, i64) -> (i64)
    "llvm.return"(%4) : (i64) -> ()
}
-/
#guard_msgs in
#eval! Com.print (DCE.dce' (DCE.dce' (multiRewritePeephole 100 GLobalISelPostLegalizerCombiner OrShlShl.lhs)).val).val

/--
info: {
  ^bb0(%0 : i64, %1 : i64, %2 : i64):
    %3 = "llvm.xor"(%0, %1) : (i64, i64) -> (i64)
    %4 = "llvm.shl"(%3, %2)<{overflowFlags = #llvm.overflow<none>}> : (i64, i64) -> (i64)
    "llvm.return"(%4) : (i64) -> ()
}
-/
#guard_msgs in
#eval! Com.print (DCE.dce' (DCE.dce' (multiRewritePeephole 100 GLobalISelPostLegalizerCombiner XorShlShl.lhs)).val).val

/--
info: {
  ^bb0(%0 : i64, %1 : i64, %2 : i64):
    %3 = "llvm.and"(%0, %1) : (i64, i64) -> (i64)
    %4 = "llvm.lshr"(%3, %2) : (i64, i64) -> (i64)
    "llvm.return"(%4) : (i64) -> ()
}
-/
#guard_msgs in
#eval! Com.print (DCE.dce' (DCE.dce' (multiRewritePeephole 100 GLobalISelPostLegalizerCombiner AndLshrLshr.lhs)).val).val

/--
info: {
  ^bb0(%0 : i64, %1 : i64, %2 : i64):
    %3 = "llvm.or"(%0, %1) : (i64, i64) -> (i64)
    %4 = "llvm.lshr"(%3, %2) : (i64, i64) -> (i64)
    "llvm.return"(%4) : (i64) -> ()
}
-/
#guard_msgs in
#eval! Com.print (DCE.dce' (DCE.dce' (multiRewritePeephole 100 GLobalISelPostLegalizerCombiner OrLshrLshr.lhs)).val).val

/--
info: {
  ^bb0(%0 : i64, %1 : i64, %2 : i64):
    %3 = "llvm.xor"(%0, %1) : (i64, i64) -> (i64)
    %4 = "llvm.lshr"(%3, %2) : (i64, i64) -> (i64)
    "llvm.return"(%4) : (i64) -> ()
}
-/
#guard_msgs in
#eval! Com.print (DCE.dce' (DCE.dce' (multiRewritePeephole 100 GLobalISelPostLegalizerCombiner XorLshrLshr.lhs)).val).val

/--
info: {
  ^bb0(%0 : i64, %1 : i64, %2 : i64):
    %3 = "llvm.and"(%0, %1) : (i64, i64) -> (i64)
    %4 = "llvm.ashr"(%3, %2) : (i64, i64) -> (i64)
    "llvm.return"(%4) : (i64) -> ()
}
-/
#guard_msgs in
#eval! Com.print (DCE.dce' (DCE.dce' (multiRewritePeephole 100 GLobalISelPostLegalizerCombiner AndAshrAshr.lhs)).val).val

/--
info: {
  ^bb0(%0 : i64, %1 : i64, %2 : i64):
    %3 = "llvm.or"(%0, %1) : (i64, i64) -> (i64)
    %4 = "llvm.ashr"(%3, %2) : (i64, i64) -> (i64)
    "llvm.return"(%4) : (i64) -> ()
}
-/
#guard_msgs in
#eval! Com.print (DCE.dce' (DCE.dce' (multiRewritePeephole 100 GLobalISelPostLegalizerCombiner OrAshrAshr.lhs)).val).val

/--
info: {
  ^bb0(%0 : i64, %1 : i64, %2 : i64):
    %3 = "llvm.xor"(%0, %1) : (i64, i64) -> (i64)
    %4 = "llvm.ashr"(%3, %2) : (i64, i64) -> (i64)
    "llvm.return"(%4) : (i64) -> ()
}
-/
#guard_msgs in
#eval! Com.print (DCE.dce' (DCE.dce' (multiRewritePeephole 100 GLobalISelPostLegalizerCombiner XorAshrAshr.lhs)).val).val

/--
info: {
  ^bb0(%0 : i64, %1 : i64, %2 : i64):
    %3 = "llvm.and"(%0, %1) : (i64, i64) -> (i64)
    %4 = "llvm.and"(%3, %2) : (i64, i64) -> (i64)
    "llvm.return"(%4) : (i64) -> ()
}
-/
#guard_msgs in
#eval! Com.print (DCE.dce' (DCE.dce' (multiRewritePeephole 100 GLobalISelPostLegalizerCombiner AndAndAnd.lhs)).val).val

/--
info: {
  ^bb0(%0 : i64, %1 : i64, %2 : i64):
    %3 = "llvm.or"(%0, %1) : (i64, i64) -> (i64)
    %4 = "llvm.and"(%3, %2) : (i64, i64) -> (i64)
    "llvm.return"(%4) : (i64) -> ()
}
-/
#guard_msgs in
#eval! Com.print (DCE.dce' (DCE.dce' (multiRewritePeephole 100 GLobalISelPostLegalizerCombiner OrAndAnd.lhs)).val).val

/--
info: {
  ^bb0(%0 : i64, %1 : i64, %2 : i64):
    %3 = "llvm.xor"(%0, %1) : (i64, i64) -> (i64)
    %4 = "llvm.and"(%3, %2) : (i64, i64) -> (i64)
    "llvm.return"(%4) : (i64) -> ()
}
-/
#guard_msgs in
#eval! Com.print (DCE.dce' (DCE.dce' (multiRewritePeephole 100 GLobalISelPostLegalizerCombiner XorAndAnd.lhs)).val).val
>>>>>>> e3392339
<|MERGE_RESOLUTION|>--- conflicted
+++ resolved
@@ -372,7 +372,6 @@
 
 /--
 info: {
-<<<<<<< HEAD
   ^bb0(%0 : i64, %1 : i64):
     %2 = "llvm.mlir.constant"(){value = 0 : i64} : () -> (i64)
     %3 = "llvm.mlir.constant"(){value = 0 : i64} : () -> (i64)
@@ -383,87 +382,10 @@
 -/
 #guard_msgs in
 #eval! Com.print (DCE.dce' (DCE.dce' (multiRewritePeephole 100 GLobalISelO0PreLegalizerCombiner double_icmp_zero_and_combine.lhs)).val).val
-=======
-  ^bb0(%0 : i32, %1 : i32):
-    %2 = "llvm.and"(%0, %1) : (i32, i32) -> (i32)
-    %3 = "llvm.sext"(%2) : (i32) -> (i64)
-    "llvm.return"(%3) : (i64) -> ()
-}
--/
-#guard_msgs in
-#eval! Com.print (DCE.dce' (DCE.dce' (multiRewritePeephole 100 GLobalISelPostLegalizerCombiner AndSextSext.lhs)).val).val
-
-/--
-info: {
-  ^bb0(%0 : i32, %1 : i32):
-    %2 = "llvm.or"(%0, %1) : (i32, i32) -> (i32)
-    %3 = "llvm.sext"(%2) : (i32) -> (i64)
-    "llvm.return"(%3) : (i64) -> ()
-}
--/
-#guard_msgs in
-#eval! Com.print (DCE.dce' (DCE.dce' (multiRewritePeephole 100 GLobalISelPostLegalizerCombiner OrSextSext.lhs)).val).val
-
-/--
-info: {
-  ^bb0(%0 : i32, %1 : i32):
-    %2 = "llvm.xor"(%0, %1) : (i32, i32) -> (i32)
-    %3 = "llvm.sext"(%2) : (i32) -> (i64)
-    "llvm.return"(%3) : (i64) -> ()
-}
--/
-#guard_msgs in
-#eval! Com.print (DCE.dce' (DCE.dce' (multiRewritePeephole 100 GLobalISelPostLegalizerCombiner XorSextSext.lhs)).val).val
-
-/--
-info: {
-  ^bb0(%0 : i32, %1 : i32):
-    %2 = "llvm.and"(%0, %1) : (i32, i32) -> (i32)
-    %3 = "llvm.zext"(%2) : (i32) -> (i64)
-    "llvm.return"(%3) : (i64) -> ()
-}
--/
-#guard_msgs in
-#eval! Com.print (DCE.dce' (DCE.dce' (multiRewritePeephole 100 GLobalISelPostLegalizerCombiner AndZextZext.lhs)).val).val
-
-/--
-info: {
-  ^bb0(%0 : i32, %1 : i32):
-    %2 = "llvm.or"(%0, %1) : (i32, i32) -> (i32)
-    %3 = "llvm.zext"(%2) : (i32) -> (i64)
-    "llvm.return"(%3) : (i64) -> ()
-}
--/
-#guard_msgs in
-#eval! Com.print (DCE.dce' (DCE.dce' (multiRewritePeephole 100 GLobalISelPostLegalizerCombiner OrZextZext.lhs)).val).val
-
-/--
-info: {
-  ^bb0(%0 : i32, %1 : i32):
-    %2 = "llvm.xor"(%0, %1) : (i32, i32) -> (i32)
-    %3 = "llvm.zext"(%2) : (i32) -> (i64)
-    "llvm.return"(%3) : (i64) -> ()
-}
--/
-#guard_msgs in
-#eval! Com.print (DCE.dce' (DCE.dce' (multiRewritePeephole 100 GLobalISelPostLegalizerCombiner XorZextZext.lhs)).val).val
-
-/--
-info: {
-  ^bb0(%0 : i64, %1 : i64):
-    %2 = "llvm.and"(%0, %1) : (i64, i64) -> (i64)
-    %3 = "llvm.trunc"(%2) : (i64) -> (i32)
-    "llvm.return"(%3) : (i32) -> ()
-}
--/
-#guard_msgs in
-#eval! Com.print (DCE.dce' (DCE.dce' (multiRewritePeephole 100 GLobalISelPostLegalizerCombiner AndTruncTrunc.lhs)).val).val
->>>>>>> e3392339
-
-/--
-info: {
-  ^bb0(%0 : i64, %1 : i64):
-<<<<<<< HEAD
+
+/--
+info: {
+  ^bb0(%0 : i64, %1 : i64):
     %2 = "llvm.mlir.constant"(){value = 0 : i64} : () -> (i64)
     %3 = "llvm.mlir.constant"(){value = 0 : i64} : () -> (i64)
     %4 = "llvm.or"(%0, %1) : (i64, i64) -> (i64)
@@ -473,7 +395,87 @@
 -/
 #guard_msgs in
 #eval! Com.print (DCE.dce' (DCE.dce' (multiRewritePeephole 100 GLobalISelO0PreLegalizerCombiner double_icmp_zero_or_combine.lhs)).val).val
-=======
+
+/--
+info: {
+  ^bb0(%0 : i32, %1 : i32):
+    %2 = "llvm.and"(%0, %1) : (i32, i32) -> (i32)
+    %3 = "llvm.sext"(%2) : (i32) -> (i64)
+    "llvm.return"(%3) : (i64) -> ()
+}
+-/
+#guard_msgs in
+#eval! Com.print (DCE.dce' (DCE.dce' (multiRewritePeephole 100 GLobalISelPostLegalizerCombiner AndSextSext.lhs)).val).val
+
+/--
+info: {
+  ^bb0(%0 : i32, %1 : i32):
+    %2 = "llvm.or"(%0, %1) : (i32, i32) -> (i32)
+    %3 = "llvm.sext"(%2) : (i32) -> (i64)
+    "llvm.return"(%3) : (i64) -> ()
+}
+-/
+#guard_msgs in
+#eval! Com.print (DCE.dce' (DCE.dce' (multiRewritePeephole 100 GLobalISelPostLegalizerCombiner OrSextSext.lhs)).val).val
+
+/--
+info: {
+  ^bb0(%0 : i32, %1 : i32):
+    %2 = "llvm.xor"(%0, %1) : (i32, i32) -> (i32)
+    %3 = "llvm.sext"(%2) : (i32) -> (i64)
+    "llvm.return"(%3) : (i64) -> ()
+}
+-/
+#guard_msgs in
+#eval! Com.print (DCE.dce' (DCE.dce' (multiRewritePeephole 100 GLobalISelPostLegalizerCombiner XorSextSext.lhs)).val).val
+
+/--
+info: {
+  ^bb0(%0 : i32, %1 : i32):
+    %2 = "llvm.and"(%0, %1) : (i32, i32) -> (i32)
+    %3 = "llvm.zext"(%2) : (i32) -> (i64)
+    "llvm.return"(%3) : (i64) -> ()
+}
+-/
+#guard_msgs in
+#eval! Com.print (DCE.dce' (DCE.dce' (multiRewritePeephole 100 GLobalISelPostLegalizerCombiner AndZextZext.lhs)).val).val
+
+/--
+info: {
+  ^bb0(%0 : i32, %1 : i32):
+    %2 = "llvm.or"(%0, %1) : (i32, i32) -> (i32)
+    %3 = "llvm.zext"(%2) : (i32) -> (i64)
+    "llvm.return"(%3) : (i64) -> ()
+}
+-/
+#guard_msgs in
+#eval! Com.print (DCE.dce' (DCE.dce' (multiRewritePeephole 100 GLobalISelPostLegalizerCombiner OrZextZext.lhs)).val).val
+
+/--
+info: {
+  ^bb0(%0 : i32, %1 : i32):
+    %2 = "llvm.xor"(%0, %1) : (i32, i32) -> (i32)
+    %3 = "llvm.zext"(%2) : (i32) -> (i64)
+    "llvm.return"(%3) : (i64) -> ()
+}
+-/
+#guard_msgs in
+#eval! Com.print (DCE.dce' (DCE.dce' (multiRewritePeephole 100 GLobalISelPostLegalizerCombiner XorZextZext.lhs)).val).val
+
+/--
+info: {
+  ^bb0(%0 : i64, %1 : i64):
+    %2 = "llvm.and"(%0, %1) : (i64, i64) -> (i64)
+    %3 = "llvm.trunc"(%2) : (i64) -> (i32)
+    "llvm.return"(%3) : (i32) -> ()
+}
+-/
+#guard_msgs in
+#eval! Com.print (DCE.dce' (DCE.dce' (multiRewritePeephole 100 GLobalISelPostLegalizerCombiner AndTruncTrunc.lhs)).val).val
+
+/--
+info: {
+  ^bb0(%0 : i64, %1 : i64):
     %2 = "llvm.or"(%0, %1) : (i64, i64) -> (i64)
     %3 = "llvm.trunc"(%2) : (i64) -> (i32)
     "llvm.return"(%3) : (i32) -> ()
@@ -623,5 +625,4 @@
 }
 -/
 #guard_msgs in
-#eval! Com.print (DCE.dce' (DCE.dce' (multiRewritePeephole 100 GLobalISelPostLegalizerCombiner XorAndAnd.lhs)).val).val
->>>>>>> e3392339
+#eval! Com.print (DCE.dce' (DCE.dce' (multiRewritePeephole 100 GLobalISelPostLegalizerCombiner XorAndAnd.lhs)).val).val