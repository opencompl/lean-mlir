--- conflicted
+++ resolved
@@ -344,20 +344,6 @@
 
 /--
 info: {
-<<<<<<< HEAD
-  ^bb0(%0 : i64):
-    %1 = "llvm.mlir.constant"(){value = 1023 : i64} : () -> (i64)
-    %2 = "llvm.and"(%0, %1) : (i64, i64) -> (i64)
-    "llvm.return"(%2) : (i64) -> ()
-}
--/
-#guard_msgs in
-#eval! Com.print (DCE.repeatDce (multiRewritePeephole 100 GLobalISelPostLegalizerCombiner urem_pow2_to_mask_1024.lhs)).val
-
-/--
-info: {
-=======
->>>>>>> b30c0e17
   ^bb0(%0 : i64, %1 : i64):
     %2 = "llvm.mlir.constant"(){value = 0 : i64} : () -> (i64)
     %3 = "llvm.or"(%0, %1) : (i64, i64) -> (i64)
