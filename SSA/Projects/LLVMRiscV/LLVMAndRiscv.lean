--- conflicted
+++ resolved
@@ -85,11 +85,13 @@
     |_ => ""
   printDialect := "riscv"
   printReturn ty := match ty with
-    | .llvm llvmTy => ToPrint.printReturn llvmTy
-    | .riscv riscvTy =>  ToPrint.printReturn riscvTy
+    | [.llvm llvmTy] => ToPrint.printReturn [llvmTy]
+    | [.riscv riscvTy] =>  ToPrint.printReturn [riscvTy]
+    | _ => s!"<ERROR: mallformed return>"
   printFunc ty := match ty with
-    | .llvm llvmTy => ToPrint.printFunc llvmTy
-    | .riscv riscvTy => ToPrint.printFunc riscvTy
+    | [.llvm llvmTy]   => ToPrint.printFunc [llvmTy]
+    | [.riscv riscvTy] => ToPrint.printFunc [riscvTy]
+    | _ => s!"<ERROR: mallformed func>"
 
 instance : ToString LLVMPlusRiscV.Ty where
   toString := fun
@@ -119,13 +121,8 @@
       return xs.map' Ty.riscv (fun t x => x)
   | .castRiscv _ , elemToCast, _ =>
     let toCast : BitVec 64 :=
-<<<<<<< HEAD
-      elemToCast.getN 0 (by simp [DialectSignature.sig, signature]) -- adapting to the newly introduced PoisonOr wrapper.
+      elemToCast.getN 0 (by simp [DialectSignature.sig, signature])
     [castriscvToLLVM toCast]ₕ
-=======
-      elemToCast.getN 0 (by simp [DialectSignature.sig, signature])
-    castriscvToLLVM toCast
->>>>>>> ef3e349a
   | .castLLVM _,
     (elemToCast : HVector TyDenote.toType [Ty.llvm (.bitvec _)]), _ =>
     let toCast : PoisonOr (BitVec _) :=
