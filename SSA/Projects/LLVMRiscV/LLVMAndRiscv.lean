--- conflicted
+++ resolved
@@ -47,11 +47,7 @@
 abbrev LLVMPlusRiscV : Dialect where
   Op := Op
   Ty := Ty
-<<<<<<< HEAD
-  
-=======
-
->>>>>>> e4d998ee
+
 @[simp]
 instance : TyDenote LLVMPlusRiscV.Ty where
   toType := fun
@@ -75,27 +71,6 @@
   | .castLLVM _ => "builtin.unrealized_conversion_cast"
   | .castRiscv _  => "builtin.unrealized_conversion_cast"
 
-<<<<<<< HEAD
-instance LLVMAndRiscvPrint : DialectPrint (LLVMPlusRiscV) where
-  printOpName
-    |.llvm llvmOp => DialectPrint.printOpName llvmOp
-    |.riscv riscvOp => DialectPrint.printOpName riscvOp
-    |_ => "builtin.unrealized_conversion_cast"
-  printTy
-    | .llvm llvmTy => DialectPrint.printTy llvmTy
-    | .riscv riscvTy => DialectPrint.printTy riscvTy
-  printAttributes
-    |.llvm llvmOp => DialectPrint.printAttributes llvmOp
-    |.riscv riscvOp => DialectPrint.printAttributes riscvOp
-    |_ => ""
-  printDialect := "riscv"
-  printReturn ty := match ty with
-    | .llvm llvmTy => DialectPrint.printReturn llvmTy
-    | .riscv riscvTy =>  DialectPrint.printReturn riscvTy
-  printFunc ty := match ty with
-    | .llvm llvmTy => DialectPrint.printFunc llvmTy
-    | .riscv riscvTy => DialectPrint.printFunc riscvTy
-=======
 instance LLVMAndRiscvPrint : ToPrint (LLVMPlusRiscV) where
   printOpName
     |.llvm llvmOp => ToPrint.printOpName llvmOp
@@ -115,7 +90,6 @@
   printFunc ty := match ty with
     | .llvm llvmTy => ToPrint.printFunc llvmTy
     | .riscv riscvTy => ToPrint.printFunc riscvTy
->>>>>>> e4d998ee
 
 instance : ToString LLVMPlusRiscV.Ty where
   toString := fun
