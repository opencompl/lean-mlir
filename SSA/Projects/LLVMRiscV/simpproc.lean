--- conflicted
+++ resolved
@@ -8,14 +8,6 @@
 open LLVMRiscV
 open RV64Semantics
 open InstCombine(LLVM)
-<<<<<<< HEAD
-/-
-This file contains simplification procedures to simplify proof goals within the
-LLVMAndRiscV dialect.
-These simpprocs are needed because the usual simplifier fails to remove the framework overhead
-given the new additional mappings used for the hybrid dialect.
-=======
->>>>>>> e4d998ee
 
 /-!
   This file contains simplification procedures to simplify proof goals within the `LLVMPlusRiscV` dialect.
@@ -123,24 +115,6 @@
   let some (_, xsRealTys) := Expr.listLit? (← reduce as)
     | return .continue
   let xsRealTys ←  xsRealTys.mapM extractRiscvTy
-<<<<<<< HEAD
-  -- logInfo m!"found (llvmArgsFromHybrid (HVector.cons ({x} : {xRealTy}) ({xs} : {xsRealTys})"
-  let llvmTypeType := mkApp (mkConst ``Dialect.Ty []) (mkConst ``RISCV64.RV64 [])
-  let xsRealTys ←  Lean.Meta.mkListLit llvmTypeType xsRealTys
-  -- logInfo m!"calling {``riscvArgsFromHybrid_cons_eq.lemma} with {xRealTy}, {xsRealTys}, {x}, {xs}"
-  -- logInfo m!"XXXX"
-  let proof := mkAppN (mkConst ``riscvArgsFromHybrid_cons_eq.lemma []) #[xRealTy, xsRealTys, x, xs]
-  -- logInfo m!"YYYY"
-  -- logInfo m!"built proof {proof}"
-  let proof ← reduce proof
-  -- logInfo m!"reduced proof to {proof}"
-  let eq ← reduce (← inferType proof)
-  -- logInfo m!"reduced type of proof (i.e. the equality) to {eq}"
-  let .some (_ty, _lhs, rhs) := eq.eq?
-    | throwError "unable to reduce application of riscvArgsFromHybrid_cons_eq.lemma to an
-      equality, only reduced to '{eq}'."
-  -- logInfo m!"final right-hand-side of equality is: {rhs}"
-=======
   let llvmTypeType := mkApp (mkConst ``Dialect.Ty []) (mkConst ``RISCV64.RV64 [])
   let xsRealTys ←  Lean.Meta.mkListLit llvmTypeType xsRealTys
   let proof := mkAppN (mkConst ``riscvArgsFromHybrid_cons_eq.lemma []) #[xRealTy, xsRealTys, x, xs]
@@ -149,7 +123,6 @@
   let .some (_ty, _lhs, rhs) := eq.eq?
     | throwError "unable to reduce application of riscvArgsFromHybrid_cons_eq.lemma to an
       equality, only reduced to '{eq}'."
->>>>>>> e4d998ee
   return .visit {
     expr := rhs,
     proof? := .some proof
