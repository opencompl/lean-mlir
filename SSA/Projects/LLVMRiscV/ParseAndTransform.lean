--- conflicted
+++ resolved
@@ -40,15 +40,8 @@
       | EffectKind.pure =>
         match retTy with
         | Ty.llvm (.bitvec _w)  =>
-<<<<<<< HEAD
           let lowered := selectionPipeFuelWithCSE c true /- calls the instruction selector defined in `
                                                   InstructionLowering`, true indicates pseudo variable lowering-/
-=======
-          /- calls to the instruction selector defined in `InstructionLowering`,
-            `true` indicates pseudo variable lowering-/
-          let lowered := selectionPipeFuelWithCSE c true
-
->>>>>>> e4d998ee
           IO.println s!"{Com.toPrint (lowered) }"
           return 0
         | _ =>
@@ -56,7 +49,6 @@
         return 1
       | _ =>
       IO.println s!" debug: WRONG EFFECT KIND : expected pure program "
-<<<<<<< HEAD
       return 1
 
 /- This is the slightly optimized selector that integrates pattern from LLVM GlobalISel on the LLVM IR
@@ -73,6 +65,9 @@
         | Ty.llvm (.bitvec _w)  =>
           let lowered := selectionPipeFuelWithCSEWithOpt c true /- calls the instruction selector defined in `
                                                   InstructionLowering`, true indicates pseudo variable lowering-/
+          /- calls to the instruction selector defined in `InstructionLowering`,
+            `true` indicates pseudo variable lowering-/
+          let lowered := selectionPipeFuelWithCSE c true
           IO.println s!"{Com.toPrint (lowered) }"
           return 0
         | _ =>
@@ -80,6 +75,4 @@
         return 1
       | _ =>
       IO.println s!" debug: WRONG EFFECT KIND : expected pure program "
-=======
->>>>>>> e4d998ee
       return 1