--- conflicted
+++ resolved
@@ -39,19 +39,12 @@
       match eff with
       | EffectKind.pure =>
         match retTy with
-<<<<<<< HEAD
         | [Ty.llvm (.bitvec _w)]  =>
-          let lowered := selectionPipeFuelSafe c /- calls the instruction selector defined in `
-                                                  InstructionLowering`-/
-          IO.println s!"{toString lowered}"
-=======
-        | Ty.llvm (.bitvec _w)  =>
           /- calls to the instruction selector defined in `InstructionLowering`,
             `true` indicates pseudo variable lowering-/
           let lowered := selectionPipeFuelWithCSE c true
 
           IO.println s!"{Com.toPrint (lowered) }"
->>>>>>> ef3e349a
           return 0
         | _ =>
         IO.println s!" debug: WRONG RETURN TYPE : expected Ty.llvm (Ty.bitvec 64) "
