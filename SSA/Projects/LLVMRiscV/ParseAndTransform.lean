import Cli
import SSA.Projects.InstCombine.LLVM.Parser
import SSA.Projects.LLVMRiscV.LLVMAndRiscv
import SSA.Projects.LLVMRiscV.Pipeline.InstructionLowering

open MLIR AST InstCombine
open LLVMRiscV
/-!
  This file extends the `opt` tool, to specifically support the `LLVMPlusRiscV` dialect.
-/

/-- `regionTransform_LLVMRiscV` attempts to transform a region into a `Com` of type `LLVMAndRiscV`.
  It throws an error if the transformation fails. -/
def regionTransform_LLVMRiscV (region : Region 0) : Except ParseError
  (Σ (Γ' : Ctxt LLVMPlusRiscV.Ty ) (eff : EffectKind)
  (ty : LLVMPlusRiscV.Ty ), Com LLVMPlusRiscV Γ' eff ty) :=
  let res := mkCom (d:= LLVMPlusRiscV) region
  match res with
  | Except.error e => Except.error s!"Error:\n{reprStr e}"
  | Except.ok res => Except.ok res

/-- `parseComFromFile_LLVMRiscV` parses a `Com` from the input file as a `Com` of type
  `LLVMAndRiscV`. It uses the parsing infrastructure provided by the framework, which is
  also used for parsing LLVM `Com`s. -/
def parseComFromFile_LLVMRiscV(fileName : String) :
 IO (Option (Σ (Γ' :  Ctxt LLVMPlusRiscV.Ty ) (eff : EffectKind)
 (ty :  LLVMPlusRiscV.Ty), Com LLVMPlusRiscV Γ' eff ty)) := do
 parseRegionFromFile fileName regionTransform_LLVMRiscV

/-- This function parses a `Com` from the file with name `fileName` as a `Com` of type `LLVMAndRiscV`.
  Next, it calls the instruction lowering function `selectionPipeFuelSafe` on the parsed `Com` and
  prints it to standart output.
  If any of the steps fails, we print an error message and return exit code 1. -/
def passriscv64 (fileName : String) : IO UInt32 := do
    let icom? ← parseComFromFile_LLVMRiscV fileName
    match icom? with
    | none => return 1
    | some (Sigma.mk _Γ ⟨eff, ⟨retTy, c⟩⟩) =>
      match eff with
      | EffectKind.pure =>
        match retTy with
        | Ty.llvm (.bitvec _w)  =>
<<<<<<< HEAD
          let lowered := selectionPipeFuelWithCSE c true /- calls the instruction selector defined in `
                                                  InstructionLowering`, true indicates pseudo variable lowering-/
=======
          /- calls to the instruction selector defined in `InstructionLowering`,
            `true` indicates pseudo variable lowering-/
          let lowered := selectionPipeFuelWithCSE c true

>>>>>>> e4d998ee
          IO.println s!"{Com.toPrint (lowered) }"
          return 0
        | _ =>
        IO.println s!" debug: WRONG RETURN TYPE : expected Ty.llvm (Ty.bitvec 64) "
        return 1
      | _ =>
      IO.println s!" debug: WRONG EFFECT KIND : expected pure program "
      return 1<|MERGE_RESOLUTION|>--- conflicted
+++ resolved
@@ -40,15 +40,10 @@
       | EffectKind.pure =>
         match retTy with
         | Ty.llvm (.bitvec _w)  =>
-<<<<<<< HEAD
-          let lowered := selectionPipeFuelWithCSE c true /- calls the instruction selector defined in `
-                                                  InstructionLowering`, true indicates pseudo variable lowering-/
-=======
           /- calls to the instruction selector defined in `InstructionLowering`,
             `true` indicates pseudo variable lowering-/
           let lowered := selectionPipeFuelWithCSE c true
 
->>>>>>> e4d998ee
           IO.println s!"{Com.toPrint (lowered) }"
           return 0
         | _ =>
