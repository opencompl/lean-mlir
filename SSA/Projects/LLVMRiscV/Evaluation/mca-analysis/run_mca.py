#!/usr/bin/env python3

import sys
import os
import shutil
import subprocess
import re
import argparse
import concurrent.futures
from evallib import taskqueue

ROOT_DIR = (
    subprocess.check_output(["git", "rev-parse", "--show-toplevel"])
    .decode("utf-8")
    .strip()
)
TIMEOUT = 1800  # seconds

LLVM_BUILD_DIR = "~/llvm-project/build/bin/"

LLC_ASM_globalisel_DIR = (
    f"{ROOT_DIR}/SSA/Projects/LLVMRiscV/Evaluation/benchmarks/LLC_ASM_globalisel/"
)
LLC_ASM_selectiondag_DIR = (
    f"{ROOT_DIR}/SSA/Projects/LLVMRiscV/Evaluation/benchmarks/LLC_ASM_selectiondag/"
)
XDSL_ASM_DIR = (
    f"{ROOT_DIR}/SSA/Projects/LLVMRiscV/Evaluation/benchmarks/XDSL_ASM/"
)
XDSL_opt_ASM_DIR = (
    f"{ROOT_DIR}/SSA/Projects/LLVMRiscV/Evaluation/benchmarks/XDSL_opt_ASM/"
)
MCA_LEANMLIR_DIR = (
    f"{ROOT_DIR}/SSA/Projects/LLVMRiscV/Evaluation/mca-analysis/results/LEANMLIR/"
)
MCA_LEANMLIR_opt_DIR = (
    f"{ROOT_DIR}/SSA/Projects/LLVMRiscV/Evaluation/mca-analysis/results/LEANMLIR_opt/"
)
MCA_LLVM_globalisel_DIR = (
    f"{ROOT_DIR}/SSA/Projects/LLVMRiscV/Evaluation/mca-analysis/results/LLVM_globalisel/"
)
MCA_LLVM_selectiondag_DIR = (
    f"{ROOT_DIR}/SSA/Projects/LLVMRiscV/Evaluation/mca-analysis/results/LLVM_selectiondag/"
)
LOGS_DIR = f"{ROOT_DIR}/SSA/Projects/LLVMRiscV/Evaluation/mca-analysis/results/logs/"



AUTOGEN_DIR_PATHS = [MCA_LEANMLIR_DIR, MCA_LEANMLIR_opt_DIR, MCA_LLVM_globalisel_DIR, MCA_LLVM_selectiondag_DIR, LOGS_DIR]

def setup_benchmarking_directories(): 
    """
    Create clean directories to store the benchmarks.
    """
    results_dir = f"{ROOT_DIR}/SSA/Projects/LLVMRiscV/Evaluation/mca-analysis/results/"
    if not os.path.exists(results_dir):
        os.makedirs(results_dir)
    for directory in AUTOGEN_DIR_PATHS:
        if not os.path.exists(directory):
            os.makedirs(directory)
        else:       
            shutil.rmtree(directory)
            os.makedirs(directory)

def run_command(cmd, log_file, timeout=TIMEOUT):
    try:
        print(cmd)
        subprocess.Popen(
            cmd, cwd=ROOT_DIR, stdout=log_file, stderr=log_file, shell=True
        ).wait(timeout=timeout)
    except subprocess.TimeoutExpired:
        log_file.truncate(0)
        log_file.write(f"timeout of {timeout} seconds reached\n")
        print(f"{log_file} - timeout of {timeout} seconds reached")

def mca_analysis(input_file, output_file, log_file): 
    """
    Run MCA performance analysis on the RISCV asm `input_file`.
    """
    print(f"Removing unrealize casts from '{input_file}'.")
    cmd_base = (
        "llvm-mca -mtriple=riscv64 -mcpu=sifive-u74 -mattr=+m,+zba,+zbb,+zbs "
    )
    cmd = LLVM_BUILD_DIR + cmd_base + input_file + " > " + output_file
    print(cmd)
    run_command(cmd, log_file)
    

<<<<<<< HEAD
=======
def clear_folders():
    clear_folder(LOGS_DIR)
    clear_folder(MCA_LEANMLIR_DIR)
    clear_folder(MCA_LLVM_DIR)


def clear_empty_logs():
    """
    Only leave in the logs folder the files that contain something meaningful.
    """
    for filename in os.listdir(LOGS_DIR):
        file_path = os.path.join(LOGS_DIR, filename)
        if os.path.getsize(file_path) == 0:
            try:
                if os.path.isfile(file_path) or os.path.islink(file_path):
                    os.unlink(file_path)
                elif os.path.isdir(file_path):
                    shutil.rmtree(file_path)
            except Exception:
                print("Failed to delete {filename}")
        else :
            lines = open(file_path).readlines()
            meaningful_lines = 0
            for line in lines:
                if "error" in line:
                    meaningful_lines += 1
                elif "Error" in line:
                    meaningful_lines += 1
            if meaningful_lines == 0:
                try:
                    if os.path.isfile(file_path) or os.path.islink(file_path):
                        os.unlink(file_path)
                    elif os.path.isdir(file_path):
                        shutil.rmtree(file_path)
                except Exception:
                    print("Failed to delete {filename}")

def get_tasks():
    tasks = []
    for filename in os.listdir(XDSL_ASM_DIR):
        basename, _ = os.path.splitext(filename)
        tasks.append ({
            "input_file": os.path.join(XDSL_ASM_DIR, filename),
            "output_file": os.path.join(MCA_LEANMLIR_DIR, basename + '.out'),
            "log_file": open(os.path.join(LOGS_DIR, 'xdsl_' + filename),'w'),
        })

    for filename in os.listdir(LLC_ASM_DIR):
        basename, _ = os.path.splitext(filename)
        tasks.append ({
            "input_file": os.path.join(LLC_ASM_DIR, filename),
            "output_file": os.path.join(MCA_LLVM_DIR, basename + '.out'),
            "log_file": open(os.path.join(LOGS_DIR, 'llvm_' + filename),'w'),
        })

    return tasks

>>>>>>> 7a2ed14c
def run_tests():
    # clear results directory 
    setup_benchmarking_directories()

    # Parse CLI arguments
    parser = argparse.ArgumentParser()
    taskqueue.add_cli_arguments(parser)

<<<<<<< HEAD
    for filename in os.listdir(XDSL_opt_ASM_DIR):
        input_file = os.path.join(XDSL_opt_ASM_DIR, filename)
        basename, _ = os.path.splitext(filename)
        output_file = os.path.join(MCA_LEANMLIR_opt_DIR, basename + '.out')
        log_file = open(os.path.join(LOGS_DIR, 'xdsl_opt_' + filename),'w')
        mca_analysis(input_file, output_file, log_file)
=======
    args = parser.parse_args()
    queue = taskqueue.from_parsed_cli_arguments(args)

    # Prepare task queue
    tasks = get_tasks();
    def run_task(t):
        mca_analysis(t.input_file, t.output_file, t.log_file)
    
    # Run tasks
    queue.run_tasks(tasks, run=run_task)
>>>>>>> 7a2ed14c

    for filename in os.listdir(LLC_ASM_globalisel_DIR):
        input_file = os.path.join(LLC_ASM_globalisel_DIR, filename)
        basename, _ = os.path.splitext(filename)
        output_file = os.path.join(MCA_LLVM_globalisel_DIR, basename + '.out')
        log_file = open(os.path.join(LOGS_DIR, 'llvm_globalisel_' + filename),'w')
        mca_analysis(input_file, output_file, log_file)
    
    for filename in os.listdir(LLC_ASM_selectiondag_DIR):
        input_file = os.path.join(LLC_ASM_selectiondag_DIR, filename)
        basename, _ = os.path.splitext(filename)
        output_file = os.path.join(MCA_LLVM_selectiondag_DIR, basename + '.out')
        log_file = open(os.path.join(LOGS_DIR, 'llvm_selectiondag_' + filename),'w')
        mca_analysis(input_file, output_file, log_file)

def main():
    run_tests()


if __name__ == "__main__":
    main()<|MERGE_RESOLUTION|>--- conflicted
+++ resolved
@@ -85,67 +85,6 @@
     print(cmd)
     run_command(cmd, log_file)
     
-
-<<<<<<< HEAD
-=======
-def clear_folders():
-    clear_folder(LOGS_DIR)
-    clear_folder(MCA_LEANMLIR_DIR)
-    clear_folder(MCA_LLVM_DIR)
-
-
-def clear_empty_logs():
-    """
-    Only leave in the logs folder the files that contain something meaningful.
-    """
-    for filename in os.listdir(LOGS_DIR):
-        file_path = os.path.join(LOGS_DIR, filename)
-        if os.path.getsize(file_path) == 0:
-            try:
-                if os.path.isfile(file_path) or os.path.islink(file_path):
-                    os.unlink(file_path)
-                elif os.path.isdir(file_path):
-                    shutil.rmtree(file_path)
-            except Exception:
-                print("Failed to delete {filename}")
-        else :
-            lines = open(file_path).readlines()
-            meaningful_lines = 0
-            for line in lines:
-                if "error" in line:
-                    meaningful_lines += 1
-                elif "Error" in line:
-                    meaningful_lines += 1
-            if meaningful_lines == 0:
-                try:
-                    if os.path.isfile(file_path) or os.path.islink(file_path):
-                        os.unlink(file_path)
-                    elif os.path.isdir(file_path):
-                        shutil.rmtree(file_path)
-                except Exception:
-                    print("Failed to delete {filename}")
-
-def get_tasks():
-    tasks = []
-    for filename in os.listdir(XDSL_ASM_DIR):
-        basename, _ = os.path.splitext(filename)
-        tasks.append ({
-            "input_file": os.path.join(XDSL_ASM_DIR, filename),
-            "output_file": os.path.join(MCA_LEANMLIR_DIR, basename + '.out'),
-            "log_file": open(os.path.join(LOGS_DIR, 'xdsl_' + filename),'w'),
-        })
-
-    for filename in os.listdir(LLC_ASM_DIR):
-        basename, _ = os.path.splitext(filename)
-        tasks.append ({
-            "input_file": os.path.join(LLC_ASM_DIR, filename),
-            "output_file": os.path.join(MCA_LLVM_DIR, basename + '.out'),
-            "log_file": open(os.path.join(LOGS_DIR, 'llvm_' + filename),'w'),
-        })
-
-    return tasks
-
->>>>>>> 7a2ed14c
 def run_tests():
     # clear results directory 
     setup_benchmarking_directories()
@@ -154,25 +93,13 @@
     parser = argparse.ArgumentParser()
     taskqueue.add_cli_arguments(parser)
 
-<<<<<<< HEAD
+
     for filename in os.listdir(XDSL_opt_ASM_DIR):
         input_file = os.path.join(XDSL_opt_ASM_DIR, filename)
         basename, _ = os.path.splitext(filename)
         output_file = os.path.join(MCA_LEANMLIR_opt_DIR, basename + '.out')
         log_file = open(os.path.join(LOGS_DIR, 'xdsl_opt_' + filename),'w')
         mca_analysis(input_file, output_file, log_file)
-=======
-    args = parser.parse_args()
-    queue = taskqueue.from_parsed_cli_arguments(args)
-
-    # Prepare task queue
-    tasks = get_tasks();
-    def run_task(t):
-        mca_analysis(t.input_file, t.output_file, t.log_file)
-    
-    # Run tasks
-    queue.run_tasks(tasks, run=run_task)
->>>>>>> 7a2ed14c
 
     for filename in os.listdir(LLC_ASM_globalisel_DIR):
         input_file = os.path.join(LLC_ASM_globalisel_DIR, filename)
