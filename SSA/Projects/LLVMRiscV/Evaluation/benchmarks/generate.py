#!/usr/bin/env python3

import sys
import os
import shutil
import subprocess
import re
import argparse
import concurrent.futures


ROOT_DIR_PATH = (
    subprocess.check_output(["git", "rev-parse", "--show-toplevel"])
    .decode("utf-8")
    .strip()
)

TIMEOUT_SEC = 1800

LLC_GLOBALISEL_ASM_DIR_PATH = (
    f"{ROOT_DIR_PATH}/SSA/Projects/LLVMRiscV/Evaluation/benchmarks/LLC_GlobalISel_ASM/"
)

LLVM_DIR_PATH = f"{ROOT_DIR_PATH}/SSA/Projects/LLVMRiscV/Evaluation/benchmarks/LLVM/"
LLVMIR_DIR_PATH = (
    f"{ROOT_DIR_PATH}/SSA/Projects/LLVMRiscV/Evaluation/benchmarks/LLVMIR/"
)
MLIR_bb0_DIR_PATH = (
    f"{ROOT_DIR_PATH}/SSA/Projects/LLVMRiscV/Evaluation/benchmarks/MLIR_bb0/"
)
MLIR_single_DIR_PATH = (
    f"{ROOT_DIR_PATH}/SSA/Projects/LLVMRiscV/Evaluation/benchmarks/MLIR_single/"
)
MLIR_multi_DIR_PATH = (
    f"{ROOT_DIR_PATH}/SSA/Projects/LLVMRiscV/Evaluation/benchmarks/MLIR_multi/"
)
LLC_ASM_selectiondag_DIR_PATH = f"{ROOT_DIR_PATH}/SSA/Projects/LLVMRiscV/Evaluation/benchmarks/LLC_ASM_selectiondag/"
LLC_ASM_globalisel_DIR_PATH = (
    f"{ROOT_DIR_PATH}/SSA/Projects/LLVMRiscV/Evaluation/benchmarks/LLC_ASM_globalisel/"
)
LEANMLIR_ASM_DIR_PATH = (
    f"{ROOT_DIR_PATH}/SSA/Projects/LLVMRiscV/Evaluation/benchmarks/LEANMLIR_ASM/"
)
LEANMLIR_ASM_opt_DIR_PATH = (
    f"{ROOT_DIR_PATH}/SSA/Projects/LLVMRiscV/Evaluation/benchmarks/LEANMLIR_ASM_opt/"
)
<<<<<<< HEAD
LEANMLIR_ASM_opt_const_DIR_PATH = (
    f"{ROOT_DIR_PATH}/SSA/Projects/LLVMRiscV/Evaluation/benchmarks/LEANMLIR_ASM_opt_const/"
)
XDSL_no_casts_DIR_PATH = (
    f"{ROOT_DIR_PATH}/SSA/Projects/LLVMRiscV/Evaluation/benchmarks/XDSL_no_casts/"
)
XDSL_no_casts_opt_DIR_PATH = (
    f"{ROOT_DIR_PATH}/SSA/Projects/LLVMRiscV/Evaluation/benchmarks/XDSL_no_casts_opt/"
)
XDSL_reg_alloc_DIR_PATH = (
    f"{ROOT_DIR_PATH}/SSA/Projects/LLVMRiscV/Evaluation/benchmarks/XDSL_reg_alloc/"
)
XDSL_reg_alloc_opt_DIR_PATH = (
    f"{ROOT_DIR_PATH}/SSA/Projects/LLVMRiscV/Evaluation/benchmarks/XDSL_reg_alloc_opt/"
)
=======
>>>>>>> 05af8bdc
XDSL_ASM_DIR_PATH = (
    f"{ROOT_DIR_PATH}/SSA/Projects/LLVMRiscV/Evaluation/benchmarks/XDSL_ASM/"
)
XDSL_opt_ASM_DIR_PATH = (
    f"{ROOT_DIR_PATH}/SSA/Projects/LLVMRiscV/Evaluation/benchmarks/XDSL_opt_ASM/"
)
XDSL_FUNC_ASM_DIR_PATH = (
    f"{ROOT_DIR_PATH}/SSA/Projects/LLVMRiscV/Evaluation/benchmarks/XDSL_FUNC/"
)
XDSL_FUNC_opt_ASM_DIR_PATH = (
    f"{ROOT_DIR_PATH}/SSA/Projects/LLVMRiscV/Evaluation/benchmarks/XDSL_FUNC_opt/"
)
LOGS_DIR_PATH = f"{ROOT_DIR_PATH}/SSA/Projects/LLVMRiscV/Evaluation/benchmarks/logs/"


AUTOGEN_DIR_PATHS = [
    LLVM_DIR_PATH,
    LLVMIR_DIR_PATH,
    MLIR_bb0_DIR_PATH,
    MLIR_single_DIR_PATH,
    LLC_ASM_selectiondag_DIR_PATH,
    LLC_ASM_globalisel_DIR_PATH,
    XDSL_FUNC_ASM_DIR_PATH,
    XDSL_FUNC_opt_ASM_DIR_PATH,
    LEANMLIR_ASM_DIR_PATH,
    XDSL_ASM_DIR_PATH,
    LOGS_DIR_PATH,
    LEANMLIR_ASM_opt_DIR_PATH,
<<<<<<< HEAD
    LEANMLIR_ASM_opt_const_DIR_PATH,
    XDSL_no_casts_opt_DIR_PATH,
    XDSL_reg_alloc_opt_DIR_PATH,
=======
>>>>>>> 05af8bdc
    XDSL_opt_ASM_DIR_PATH,
]


def setup_benchmarking_directories():
    """
    Create clean directories to store the benchmarks.
    """
    for directory in AUTOGEN_DIR_PATHS:
        if not os.path.exists(directory):
            os.makedirs(directory)
        else:
            shutil.rmtree(directory)
            os.makedirs(directory)


def replace_hyphens_in_variables(file_path):
    """
    Reads a file, replaces hyphens (-) with underscores (_) within
    MLIR variable names (starting with %), and overwrites the file.
    """

    if not os.path.exists(file_path):
        print(f"Error: File not found at {file_path}")
        return

    pattern = r"(%[a-zA-Z0-9_-]+)"

    def variable_replacer(match):
        """Replace all hyphens with underscores in the matched variable name."""
        variable_name = match.group(0)
        if "-" in variable_name:
            return variable_name.replace("-", "_")
        return variable_name

    try:
        with open(file_path, "r") as f:
            original_content = f.read()

        modified_content = re.sub(pattern, variable_replacer, original_content)
        with open(file_path, "w") as f:
            f.write(modified_content)

    except IOError as e:
        print(f"Error processing file {file_path}: {e}")
    except Exception as e:
        print(f"An unexpected error occurred: {e}")


def run_command(cmd, log_file, timeout=TIMEOUT_SEC):
    try:
        ret_code = subprocess.Popen(
            cmd, cwd=ROOT_DIR_PATH, stdout=log_file, stderr=log_file, shell=True
        ).wait(timeout=timeout)
        return ret_code
    except subprocess.TimeoutExpired:
        log_file.truncate(0)
        log_file.write(f"timeout of {timeout} seconds reached\n")
        print(f"{log_file} - timeout of {timeout} seconds reached")


def extract_mlir_blocks(input_file, output_base, max_functions):
    """
    Extracts individual MLIR module blocks (functions) from a large input file
    and saves each into a separate file.
    """
    f = open(input_file, "r")
    all_lines = f.readlines()
    size = input_file.split("_")[-1].split(".")[0]
    function_count = 0
    curr_program = []
    brackets_count = 0
    for line in all_lines:
        if "{" in line:
            brackets_count += 1
        if brackets_count == 2:
            # remove indentation
            curr_program.append(line[2:])
        if "}" in line:
            brackets_count -= 1
        if brackets_count == 1 and len(curr_program) > 0:
            # write file
            out_f = open(output_base + f"{size}_function_{function_count}.mlir", "w")
            out_f.writelines(curr_program)
            out_f.write("\n")
            out_f.close()
            curr_program = []
            function_count += 1
            curr_program = []
        if function_count >= max_functions:
            print(f"Reached maximum of {max_functions} functions. Stopping extraction.")
            break


def MLIR_opt_arith_llvm(input_file, output_file, log_file, pass_dict):
    """
    Run mlir-opt and convert a file into LLVM dialect.
    """
    cmd_base = (
        "mlir-opt -convert-arith-to-llvm -convert-func-to-llvm --mlir-print-op-generic "
    )
    cmd = cmd_base + input_file + " -o " + output_file
    ret_code = run_command(cmd, log_file)
    pass_dict[output_file] = ret_code


def MLIR_translate_llvmir(input_file, output_file, log_file, pass_dict):
    """
    Run mlir-translate and translate a file from LLVM dialect to LLVMIR.
    """
    cmd_base = "mlir-translate --mlir-to-llvmir "
    cmd = cmd_base + input_file + " -o " + output_file
    ret_code = run_command(cmd, log_file)
    pass_dict[output_file] = ret_code


def LLC_compile_riscv_selectiondag(input_file, output_file, log_file, pass_dict, opt):
    """
    Compile LLVMIR to RISCV assembly with llc.
    """
    cmd_base = (
        "llc -march=riscv64 -mcpu=generic-rv64 -mattr=+m,+b -filetype=asm " + opt + " "
    )
    cmd = cmd_base + input_file + " -o " + output_file
    ret_code = run_command(cmd, log_file)
    pass_dict[output_file] = ret_code


def LLC_compile_riscv_globalisel(input_file, output_file, log_file, pass_dict, opt):
    """
    Compile LLVMIR to RISCV assembly with llc using the GlobalISel framework.
    """
    cmd_base = (
        "llc -march=riscv64 -mcpu=generic-rv64 --global-isel -mattr=+m,+b -filetype=asm "
        + opt
        + " "
    )
    cmd = cmd_base + input_file + " -o " + output_file
    ret_code = run_command(cmd, log_file)
    pass_dict[output_file] = ret_code


def extract_bb0(input_file, output_file, log_file):
    """
    Extract the first basic block from the MLIR file.
    """
    o_f = open(output_file, "w")
    in_block = False
    try:
        with open(input_file, "r") as f:
            for line in f:
                line = line.strip()
                if "^bb0(" in line:
                    in_block = True
                    o_f.write("{\n")
                    o_f.write(line + "\n")
                    continue
                if in_block:
                    o_f.write(line + "\n")
                    if '"llvm.return"' in line:
                        o_f.write("}" + "\n")
                        o_f.close()
                        return

    except FileNotFoundError:
        print(f"Error: The file '{input_file}' was not found.", file=log_file)
        sys.exit(1)


def LAKE_compile_riscv64(jobs, pass_dict):
    """
    Lower the input file to RISCV with Lean-MLIR, using multiple threads.
    """
    with concurrent.futures.ThreadPoolExecutor(max_workers=jobs) as executor:
        futures = {}

        for filename in os.listdir(MLIR_bb0_DIR_PATH):
            input_file = os.path.join(MLIR_bb0_DIR_PATH, filename)
            basename, _ = os.path.splitext(filename)
            output_file = os.path.join(LEANMLIR_ASM_DIR_PATH, basename + ".mlir")
            log_file = open(LOGS_DIR_PATH + basename + "_lake.mlir", "w")
            cmd_base = f"cd {ROOT_DIR_PATH}; lake exe opt --passriscv64 "
            cmd = cmd_base + input_file + " > " + output_file
            future = executor.submit(run_command, cmd, log_file)
            futures[future] = output_file

        total = len(futures)
        for idx, future in enumerate(concurrent.futures.as_completed(futures)):
            file_path = futures[future]
            ret_code = future.result()
            pass_dict[file_path] = ret_code
            percentage = (float(idx) / float(total)) * 100
            print(f"compiling with lean-mlir {percentage:.2f}%")


def LAKE_compile_riscv64_opt(jobs, pass_dict):
    """
    Lower the input file to RISCV with Lean-MLIR, using multiple threads.
    """
    with concurrent.futures.ThreadPoolExecutor(max_workers=jobs) as executor:
        futures = {}

        for filename in os.listdir(MLIR_bb0_DIR_PATH):
            input_file = os.path.join(MLIR_bb0_DIR_PATH, filename)
            basename, _ = os.path.splitext(filename)
            output_file = os.path.join(LEANMLIR_ASM_opt_DIR_PATH, basename + ".mlir")
            log_file = open(LOGS_DIR_PATH + basename + "_lake.mlir", "w")
            cmd_base = f"cd {ROOT_DIR_PATH}; lake exe opt --passriscv64_optimized "
            cmd = cmd_base + input_file + " > " + output_file
            future = executor.submit(run_command, cmd, log_file)
            futures[future] = output_file

        total = len(futures)
        for idx, future in enumerate(concurrent.futures.as_completed(futures)):
            file_path = futures[future]
            ret_code = future.result()
            pass_dict[file_path] = ret_code
            percentage = (float(idx) / float(total)) * 100
            print(f"compiling with lean-mlir (optimized pass): {percentage:.2f}%")
            

def LAKE_compile_riscv64_opt_const(jobs, pass_dict):
    """
    Lower the input file to RISCV with Lean-MLIR, using multiple threads.
    """
    with concurrent.futures.ThreadPoolExecutor(max_workers=jobs) as executor:
        futures = {}

<<<<<<< HEAD
        for filename in os.listdir(MLIR_bb0_DIR_PATH):
            input_file = os.path.join(MLIR_bb0_DIR_PATH, filename)
            basename, _ = os.path.splitext(filename)
            output_file = os.path.join(LEANMLIR_ASM_opt_const_DIR_PATH, basename + ".mlir")
            log_file = open(LOGS_DIR_PATH + basename + "_lake.mlir", "w")
            cmd_base = f"cd {ROOT_DIR_PATH}; lake exe opt --passriscv64_optimized_const "
            cmd = cmd_base + input_file + " > " + output_file
            future = executor.submit(run_command, cmd, log_file)
            futures[future] = output_file
            

        total = len(futures)
        for idx, future in enumerate(concurrent.futures.as_completed(futures)):
            file_path = futures[future]
            ret_code = future.result()
            pass_dict[file_path] = ret_code
            percentage = ((float(idx) + float(1)) / float(total)) * 100
            print(f"compiling with lean-mlir (optimized pass with constant matching): {percentage:.2f}%")
            
# this is just a temporary solution because I don't understand python classes.
def XDSL_remove_casts(input_file, output_file, log_file, pass_dict):
=======
def XDSL_create_func(input_file, output_file, log_file, pass_dict):
>>>>>>> 05af8bdc
    """
    Remove unrealized casts from the RISCV64 dialect MLIR files with xdsl.
    """
    cmd_base = f"python3 {ROOT_DIR_PATH}/SSA/Projects/LLVMRiscV/Evaluation/benchmarks/create_func.py "
    cmd = cmd_base + input_file + " > " + output_file
    ret_code = run_command(cmd, log_file)
    pass_dict[output_file] = ret_code


def XDSL_reg_alloc(input_file, output_file, log_file, pass_dict):
    """
    Remove unrealized casts from the RISCV64 dialect MLIR files with xdsl.
    """
    cmd_base = "xdsl-opt -p convert-func-to-riscv-func,reconcile-unrealized-casts,riscv-allocate-registers -t riscv-asm "
    cmd = cmd_base + input_file + " > " + output_file
    ret_code = run_command(cmd, log_file)
    pass_dict[output_file] = ret_code


def generate_benchmarks(num, jobs, llvm_opts):
    setup_benchmarking_directories()

    # extract mlir blocks and put them all in separate files
    # for each file with programs of a certain size
    for file in os.listdir(MLIR_multi_DIR_PATH):
        input_file = os.path.join(MLIR_multi_DIR_PATH, file)
        replace_hyphens_in_variables(input_file)
        extract_mlir_blocks(input_file, MLIR_single_DIR_PATH, num)

    MLIR_opt_file2ret = dict()
    idx = 0
    # Run mlir-opt and convert into LLVM dialect
    for filename in os.listdir(MLIR_single_DIR_PATH):
        input_file = os.path.join(MLIR_single_DIR_PATH, filename)
        basename, _ = os.path.splitext(filename)
        output_file = os.path.join(LLVM_DIR_PATH, basename + ".ll")
        log_file = open(os.path.join(LOGS_DIR_PATH, basename + "_mlir_opt.log"), "w")
        MLIR_opt_arith_llvm(input_file, output_file, log_file, MLIR_opt_file2ret)
        idx += 1
        percentage = (float(idx) / float(len(os.listdir(MLIR_single_DIR_PATH)))) * 100
        print(f"translating to LLVM with mlir-opt: {percentage:.2f}%")

    MLIR_translate_file2ret = dict()
    idx = 0
    # Run mlir-translate and convert LLVM into LLVMIR
    for filename in os.listdir(LLVM_DIR_PATH):
        input_file = os.path.join(LLVM_DIR_PATH, filename)
        # only run the lowering if the previous pass was successful:
        if MLIR_opt_file2ret[input_file] == 0:
            basename, _ = os.path.splitext(filename)
            output_file = os.path.join(LLVMIR_DIR_PATH, basename + ".mlir")
            log_file = open(
                os.path.join(LOGS_DIR_PATH, basename + "_mlir_translate.log"), "w"
            )
            MLIR_translate_llvmir(
                input_file, output_file, log_file, MLIR_translate_file2ret
            )
        idx += 1
        percentage = (float(idx) / float(len(MLIR_opt_file2ret))) * 100
        print(f"translating to LLVMIR with mlir-translate: {percentage:.2f}%")

    for llvm_opt in llvm_opts:
        LLC_file2ret = dict()
        idx = 0
        # Use llc with `selectionDAG` to compile LLVMIR into RISCV
        for filename in os.listdir(LLVMIR_DIR_PATH):
            input_file = os.path.join(LLVMIR_DIR_PATH, filename)
            # only run the lowering if the previous pass was successful:
            if MLIR_translate_file2ret[input_file] == 0:
                basename, _ = os.path.splitext(filename)

                if llvm_opt == "default":
                    output_file = os.path.join(
                        LLC_ASM_selectiondag_DIR_PATH, basename + ".s"
                    )
                    log_file = open(
                        os.path.join(LOGS_DIR_PATH, basename + "_selectiondag_llc.log"),
                        "w",
                    )
                    LLC_compile_riscv_selectiondag(
                        input_file, output_file, log_file, LLC_file2ret, ""
                    )
                else:
                    output_file = os.path.join(
                        LLC_ASM_selectiondag_DIR_PATH, basename + "_" + llvm_opt + ".s"
                    )
                    log_file = open(
                        os.path.join(
                            LOGS_DIR_PATH,
                            basename + "_selectiondag_llc" + "_" + llvm_opt + ".log",
                        ),
                        "w",
                    )
                    LLC_compile_riscv_selectiondag(
                        input_file, output_file, log_file, LLC_file2ret, "-" + llvm_opt
                    )
            idx += 1
            percentage = (float(idx) / float(len(MLIR_translate_file2ret))) * 100
            print(f"compiling with llc (selectionDAG {llvm_opt}): {percentage:.2f}%")

        LLC_GLOBALISEL_file2ret = dict()
        idx = 0
        # Use llc with `GlobalISel` to compile LLVMIR into RISCV
        for filename in os.listdir(LLVMIR_DIR_PATH):
            input_file = os.path.join(LLVMIR_DIR_PATH, filename)
            # only run the lowering if the previous pass was successful:
            if MLIR_translate_file2ret[input_file] == 0:  # previous pass succeded
                if llvm_opt == "default":
                    basename, _ = os.path.splitext(filename)
                    output_file = os.path.join(
                        LLC_ASM_globalisel_DIR_PATH, basename + ".s"
                    )
                    log_file = open(
                        os.path.join(LOGS_DIR_PATH, basename + "_globalisel_llc.log"),
                        "w",
                    )
                    LLC_compile_riscv_globalisel(
                        input_file, output_file, log_file, LLC_GLOBALISEL_file2ret, ""
                    )
                else:
                    basename, _ = os.path.splitext(filename)
                    output_file = os.path.join(
                        LLC_ASM_globalisel_DIR_PATH, basename + "_" + llvm_opt + ".s"
                    )
                    log_file = open(
                        os.path.join(
                            LOGS_DIR_PATH,
                            basename + "_globalisel_llc" + "_" + llvm_opt + ".log",
                        ),
                        "w",
                    )
                    LLC_compile_riscv_globalisel(
                        input_file,
                        output_file,
                        log_file,
                        LLC_GLOBALISEL_file2ret,
                        "-" + llvm_opt,
                    )
            idx += 1
            percentage = (float(idx) / float(len(MLIR_translate_file2ret))) * 100
            print(f"compiling with llc (globalISel {llvm_opt}): {percentage:.2f}%")

    # Extract bb0
    idx = 0
    for filename in os.listdir(LLVM_DIR_PATH):
        input_file = os.path.join(LLVM_DIR_PATH, filename)
        basename, _ = os.path.splitext(filename)
        output_file = os.path.join(MLIR_bb0_DIR_PATH, basename + ".mlir")
        log_file = open(os.path.join(LOGS_DIR_PATH, basename + "_bb0_extract.log"), "w")
        extract_bb0(input_file, output_file, log_file)
        idx += 1
        percentage = (float(idx) / float(len(os.listdir(LLVM_DIR_PATH)))) * 100
        print(f"extracting the first basic block: {percentage:.2f}%")

    LAKE_file2ret = dict()
    # Run the lean pass in parallel
    LAKE_compile_riscv64(jobs, LAKE_file2ret)

    LAKE_file2ret_opt = dict()
    # Run the optimized lean pass in parallel
    LAKE_compile_riscv64_opt(jobs, LAKE_file2ret_opt)

<<<<<<< HEAD
    LAKE_file2ret_opt_const = dict()
    # Run the optimized (with constants) lean pass in parallel
    LAKE_compile_riscv64_opt_const(jobs, LAKE_file2ret_opt_const)
    
    XDSL_remove_casts_file2ret = dict()
=======
    XDSL_create_func_file2ret = dict()
>>>>>>> 05af8bdc
    idx = 0
    # Create `func.func`
    for filename in os.listdir(LEANMLIR_ASM_DIR_PATH):
        input_file = os.path.join(LEANMLIR_ASM_DIR_PATH, filename)
        if LAKE_file2ret[input_file] == 0:
            basename, _ = os.path.splitext(filename)
            output_file = os.path.join(XDSL_FUNC_ASM_DIR_PATH, basename + ".mlir")
            log_file = open(
                os.path.join(LOGS_DIR_PATH, basename + "_xdsl_create_func.log"), "w"
            )
            XDSL_create_func(
                input_file, output_file, log_file, XDSL_create_func_file2ret
            )
        idx += 1
        percentage = (float(idx) / float(len(LAKE_file2ret))) * 100
        print(f"creating func.func module: {percentage:.2f}%")

    XDSL_create_func_file2ret_opt = dict()
    idx = 0
    # Create `func.func`
    for filename in os.listdir(LEANMLIR_ASM_opt_DIR_PATH):
        input_file = os.path.join(LEANMLIR_ASM_opt_DIR_PATH, filename)
        if LAKE_file2ret_opt[input_file] == 0:
            basename, _ = os.path.splitext(filename)
            output_file = os.path.join(XDSL_FUNC_opt_ASM_DIR_PATH, basename + ".mlir")
            log_file = open(
                os.path.join(LOGS_DIR_PATH, basename + "_xdsl_create_func_opt.log"), "w"
            )
            XDSL_create_func(
                input_file, output_file, log_file, XDSL_create_func_file2ret_opt
            )
        idx += 1
<<<<<<< HEAD
        percentage = ((float(idx) + float(1)) / float(len(LAKE_file2ret_opt))) * 100
        print(f"removing unrealized casts (opt): {percentage:.2f}%") 
    # Remove unrealized casts
    for filename in os.listdir(LEANMLIR_ASM_opt_const_DIR_PATH):
        input_file = os.path.join(LEANMLIR_ASM_opt_const_DIR_PATH, filename)
        if LAKE_file2ret_opt_const[input_file] == 0:
            basename, _ = os.path.splitext(filename)
            output_file = os.path.join(XDSL_no_casts_opt_DIR_PATH, basename + ".mlir")
            log_file = open(
                os.path.join(LOGS_DIR_PATH, basename + "_xdsl_remove_casts.log"), "w"
            )
            XDSL_remove_casts(
                input_file, output_file, log_file, XDSL_remove_casts_file2ret_opt
            )
        idx += 1
        percentage = ((float(idx) + float(1)) / float(len(LAKE_file2ret_opt))) * 100
        print(f"removing unrealized casts (opt): {percentage:.2f}%") 
=======
        percentage = (float(idx) / float(len(LAKE_file2ret_opt))) * 100
        print(f"creating func.func module (opt): {percentage:.2f}%")

>>>>>>> 05af8bdc
    XDSL_reg_alloc_file2ret = dict()
    idx = 0
    # Register allocation with XDSL
    for filename in os.listdir(XDSL_FUNC_ASM_DIR_PATH):
        input_file = os.path.join(XDSL_FUNC_ASM_DIR_PATH, filename)
        if XDSL_create_func_file2ret[input_file] == 0:
            basename, _ = os.path.splitext(filename)
            output_file = os.path.join(XDSL_ASM_DIR_PATH, basename + ".mlir")
            log_file = open(
                os.path.join(LOGS_DIR_PATH, basename + "_xdsl_reg_alloc.log"), "w"
            )
            XDSL_reg_alloc(input_file, output_file, log_file, XDSL_reg_alloc_file2ret)
        idx += 1
        percentage = (float(idx) / float(len(XDSL_create_func_file2ret))) * 100
        print(f"allocating registers and outputting assembly: {percentage:.2f}%")

    XDSL_reg_alloc_file2ret_opt = dict()
    idx = 0
    # Register allocation with XDSL
    for filename in os.listdir(XDSL_FUNC_opt_ASM_DIR_PATH):
        input_file = os.path.join(XDSL_FUNC_opt_ASM_DIR_PATH, filename)
        if XDSL_create_func_file2ret_opt[input_file] == 0:
            basename, _ = os.path.splitext(filename)
            output_file = os.path.join(XDSL_opt_ASM_DIR_PATH, basename + ".mlir")
            log_file = open(
                os.path.join(LOGS_DIR_PATH, basename + "_xdsl_reg_alloc.log"), "w"
            )
            XDSL_reg_alloc(
                input_file, output_file, log_file, XDSL_reg_alloc_file2ret_opt
            )
        idx += 1
        percentage = (float(idx) / float(len(XDSL_create_func_file2ret_opt))) * 100
        print(f"allocating registers and outputting assembly (opt): {percentage:.2f}%")


def main():
    parser = argparse.ArgumentParser(
        prog="generate",
        description="Generate a new set of benchmarks in all the representations, from MLIR to RISCV assembly.",
    )

    parser.add_argument(
        "-n", "--num", type=int, default=100, help="Number of benchmarks to generate. "
    )

    parser.add_argument(
        "-j", "--jobs", type=int, default=1, help="Parallel jobs for all benchmarks"
    )

    parser.add_argument(
        "-llvm",
        "--llvm_opt",
        help="Optimization level for LLVM.",
        nargs="+",
        choices=["O3", "O2", "O1", "O0", "default"],
        default="default",
    )

    args = parser.parse_args()

    opts_to_evaluate = (
        ["O3", "O2", "O1", "O0", "default"] if "all" in args.llvm_opt else args.llvm_opt
    )

    generate_benchmarks(args.num, args.jobs, opts_to_evaluate)


if __name__ == "__main__":
    main()<|MERGE_RESOLUTION|>--- conflicted
+++ resolved
@@ -44,24 +44,9 @@
 LEANMLIR_ASM_opt_DIR_PATH = (
     f"{ROOT_DIR_PATH}/SSA/Projects/LLVMRiscV/Evaluation/benchmarks/LEANMLIR_ASM_opt/"
 )
-<<<<<<< HEAD
 LEANMLIR_ASM_opt_const_DIR_PATH = (
     f"{ROOT_DIR_PATH}/SSA/Projects/LLVMRiscV/Evaluation/benchmarks/LEANMLIR_ASM_opt_const/"
 )
-XDSL_no_casts_DIR_PATH = (
-    f"{ROOT_DIR_PATH}/SSA/Projects/LLVMRiscV/Evaluation/benchmarks/XDSL_no_casts/"
-)
-XDSL_no_casts_opt_DIR_PATH = (
-    f"{ROOT_DIR_PATH}/SSA/Projects/LLVMRiscV/Evaluation/benchmarks/XDSL_no_casts_opt/"
-)
-XDSL_reg_alloc_DIR_PATH = (
-    f"{ROOT_DIR_PATH}/SSA/Projects/LLVMRiscV/Evaluation/benchmarks/XDSL_reg_alloc/"
-)
-XDSL_reg_alloc_opt_DIR_PATH = (
-    f"{ROOT_DIR_PATH}/SSA/Projects/LLVMRiscV/Evaluation/benchmarks/XDSL_reg_alloc_opt/"
-)
-=======
->>>>>>> 05af8bdc
 XDSL_ASM_DIR_PATH = (
     f"{ROOT_DIR_PATH}/SSA/Projects/LLVMRiscV/Evaluation/benchmarks/XDSL_ASM/"
 )
@@ -90,12 +75,7 @@
     XDSL_ASM_DIR_PATH,
     LOGS_DIR_PATH,
     LEANMLIR_ASM_opt_DIR_PATH,
-<<<<<<< HEAD
     LEANMLIR_ASM_opt_const_DIR_PATH,
-    XDSL_no_casts_opt_DIR_PATH,
-    XDSL_reg_alloc_opt_DIR_PATH,
-=======
->>>>>>> 05af8bdc
     XDSL_opt_ASM_DIR_PATH,
 ]
 
@@ -324,7 +304,6 @@
     with concurrent.futures.ThreadPoolExecutor(max_workers=jobs) as executor:
         futures = {}
 
-<<<<<<< HEAD
         for filename in os.listdir(MLIR_bb0_DIR_PATH):
             input_file = os.path.join(MLIR_bb0_DIR_PATH, filename)
             basename, _ = os.path.splitext(filename)
@@ -344,11 +323,7 @@
             percentage = ((float(idx) + float(1)) / float(total)) * 100
             print(f"compiling with lean-mlir (optimized pass with constant matching): {percentage:.2f}%")
             
-# this is just a temporary solution because I don't understand python classes.
-def XDSL_remove_casts(input_file, output_file, log_file, pass_dict):
-=======
 def XDSL_create_func(input_file, output_file, log_file, pass_dict):
->>>>>>> 05af8bdc
     """
     Remove unrealized casts from the RISCV64 dialect MLIR files with xdsl.
     """
@@ -511,15 +486,11 @@
     # Run the optimized lean pass in parallel
     LAKE_compile_riscv64_opt(jobs, LAKE_file2ret_opt)
 
-<<<<<<< HEAD
     LAKE_file2ret_opt_const = dict()
     # Run the optimized (with constants) lean pass in parallel
     LAKE_compile_riscv64_opt_const(jobs, LAKE_file2ret_opt_const)
     
-    XDSL_remove_casts_file2ret = dict()
-=======
     XDSL_create_func_file2ret = dict()
->>>>>>> 05af8bdc
     idx = 0
     # Create `func.func`
     for filename in os.listdir(LEANMLIR_ASM_DIR_PATH):
@@ -552,29 +523,9 @@
                 input_file, output_file, log_file, XDSL_create_func_file2ret_opt
             )
         idx += 1
-<<<<<<< HEAD
-        percentage = ((float(idx) + float(1)) / float(len(LAKE_file2ret_opt))) * 100
-        print(f"removing unrealized casts (opt): {percentage:.2f}%") 
-    # Remove unrealized casts
-    for filename in os.listdir(LEANMLIR_ASM_opt_const_DIR_PATH):
-        input_file = os.path.join(LEANMLIR_ASM_opt_const_DIR_PATH, filename)
-        if LAKE_file2ret_opt_const[input_file] == 0:
-            basename, _ = os.path.splitext(filename)
-            output_file = os.path.join(XDSL_no_casts_opt_DIR_PATH, basename + ".mlir")
-            log_file = open(
-                os.path.join(LOGS_DIR_PATH, basename + "_xdsl_remove_casts.log"), "w"
-            )
-            XDSL_remove_casts(
-                input_file, output_file, log_file, XDSL_remove_casts_file2ret_opt
-            )
-        idx += 1
-        percentage = ((float(idx) + float(1)) / float(len(LAKE_file2ret_opt))) * 100
-        print(f"removing unrealized casts (opt): {percentage:.2f}%") 
-=======
         percentage = (float(idx) / float(len(LAKE_file2ret_opt))) * 100
         print(f"creating func.func module (opt): {percentage:.2f}%")
 
->>>>>>> 05af8bdc
     XDSL_reg_alloc_file2ret = dict()
     idx = 0
     # Register allocation with XDSL
