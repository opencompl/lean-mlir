--- conflicted
+++ resolved
@@ -1581,11 +1581,8 @@
   sub_to_add ++
   redundant_and ++
   select_same_val ++
-<<<<<<< HEAD
   LLVMIR_cast_combines_64 ++
-=======
   xor_of_and_with_same_reg_list ++
->>>>>>> 51e41fbd
   LLVMIR_identity_combines_64
 
 /-- Post-legalization combine pass for LLVM specialized for i64 type -/
