import SSA.Projects.LLVMRiscV.PeepholeRefine
import SSA.Projects.LLVMRiscV.Simpproc
import SSA.Projects.RISCV64.Tactic.SimpRiscV
import SSA.Projects.LLVMRiscV.Pipeline.mkRewrite

open LLVMRiscV

/- This file implements `DAGCombiner` patterns extracted from the LLVM Risc-V backend.
  First, we implement the Lean structure that implements the rewrite patterns and then we implement
  optimizations for LLVM IR and RISC-V.
  In particular, we implement the patterns supported by LLVM's `GlobalIsel` for RISC-V.
  Because `GlobalIsel` is hybrid, some of these patterns regard generic IR,
  while some are target-dependent.
-/

@[simp_riscv] lemma toType_bv : TyDenote.toType (Ty.riscv (.bv)) = BitVec 64 := rfl
@[simp_riscv] lemma id_eq1 {α : Type} (x y : α) :  @Eq (Id α) x y = (x = y):= by simp only

structure RISCVPeepholeRewrite (Γ : List Ty) where
  lhs : Com LLVMPlusRiscV Γ .pure [Ty.riscv .bv]
  rhs : Com LLVMPlusRiscV Γ .pure [Ty.riscv .bv]
  correct : lhs.denote = rhs.denote := by simp_lowering <;> bv_decide

def RISCVPeepholeRewriteToRiscvPeephole (self : RISCVPeepholeRewrite Γ) :
    PeepholeRewrite LLVMPlusRiscV Γ [Ty.riscv .bv] where
  lhs := self.lhs
  rhs := self.rhs
  correct := self.correct

/-!
  # Post-legalization optimizations

  We implement post-legalization optimizations from LLVM's `GlobalISel` instructor selector.
  Our naming conventions are consistent with the RISC-V backend.

  We do not support known-bits analysis nor matching on values, and therefore do not implement the
  patterns relying on this infrastructure (e.g., `shift_immed_chain`).
-/

/-- ### sub_to_add
  (sub x, C) → (add x, -C)
-/
def sub_to_add_base : LLVMPeepholeRewriteRefine 64 [Ty.llvm (.bitvec 64)] where
  lhs := [LV| {
  ^entry (%x: i64):
    %c = llvm.mlir.constant 1 : i64
    %1 = llvm.sub %x, %c : i64
    llvm.return %1 : i64
  }]
  rhs := [LV| {
  ^entry (%x: i64):
    %c = llvm.mlir.constant -1 : i64
    %1 = llvm.add %x, %c : i64
    llvm.return %1 : i64
  }]

def sub_to_add_intMax : LLVMPeepholeRewriteRefine 64 [Ty.llvm (.bitvec 64)] where
  lhs := [LV| {
  ^entry (%x: i64):
  %c = llvm.mlir.constant 36893488147419103000 : i64
  %1 = llvm.sub %x, %c : i64
  llvm.return %1 : i64
  }]
  rhs := [LV| {
  ^entry (%x: i64):
  %c = llvm.mlir.constant -36893488147419103000: i64
  %1 = llvm.add %x, %c : i64
  llvm.return %1 : i64
  }]

def sub_to_add_intMin : LLVMPeepholeRewriteRefine 64 [Ty.llvm (.bitvec 64)] where
  lhs := [LV| {
  ^entry (%x: i64):
  %c = llvm.mlir.constant 1 : i64
  %1 = llvm.sub %x, %c : i64
  llvm.return %1 : i64
  }]
  rhs := [LV| {
  ^entry (%x: i64):
  %c = llvm.mlir.constant -1 : i64
  %1 = llvm.add %x, %c : i64
  llvm.return %1 : i64
  }]

def sub_to_add : List (Σ Γ, LLVMPeepholeRewriteRefine 64  Γ) :=
  [⟨_, sub_to_add_base⟩,
  ⟨_, sub_to_add_intMin⟩,
  ⟨_, sub_to_add_intMax⟩]

/-- ### redundant_and
  (x & y) → x
-/
def redundant_and_single : LLVMPeepholeRewriteRefine 64 [Ty.llvm (.bitvec 64)] where
  lhs := [LV| {
  ^entry (%x: i64):
    %0 = llvm.and %x, %x : i64
    llvm.return %0 : i64
  }]
  rhs := [LV| {
  ^entry (%x: i64):
    llvm.return %x : i64
  }]

def redundant_and_double : LLVMPeepholeRewriteRefine 64 [Ty.llvm (.bitvec 64)] where
  lhs := [LV| {
  ^entry (%x: i64):
  %0 = llvm.mlir.constant 0 : i64
    %y = llvm.add %x, %0 : i64
    %1 = llvm.and %x, %y : i64
    llvm.return %1 : i64
  }]
  rhs := [LV| {
    ^entry (%x: i64):
    llvm.return %x : i64
  }]

def redundant_and : List (Σ Γ, LLVMPeepholeRewriteRefine 64  Γ) :=
  [⟨_, redundant_and_single⟩,
  ⟨_, redundant_and_double⟩]

/-- ### select_same_val
  (cond ? x : x) → x
-/
def select_same_val_self : LLVMPeepholeRewriteRefine 64 [Ty.llvm (.bitvec 1), Ty.llvm (.bitvec 64) ] where
  lhs := [LV| {
  ^entry (%x: i64, %c: i1):
    %0 = llvm.select %c, %x, %x : i64
    llvm.return %0 : i64
  }]
  rhs := [LV| {
  ^entry (%x: i64, %c: i1):
    llvm.return %x : i64
  }]

def select_same_val : List (Σ Γ, LLVMPeepholeRewriteRefine 64  Γ) :=
  [⟨_, select_same_val_self⟩]

/-! ### select_constant_cmp -/

/- 
Test the rewrite:
  (true ? x : y) -> x
  (false ? x : y) -> y
-/
def select_constant_cmp_true : LLVMPeepholeRewriteRefine 64 [Ty.llvm (.bitvec 64), Ty.llvm (.bitvec 64)] where
  lhs := [LV| {
  ^entry (%x: i64, %y: i64):
    %0 = llvm.mlir.constant (1) : i1
    %1 = llvm.select %0, %x, %y : i64
    llvm.return %1 : i64
  }]
  rhs := [LV| {
  ^entry (%x: i64, %y: i64):
    llvm.return %x : i64
  }]

def select_constant_cmp_false : LLVMPeepholeRewriteRefine 64 [Ty.llvm (.bitvec 64), Ty.llvm (.bitvec 64)] where
  lhs := [LV| {
  ^entry (%x: i64, %y: i64):
    %0 = llvm.mlir.constant (0) : i1
    %1 = llvm.select %0, %x, %y : i64
    llvm.return %1 : i64
  }]
  rhs := [LV| {
  ^entry (%x: i64, %y: i64):
    llvm.return %y : i64
  }]

def select_constant_cmp : List (Σ Γ, LLVMPeepholeRewriteRefine 64  Γ) :=
  [⟨_, select_constant_cmp_true⟩,
  ⟨_, select_constant_cmp_false⟩]

/-- ### right_identity_zero
  (x op 0) → x
-/
def right_identity_zero_sub : RISCVPeepholeRewrite [Ty.riscv (.bv)] where
  lhs := [LV| {
  ^entry (%x: !riscv.reg):
    %c = li (0) : !riscv.reg
    %0 = sub %x, %c : !riscv.reg
  ret %0 : !riscv.reg
  }]
  rhs := [LV| {
  ^entry (%x: !riscv.reg):
  ret %x : !riscv.reg
  }]

def right_identity_zero_add : RISCVPeepholeRewrite [Ty.riscv (.bv)] where
  lhs := [LV| {
  ^entry (%x: !riscv.reg):
    %c = li (0) : !riscv.reg
    %0 = add %x, %c : !riscv.reg
  ret %0 : !riscv.reg
  }]
  rhs := [LV| {
  ^entry (%x: !riscv.reg):
  ret %x : !riscv.reg
  }]

def right_identity_zero_xor : RISCVPeepholeRewrite [Ty.riscv (.bv)] where
  lhs := [LV| {
  ^entry (%x: !riscv.reg):
    %c = li (0) : !riscv.reg
    %0 = xor %x, %c : !riscv.reg
  ret %0 : !riscv.reg
  }]
  rhs := [LV| {
  ^entry (%x: !riscv.reg):
  ret %x : !riscv.reg
  }]

def right_identity_zero_shl : RISCVPeepholeRewrite [Ty.riscv (.bv)] where
  lhs := [LV| {
  ^entry (%x: !riscv.reg):
    %c = li (0) : !riscv.reg
    %0 = sll %x, %c : !riscv.reg
  ret %0 : !riscv.reg
  }]
  rhs := [LV| {
  ^entry (%x: !riscv.reg):
  ret %x : !riscv.reg
  }]

def right_identity_zero_ashr : RISCVPeepholeRewrite [Ty.riscv (.bv)] where
  lhs := [LV| {
  ^entry (%x: !riscv.reg):
    %c = li (0) : !riscv.reg
    %0 = sra %x, %c : !riscv.reg
  ret %0 : !riscv.reg
  }]
  rhs := [LV| {
  ^entry (%x: !riscv.reg):
  ret %x : !riscv.reg
  }]

def right_identity_zero_lshr : RISCVPeepholeRewrite [Ty.riscv (.bv)] where
  lhs := [LV| {
  ^entry (%x: !riscv.reg):
    %c = li (0) : !riscv.reg
    %0 = srl %x, %c : !riscv.reg
  ret %0 : !riscv.reg
  }]
  rhs := [LV| {
  ^entry (%x: !riscv.reg):
  ret %x : !riscv.reg
  }]

def right_identity_zero_rol : RISCVPeepholeRewrite [Ty.riscv (.bv)] where
  lhs := [LV| {
  ^entry (%x: !riscv.reg):
    %c = li (0) : !riscv.reg
    %0 = rol %x, %c : !riscv.reg
  ret %0 : !riscv.reg
  }]
  rhs := [LV| {
  ^entry (%x: !riscv.reg):
  ret %x : !riscv.reg
  }]

def right_identity_zero_ror : RISCVPeepholeRewrite [Ty.riscv (.bv)] where
  lhs := [LV| {
  ^entry (%x: !riscv.reg):
    %c = li (0) : !riscv.reg
    %0 = ror %x, %c : !riscv.reg
  ret %0 : !riscv.reg
  }]
  rhs := [LV| {
  ^entry (%x: !riscv.reg):
  ret %x : !riscv.reg
  }]

/-- the whole `right_identity_zero` comprises the patterns for all the operations. -/
def right_identity_zero : List (Σ Γ, RISCVPeepholeRewrite  Γ) :=
  [⟨_, right_identity_zero_sub⟩,
  ⟨_, right_identity_zero_add⟩,
  ⟨_, right_identity_zero_xor⟩,
  ⟨_, right_identity_zero_shl⟩,
  ⟨_, right_identity_zero_ashr⟩,
  ⟨_, right_identity_zero_lshr⟩,
  ⟨_, right_identity_zero_rol⟩,
  ⟨_, right_identity_zero_ror ⟩]

/-- ### binop_same_val
  (x op x) → x
-/
def binop_same_val_and : RISCVPeepholeRewrite [Ty.riscv (.bv)] where
  lhs := [LV| {
  ^entry (%x: !riscv.reg):
    %0 = and %x, %x : !riscv.reg
  ret %0 : !riscv.reg
  }]
  rhs := [LV| {
  ^entry (%x: !riscv.reg):
  ret %x : !riscv.reg
  }]

def binop_same_val_or : RISCVPeepholeRewrite [Ty.riscv (.bv)] where
  lhs := [LV| {
  ^entry (%x: !riscv.reg):
    %0 = or %x, %x : !riscv.reg
  ret %0 : !riscv.reg
  }]
  rhs := [LV| {
  ^entry (%x: !riscv.reg):
    ret %x : !riscv.reg
  }]

def binop_same_val : List (Σ Γ, RISCVPeepholeRewrite  Γ) :=
    [⟨_, binop_same_val_and⟩,
    ⟨_, binop_same_val_or⟩]

/-- ### binop_left_to_zero
  (0 op x) → 0
-/
def binop_left_to_zero_shl : LLVMPeepholeRewriteRefine 64 [Ty.llvm (.bitvec 64)] where
  lhs := [LV| {
  ^entry (%x: i64):
    %c = llvm.mlir.constant (0) : i64
    %0 = llvm.shl %c, %x : i64
    llvm.return %0 : i64
  }]
  rhs := [LV| {
  ^entry (%x: i64):
    %c = llvm.mlir.constant (0) : i64
    llvm.return %c : i64
  }]

def binop_left_to_zero_lshr : LLVMPeepholeRewriteRefine 64 [Ty.llvm (.bitvec 64)] where
  lhs := [LV| {
  ^entry (%x: i64):
    %c = llvm.mlir.constant (0) : i64
    %0 = llvm.lshr %c, %x : i64
    llvm.return %0 : i64
  }]
  rhs := [LV| {
  ^entry (%x: i64):
    %c = llvm.mlir.constant (0) : i64
    llvm.return %c : i64
  }]

def binop_left_to_zero_ashr : LLVMPeepholeRewriteRefine 64 [Ty.llvm (.bitvec 64)] where
  lhs := [LV| {
  ^entry (%x: i64):
    %c = llvm.mlir.constant (0) : i64
    %0 = llvm.ashr %c, %x : i64
    llvm.return %0 : i64
  }]
  rhs := [LV| {
  ^entry (%x: i64):
    %c = llvm.mlir.constant (0) : i64
    llvm.return %c : i64
  }]

def binop_left_to_zero_sdiv : LLVMPeepholeRewriteRefine 64 [Ty.llvm (.bitvec 64)] where
  lhs := [LV| {
  ^entry (%x: i64):
    %c = llvm.mlir.constant (0) : i64
    %0 = llvm.sdiv %c, %x : i64
    llvm.return %0 : i64
  }]
  rhs := [LV| {
  ^entry (%x: i64):
    %c = llvm.mlir.constant (0) : i64
    llvm.return %c : i64
  }]

def binop_left_to_zero_udiv : LLVMPeepholeRewriteRefine 64 [Ty.llvm (.bitvec 64)] where
  lhs := [LV| {
  ^entry (%x: i64):
    %c = llvm.mlir.constant (0) : i64
    %0 = llvm.udiv %c, %x : i64
    llvm.return %0 : i64
  }]
  rhs := [LV| {
  ^entry (%x: i64):
    %c = llvm.mlir.constant (0) : i64
    llvm.return %c : i64
  }]

def binop_left_to_zero_srem : LLVMPeepholeRewriteRefine 64 [Ty.llvm (.bitvec 64)] where
  lhs := [LV| {
  ^entry (%x: i64):
    %c = llvm.mlir.constant (0) : i64
    %0 = llvm.srem %c, %x : i64
    llvm.return %0 : i64
  }]
  rhs := [LV| {
  ^entry (%x: i64):
    %c = llvm.mlir.constant (0) : i64
    llvm.return %c : i64
  }]

def binop_left_to_zero_urem : LLVMPeepholeRewriteRefine 64 [Ty.llvm (.bitvec 64)] where
  lhs := [LV| {
  ^entry (%x: i64):
    %c = llvm.mlir.constant (0) : i64
    %0 = llvm.urem %c, %x : i64
    llvm.return %0 : i64
  }]
  rhs := [LV| {
  ^entry (%x: i64):
    %c = llvm.mlir.constant (0) : i64
    llvm.return %c : i64
  }]

def binop_left_to_zero_mul : LLVMPeepholeRewriteRefine 64 [Ty.llvm (.bitvec 64)] where
  lhs := [LV| {
  ^entry (%x: i64):
    %c = llvm.mlir.constant (0) : i64
    %0 = llvm.mul%c, %x : i64
    llvm.return %0 : i64
  }]
  rhs := [LV| {
  ^entry (%x: i64):
    %c = llvm.mlir.constant (0) : i64
    llvm.return %c : i64
  }]

def binop_left_to_zero: List (Σ Γ, LLVMPeepholeRewriteRefine 64 Γ) :=
  [⟨_, binop_left_to_zero_shl⟩,
  ⟨_, binop_left_to_zero_lshr⟩,
  ⟨_, binop_left_to_zero_ashr⟩,
  ⟨_, binop_left_to_zero_sdiv⟩,
  ⟨_, binop_left_to_zero_udiv⟩,
  ⟨_, binop_left_to_zero_srem⟩,
  ⟨_, binop_left_to_zero_urem⟩,
  ⟨_, binop_left_to_zero_mul⟩]

/-- ### binop_right_to_zero
  (x op 0) → 0
-/
def binop_right_to_zero_mul : LLVMPeepholeRewriteRefine 64 [Ty.llvm (.bitvec 64)] where
  lhs := [LV| {
  ^entry (%x: i64):
    %c = llvm.mlir.constant (0) : i64
    %0 = llvm.mul %x, %c: i64
    llvm.return %0 : i64
  }]
  rhs := [LV| {
  ^entry (%x: i64):
    %c = llvm.mlir.constant (0) : i64
    llvm.return %c : i64
  }]

def binop_right_to_zero: List (Σ Γ, LLVMPeepholeRewriteRefine 64 Γ) :=
  [⟨_, binop_right_to_zero_mul⟩]

/-! ### urem_pow2_to_mask -/

/-
Test the rewrite:
  urem(x, pow2) -> x & (pow2 - 1)
-/

def urem_pow2_to_mask_2 : LLVMPeepholeRewriteRefine 64 [Ty.llvm (.bitvec 64)] where
  lhs := [LV| {
  ^entry (%x: i64):
    %c = llvm.mlir.constant (2) : i64
    %0 = llvm.urem %x, %c : i64
    llvm.return %0 : i64
  }]
  rhs := [LV| {
  ^entry (%x: i64):
    %c = llvm.mlir.constant (1) : i64
    %0 = llvm.and %x, %c : i64
    llvm.return %0 : i64
  }]

def urem_pow2_to_mask_4 : LLVMPeepholeRewriteRefine 64 [Ty.llvm (.bitvec 64)] where
  lhs := [LV| {
  ^entry (%x: i64):
    %c = llvm.mlir.constant (4) : i64
    %0 = llvm.urem %x, %c : i64
    llvm.return %0 : i64
  }]
  rhs := [LV| {
  ^entry (%x: i64):
    %c = llvm.mlir.constant (3) : i64
    %0 = llvm.and %x, %c : i64
    llvm.return %0 : i64
  }]

def urem_pow2_to_mask_8 : LLVMPeepholeRewriteRefine 64 [Ty.llvm (.bitvec 64)] where
  lhs := [LV| {
  ^entry (%x: i64):
    %c = llvm.mlir.constant (8) : i64
    %0 = llvm.urem %x, %c : i64
    llvm.return %0 : i64
  }]
  rhs := [LV| {
  ^entry (%x: i64):
    %c = llvm.mlir.constant (7) : i64
    %0 = llvm.and %x, %c : i64
    llvm.return %0 : i64
  }]

def urem_pow2_to_mask_16 : LLVMPeepholeRewriteRefine 64 [Ty.llvm (.bitvec 64)] where
  lhs := [LV| {
  ^entry (%x: i64):
    %c = llvm.mlir.constant (16) : i64
    %0 = llvm.urem %x, %c : i64
    llvm.return %0 : i64
  }]
  rhs := [LV| {
  ^entry (%x: i64):
    %c = llvm.mlir.constant (15) : i64
    %0 = llvm.and %x, %c : i64
    llvm.return %0 : i64
  }]

def urem_pow2_to_mask_32 : LLVMPeepholeRewriteRefine 64 [Ty.llvm (.bitvec 64)] where
  lhs := [LV| {
  ^entry (%x: i64):
    %c = llvm.mlir.constant (32) : i64
    %0 = llvm.urem %x, %c : i64
    llvm.return %0 : i64
  }]
  rhs := [LV| {
  ^entry (%x: i64):
    %c = llvm.mlir.constant (31) : i64
    %0 = llvm.and %x, %c : i64
    llvm.return %0 : i64
  }]

def urem_pow2_to_mask_64 : LLVMPeepholeRewriteRefine 64 [Ty.llvm (.bitvec 64)] where
  lhs := [LV| {
  ^entry (%x: i64):
    %c = llvm.mlir.constant (64) : i64
    %0 = llvm.urem %x, %c : i64
    llvm.return %0 : i64
  }]
  rhs := [LV| {
  ^entry (%x: i64):
    %c = llvm.mlir.constant (63) : i64
    %0 = llvm.and %x, %c : i64
    llvm.return %0 : i64
  }]

def urem_pow2_to_mask_128 : LLVMPeepholeRewriteRefine 64 [Ty.llvm (.bitvec 64)] where
  lhs := [LV| {
  ^entry (%x: i64):
    %c = llvm.mlir.constant (128) : i64
    %0 = llvm.urem %x, %c : i64
    llvm.return %0 : i64
  }]
  rhs := [LV| {
  ^entry (%x: i64):
    %c = llvm.mlir.constant (127) : i64
    %0 = llvm.and %x, %c : i64
    llvm.return %0 : i64
  }]

def urem_pow2_to_mask_256 : LLVMPeepholeRewriteRefine 64 [Ty.llvm (.bitvec 64)] where
  lhs := [LV| {
  ^entry (%x: i64):
    %c = llvm.mlir.constant (256) : i64
    %0 = llvm.urem %x, %c : i64
    llvm.return %0 : i64
  }]
  rhs := [LV| {
  ^entry (%x: i64):
    %c = llvm.mlir.constant (255) : i64
    %0 = llvm.and %x, %c : i64
    llvm.return %0 : i64
  }]

def urem_pow2_to_mask_512 : LLVMPeepholeRewriteRefine 64 [Ty.llvm (.bitvec 64)] where
  lhs := [LV| {
  ^entry (%x: i64):
    %c = llvm.mlir.constant (512) : i64
    %0 = llvm.urem %x, %c : i64
    llvm.return %0 : i64
  }]
  rhs := [LV| {
  ^entry (%x: i64):
    %c = llvm.mlir.constant (511) : i64
    %0 = llvm.and %x, %c : i64
    llvm.return %0 : i64
  }]

def urem_pow2_to_mask_1024 : LLVMPeepholeRewriteRefine 64 [Ty.llvm (.bitvec 64)] where
  lhs := [LV| {
  ^entry (%x: i64):
    %c = llvm.mlir.constant (1024) : i64
    %0 = llvm.urem %x, %c : i64
    llvm.return %0 : i64
  }]
  rhs := [LV| {
  ^entry (%x: i64):
    %c = llvm.mlir.constant (1023) : i64
    %0 = llvm.and %x, %c : i64
    llvm.return %0 : i64
  }]

def urem_pow2_to_mask : List (Σ Γ, LLVMPeepholeRewriteRefine 64 Γ) :=
  [⟨_, urem_pow2_to_mask_2⟩,
  ⟨_, urem_pow2_to_mask_4⟩,
  ⟨_, urem_pow2_to_mask_8⟩,
  ⟨_, urem_pow2_to_mask_16⟩,
  ⟨_, urem_pow2_to_mask_32⟩,
  ⟨_, urem_pow2_to_mask_64⟩,
  ⟨_, urem_pow2_to_mask_128⟩,
  ⟨_, urem_pow2_to_mask_256⟩,
  ⟨_, urem_pow2_to_mask_512⟩,
  ⟨_, urem_pow2_to_mask_1024⟩]

/-- ### anyext_trunc_fold
  (anyext (trunc x)) → x
-/
def anyext_trunc_fold_sext_32 : LLVMPeepholeRewriteRefine 32 [Ty.llvm (.bitvec 32)] where
  lhs := [LV| {
  ^entry (%x: i32):
    %0 = llvm.sext %x: i32 to i64
    %1 = llvm.trunc %0: i64 to i32
    llvm.return %1 : i32
  }]
  rhs := [LV| {
  ^entry (%x: i32):
    llvm.return %x : i32
  }]

def anyext_trunc_fold_zext_32 : LLVMPeepholeRewriteRefine 32 [Ty.llvm (.bitvec 32)] where
  lhs := [LV| {
  ^entry (%x: i32):
    %0 = llvm.zext %x: i32 to i64
    %1 = llvm.trunc %0: i64 to i32
    llvm.return %1 : i32
  }]
  rhs := [LV| {
  ^entry (%x: i32):
    llvm.return %x : i32
  }]

/-- the whole `anyext_trunc_fold` patterns comprises both `sext` and `zext`. -/
def anyext_trunc_fold: List (Σ Γ, LLVMPeepholeRewriteRefine 32 Γ) :=
  [⟨_, anyext_trunc_fold_sext_32⟩,
  ⟨_, anyext_trunc_fold_zext_32⟩]

/-- ### right_identity_one
  (x op 1) → x
-/
def right_identity_one_mul : RISCVPeepholeRewrite [Ty.riscv (.bv)] where
  lhs := [LV| {
  ^entry (%x: !riscv.reg):
    %c = li (1) : !riscv.reg
    %0 = mul %c, %x : !riscv.reg
  ret %0 : !riscv.reg
  }]
  rhs := [LV| {
  ^entry (%x: !riscv.reg):
  ret %x : !riscv.reg
  }]

def right_identity_one : List (Σ Γ, RISCVPeepholeRewrite Γ) :=
  [⟨_, right_identity_one_mul⟩]

/-- ### add_sub_reg_frags
  (add x, (sub y, x)) → y
  (add (sub y, x), x) → y
-/
def add_sub_reg_frags_left : RISCVPeepholeRewrite [Ty.riscv (.bv), Ty.riscv (.bv) ] where
  lhs := [LV| {
  ^entry (%x: !riscv.reg, %y: !riscv.reg ):
    %0 = sub %y, %x : !riscv.reg
    %1 = add %x, %0 : !riscv.reg
  ret %1 : !riscv.reg
  }]
  rhs := [LV| {
   ^entry (%x: !riscv.reg, %y: !riscv.reg ):
  ret %y : !riscv.reg
  }]

def add_sub_reg_frags_right : RISCVPeepholeRewrite [Ty.riscv (.bv), Ty.riscv (.bv) ] where
  lhs := [LV| {
  ^entry (%x: !riscv.reg, %y: !riscv.reg ):
    %0 = sub %y, %x : !riscv.reg
    %1 = add %0, %x : !riscv.reg
  ret %1 : !riscv.reg
  }]
  rhs := [LV| {
   ^entry (%x: !riscv.reg, %y: !riscv.reg ):
  ret %y : !riscv.reg
  }]

def add_sub_reg_frags : List (Σ Γ, RISCVPeepholeRewrite Γ) :=
  [⟨_, add_sub_reg_frags_left⟩,
  ⟨_, add_sub_reg_frags_right⟩]

/-- ### simplify_neg_minmax
  (neg (min x (neg x))) → (max x (neg x))
  (neg (max x (neg x))) → (min x (neg x))
-/
def simplify_neg_minmax : RISCVPeepholeRewrite [Ty.riscv (.bv) ] where
  lhs := [LV| {
  ^entry (%x: !riscv.reg):
    %0 = neg %x : !riscv.reg
    %1 = min %x, %0 : !riscv.reg
    %2 = neg %1 : !riscv.reg
  ret %2 : !riscv.reg
  }]
  rhs := [LV| {
   ^entry (%x: !riscv.reg):
    %0 = neg %x : !riscv.reg
    %1 = max %x, %0 : !riscv.reg
    ret %1 : !riscv.reg
  }]
  correct := by sorry

def simplify_neg_maxmin : RISCVPeepholeRewrite [Ty.riscv (.bv) ] where
  lhs := [LV| {
  ^entry (%x: !riscv.reg):
    %0 = neg %x : !riscv.reg
    %1 = max %x, %0 : !riscv.reg
    %2 = neg %1 : !riscv.reg
  ret %2 : !riscv.reg
  }]
  rhs := [LV| {
   ^entry (%x: !riscv.reg):
    %0 = neg %x : !riscv.reg
    %1 = min %x, %0 : !riscv.reg
    ret %1 : !riscv.reg
  }]
  correct := by sorry

def simplify_neg : List (Σ Γ, RISCVPeepholeRewrite Γ) :=
  [⟨_, simplify_neg_minmax⟩,
  ⟨_, simplify_neg_maxmin⟩]


/-- ### mul_to_shl
  (x * 2) → x >>> 1
-/
def mul_to_shl_2 : LLVMPeepholeRewriteRefine 64 [Ty.llvm (.bitvec 64)] where
  lhs := [LV| {
  ^entry (%x: i64):
    %c = llvm.mlir.constant (2) : i64
    %0 = llvm.mul %x, %c : i64
    llvm.return %0 : i64
  }]
  rhs := [LV| {
  ^entry (%x: i64):
    %c = llvm.mlir.constant (1) : i64
    %0 = llvm.shl %x, %c : i64
    llvm.return %0 : i64
  }]

def mul_to_shl_4 : LLVMPeepholeRewriteRefine 64 [Ty.llvm (.bitvec 64)] where
  lhs := [LV| {
  ^entry (%x: i64):
    %c = llvm.mlir.constant (4) : i64
    %0 = llvm.mul %x, %c : i64
    llvm.return %0 : i64
  }]
  rhs := [LV| {
  ^entry (%x: i64):
    %c = llvm.mlir.constant (2) : i64
    %0 = llvm.shl %x, %c : i64
    llvm.return %0 : i64
  }]

def mul_to_shl_8 : LLVMPeepholeRewriteRefine 64 [Ty.llvm (.bitvec 64)] where
  lhs := [LV| {
  ^entry (%x: i64):
    %c = llvm.mlir.constant (8) : i64
    %0 = llvm.mul %x, %c : i64
    llvm.return %0 : i64
  }]
  rhs := [LV| {
  ^entry (%x: i64):
    %c = llvm.mlir.constant (3) : i64
    %0 = llvm.shl %x, %c : i64
    llvm.return %0 : i64
  }]

def mul_to_shl_16 : LLVMPeepholeRewriteRefine 64 [Ty.llvm (.bitvec 64)] where
  lhs := [LV| {
  ^entry (%x: i64):
    %c = llvm.mlir.constant (16) : i64
    %0 = llvm.mul %x, %c : i64
    llvm.return %0 : i64
  }]
  rhs := [LV| {
  ^entry (%x: i64):
    %c = llvm.mlir.constant (4) : i64
    %0 = llvm.shl %x, %c : i64
    llvm.return %0 : i64
  }]

def mul_to_shl_32 : LLVMPeepholeRewriteRefine 64 [Ty.llvm (.bitvec 64)] where
  lhs := [LV| {
  ^entry (%x: i64):
    %c = llvm.mlir.constant (32) : i64
    %0 = llvm.mul %x, %c : i64
    llvm.return %0 : i64
  }]
  rhs := [LV| {
  ^entry (%x: i64):
    %c = llvm.mlir.constant (5) : i64
    %0 = llvm.shl %x, %c : i64
    llvm.return %0 : i64
  }]

def mul_to_shl_64 : LLVMPeepholeRewriteRefine 64 [Ty.llvm (.bitvec 64)] where
  lhs := [LV| {
  ^entry (%x: i64):
    %c = llvm.mlir.constant (64) : i64
    %0 = llvm.mul %x, %c : i64
    llvm.return %0 : i64
  }]
  rhs := [LV| {
  ^entry (%x: i64):
    %c = llvm.mlir.constant (6) : i64
    %0 = llvm.shl %x, %c : i64
    llvm.return %0 : i64
  }]

def mul_to_shl_256 : LLVMPeepholeRewriteRefine 64 [Ty.llvm (.bitvec 64)] where
  lhs := [LV| {
  ^entry (%x: i64):
    %c = llvm.mlir.constant (256) : i64
    %0 = llvm.mul %x, %c : i64
    llvm.return %0 : i64
  }]
  rhs := [LV| {
  ^entry (%x: i64):
    %c = llvm.mlir.constant (8) : i64
    %0 = llvm.shl %x, %c : i64
    llvm.return %0 : i64
  }]

def mul_to_shl_512 : LLVMPeepholeRewriteRefine 64 [Ty.llvm (.bitvec 64)] where
  lhs := [LV| {
  ^entry (%x: i64):
    %c = llvm.mlir.constant (512) : i64
    %0 = llvm.mul %x, %c : i64
    llvm.return %0 : i64
  }]
  rhs := [LV| {
  ^entry (%x: i64):
    %c = llvm.mlir.constant (9) : i64
    %0 = llvm.shl %x, %c : i64
    llvm.return %0 : i64
  }]

def mul_to_shl_1024 : LLVMPeepholeRewriteRefine 64 [Ty.llvm (.bitvec 64)] where
  lhs := [LV| {
  ^entry (%x: i64):
    %c = llvm.mlir.constant (1024) : i64
    %0 = llvm.mul %x, %c : i64
    llvm.return %0 : i64
  }]
  rhs := [LV| {
  ^entry (%x: i64):
    %c = llvm.mlir.constant (10) : i64
    %0 = llvm.shl %x, %c : i64
    llvm.return %0 : i64
  }]

def mul_to_shl : List (Σ Γ, LLVMPeepholeRewriteRefine 64 Γ) :=
  [⟨_, mul_to_shl_2⟩,
  ⟨_,mul_to_shl_4⟩,
  ⟨_,mul_to_shl_8⟩,
  ⟨_,mul_to_shl_16⟩,
  ⟨_,mul_to_shl_32⟩,
  ⟨_,mul_to_shl_64⟩,
  ⟨_,mul_to_shl_256⟩,
  ⟨_,mul_to_shl_512⟩,
  ⟨_,mul_to_shl_1024⟩]


/-- ### mul_by_neg_one
  (mul x -1) → (sub 0 x)
-/
def mul_by_neg_one_const : LLVMPeepholeRewriteRefine 64 [Ty.llvm (.bitvec 64)] where
  lhs := [LV| {
  ^entry (%x: i64):
    %c = llvm.mlir.constant (-1) : i64
    %0 = llvm.mul %x, %c : i64
    llvm.return %0 : i64
  }]
  rhs := [LV| {
  ^entry (%x: i64):
    %c = llvm.mlir.constant (0) : i64
    %0 = llvm.sub %c, %x : i64
    llvm.return %0 : i64
  }]

def mul_by_neg_one : List (Σ Γ, LLVMPeepholeRewriteRefine 64 Γ) :=
  [⟨_, mul_by_neg_one_const⟩]


/-- ### commute_constant_to_rhs
  (C op x) → (x op C)
-/
  def commute_int_constant_to_rhs_add : RISCVPeepholeRewrite [Ty.riscv (.bv)] where
  lhs := [LV| {
  ^entry (%x: !riscv.reg):
    %c = li (1) : !riscv.reg
    %0 = add %c, %x : !riscv.reg
    ret %0 : !riscv.reg
  }]
  rhs := [LV| {
  ^entry (%x: !riscv.reg):
    %c = li (1) : !riscv.reg
    %0 = add %x, %c : !riscv.reg
    ret %0 : !riscv.reg
  }]

def commute_int_constant_to_rhs_mul : RISCVPeepholeRewrite [Ty.riscv (.bv)] where
  lhs := [LV| {
  ^entry (%x: !riscv.reg):
    %c = li (1) : !riscv.reg
    %0 = mul%c, %x : !riscv.reg
    ret %0 : !riscv.reg
  }]
  rhs := [LV| {
  ^entry (%x: !riscv.reg):
    %c = li (1) : !riscv.reg
    %0 = mul %x, %c : !riscv.reg
    ret %0 : !riscv.reg
  }]

def commute_int_constant_to_rhs_and : RISCVPeepholeRewrite [Ty.riscv (.bv)] where
  lhs := [LV| {
  ^entry (%x: !riscv.reg):
    %c = li (1) : !riscv.reg
    %0 = and %c, %x : !riscv.reg
    ret %0 : !riscv.reg
  }]
  rhs := [LV| {
  ^entry (%x: !riscv.reg):
    %c = li (1) : !riscv.reg
    %0 = and %x, %c : !riscv.reg
    ret %0 : !riscv.reg
  }]

def commute_int_constant_to_rhs_or : RISCVPeepholeRewrite [Ty.riscv (.bv)] where
  lhs := [LV| {
  ^entry (%x: !riscv.reg):
    %c = li (1) : !riscv.reg
    %0 = or %c, %x : !riscv.reg
    ret %0 : !riscv.reg
  }]
  rhs := [LV| {
  ^entry (%x: !riscv.reg):
    %c = li (1) : !riscv.reg
    %0 = or %x, %c : !riscv.reg
    ret %0 : !riscv.reg
  }]

def commute_int_constant_to_rhs_xor: RISCVPeepholeRewrite [Ty.riscv (.bv)] where
  lhs := [LV| {
  ^entry (%x: !riscv.reg):
    %c = li (1) : !riscv.reg
    %0 = xor %c, %x : !riscv.reg
    ret %0 : !riscv.reg
  }]
  rhs := [LV| {
  ^entry (%x: !riscv.reg):
    %c = li (1) : !riscv.reg
    %0 = xor %x, %c : !riscv.reg
    ret %0 : !riscv.reg
  }]

def commute_int_constant_to_rhs_mulhu: RISCVPeepholeRewrite [Ty.riscv (.bv)] where
  lhs := [LV| {
  ^entry (%x: !riscv.reg):
    %c = li (1) : !riscv.reg
    %0 = mulhu %c, %x : !riscv.reg
    ret %0 : !riscv.reg
  }]
  rhs := [LV| {
  ^entry (%x: !riscv.reg):
    %c = li (1) : !riscv.reg
    %0 = mulhu %x, %c : !riscv.reg
    ret %0 : !riscv.reg
  }]

def commute_int_constant_to_rhs: List (Σ Γ, RISCVPeepholeRewrite  Γ) :=
  [⟨_, commute_int_constant_to_rhs_add⟩,
  ⟨_, commute_int_constant_to_rhs_mul⟩,
  ⟨_, commute_int_constant_to_rhs_and⟩,
  ⟨_, commute_int_constant_to_rhs_or⟩,
  ⟨_, commute_int_constant_to_rhs_xor⟩,
  ⟨_, commute_int_constant_to_rhs_mulhu⟩]

/- ### not_cmp_fold
  (a op b) ^^^ (-1) → (a op' b) where op' is the inverse of op
-/
def not_cmp_fold_eq : LLVMPeepholeRewriteRefine 1 [Ty.llvm (.bitvec 64), Ty.llvm (.bitvec 64)] where
  lhs := [LV| {
  ^entry (%x: i64, %y: i64):
    %0 = llvm.icmp.eq %x, %y : i64
    %c = llvm.mlir.constant (-1) : i1
    %1 = llvm.xor %0, %c : i1
    llvm.return %1 : i1
  }]
  rhs := [LV| {
  ^entry (%x: i64, %y: i64):
    %0 = llvm.icmp.ne %x, %y : i64
    llvm.return %0 : i1
  }]

def not_cmp_fold_ne : LLVMPeepholeRewriteRefine 1 [Ty.llvm (.bitvec 64), Ty.llvm (.bitvec 64)] where
  lhs := [LV| {
  ^entry (%x: i64, %y: i64):
    %0 = llvm.icmp.ne %x, %y : i64
    %c = llvm.mlir.constant (-1) : i1
    %1 = llvm.xor %0, %c : i1
    llvm.return %1 : i1
  }]
  rhs := [LV| {
  ^entry (%x: i64, %y: i64):
    %0 = llvm.icmp.eq %x, %y : i64
    llvm.return %0 : i1
  }]

def not_cmp_fold_ge : LLVMPeepholeRewriteRefine 1 [Ty.llvm (.bitvec 64), Ty.llvm (.bitvec 64)] where
  lhs := [LV| {
  ^entry (%x: i64, %y: i64):
    %0 = llvm.icmp.ne %x, %y : i64
    %c = llvm.mlir.constant (-1) : i1
    %1 = llvm.xor %0, %c : i1
    llvm.return %1 : i1
  }]
  rhs := [LV| {
  ^entry (%x: i64, %y: i64):
    %0 = llvm.icmp.eq %x, %y : i64
    llvm.return %0 : i1
  }]

def not_cmp_fold_ugt : LLVMPeepholeRewriteRefine 1 [Ty.llvm (.bitvec 64), Ty.llvm (.bitvec 64)] where
  lhs := [LV| {
  ^entry (%x: i64, %y: i64):
    %0 = llvm.icmp.ugt %x, %y : i64
    %c = llvm.mlir.constant (-1) : i1
    %1 = llvm.xor %0, %c : i1
    llvm.return %1 : i1
  }]
  rhs := [LV| {
  ^entry (%x: i64, %y: i64):
    %0 = llvm.icmp.ule %x, %y : i64
    llvm.return %0 : i1
  }]

def not_cmp_fold_uge : LLVMPeepholeRewriteRefine 1 [Ty.llvm (.bitvec 64), Ty.llvm (.bitvec 64)] where
  lhs := [LV| {
  ^entry (%x: i64, %y: i64):
    %0 = llvm.icmp.uge %x, %y : i64
    %c = llvm.mlir.constant (-1) : i1
    %1 = llvm.xor %0, %c : i1
    llvm.return %1 : i1
  }]
  rhs := [LV| {
  ^entry (%x: i64, %y: i64):
    %0 = llvm.icmp.ult %x, %y : i64
    llvm.return %0 : i1
  }]

def not_cmp_fold_sgt : LLVMPeepholeRewriteRefine 1 [Ty.llvm (.bitvec 64), Ty.llvm (.bitvec 64)] where
  lhs := [LV| {
  ^entry (%x: i64, %y: i64):
    %0 = llvm.icmp.sgt %x, %y : i64
    %c = llvm.mlir.constant (-1) : i1
    %1 = llvm.xor %0, %c : i1
    llvm.return %1 : i1
  }]
  rhs := [LV| {
  ^entry (%x: i64, %y: i64):
    %0 = llvm.icmp.sle %x, %y : i64
    llvm.return %0 : i1
  }]

def not_cmp_fold_sge : LLVMPeepholeRewriteRefine 1 [Ty.llvm (.bitvec 64), Ty.llvm (.bitvec 64)] where
  lhs := [LV| {
  ^entry (%x: i64, %y: i64):
    %0 = llvm.icmp.sge %x, %y : i64
    %c = llvm.mlir.constant (-1) : i1
    %1 = llvm.xor %0, %c : i1
    llvm.return %1 : i1
  }]
  rhs := [LV| {
  ^entry (%x: i64, %y: i64):
    %0 = llvm.icmp.slt %x, %y : i64
    llvm.return %0 : i1
  }]


def not_cmp_fold : List (Σ Γ, LLVMPeepholeRewriteRefine 1 Γ) :=
  [⟨_, not_cmp_fold_eq⟩,
  ⟨_, not_cmp_fold_ne⟩,
  ⟨_, not_cmp_fold_ge⟩,
  ⟨_, not_cmp_fold_ugt⟩,
  ⟨_, not_cmp_fold_uge⟩,
  ⟨_, not_cmp_fold_sgt⟩,
  ⟨_, not_cmp_fold_sge⟩,
  ⟨_, not_cmp_fold_sge⟩]

 /-! ### Grouped patterns -/

/-- We assemble the `identity_combines` patterns for RISCV as in GlobalISel -/
def RISCV_identity_combines: List (Σ Γ, RISCVPeepholeRewrite Γ) :=
  right_identity_zero ++ binop_same_val ++ right_identity_one ++ add_sub_reg_frags

/-- We assemble the `identity_combines` patterns for LLVM as in GlobalISel -/
def LLVMIR_identity_combines_64 : List (Σ Γ, LLVMPeepholeRewriteRefine 64 Γ) :=
<<<<<<< HEAD
  select_same_val ++ binop_left_to_zero ++ binop_right_to_zero ++ urem_pow2_to_mask
=======
  select_same_val ++ binop_left_to_zero ++ binop_right_to_zero ++ select_constant_cmp
>>>>>>> 361b8b95

def LLVMIR_identity_combines_32 : List (Σ Γ, LLVMPeepholeRewriteRefine 32 Γ) := anyext_trunc_fold

/-- Post-legalization combine pass for RISCV -/
def PostLegalizerCombiner_RISCV: List (Σ Γ,RISCVPeepholeRewrite  Γ) :=
    RISCV_identity_combines ++
    commute_int_constant_to_rhs ++
    simplify_neg

/-- Post-legalization combine pass for LLVM specialized for i64 type -/
def PostLegalizerCombiner_LLVMIR_64 : List (Σ Γ, LLVMPeepholeRewriteRefine 64  Γ) :=
  sub_to_add ++
  redundant_and ++
  select_same_val ++
  LLVMIR_identity_combines_64

/-- Post-legalization combine pass for LLVM specialized for i64 type -/
def PostLegalizerCombiner_LLVMIR_32 : List (Σ Γ, LLVMPeepholeRewriteRefine 32  Γ) :=
  LLVMIR_identity_combines_32

/-- We group all the rewrites that form the pre-legalization optimizations in GlobalISel-/
def GLobalISelO0PreLegalizerCombiner :
    List (Σ Γ, Σ ty, PeepholeRewrite LLVMPlusRiscV Γ ty) :=
  (List.map (fun ⟨_,y⟩ => mkRewrite (LLVMToRiscvPeepholeRewriteRefine.toPeepholeUNSOUND y))
  not_cmp_fold)
  ++
  (List.map (fun ⟨_,y⟩ => mkRewrite (LLVMToRiscvPeepholeRewriteRefine.toPeepholeUNSOUND y))
   mul_by_neg_one)
  ++
  (List.map (fun ⟨_,y⟩ => mkRewrite (LLVMToRiscvPeepholeRewriteRefine.toPeepholeUNSOUND y))
    sub_to_add)
  ++
  (List.map (fun ⟨_,y⟩ => mkRewrite (LLVMToRiscvPeepholeRewriteRefine.toPeepholeUNSOUND y))
  mul_to_shl)

/-- We group all the rewrites that form the post-legalization optimizations in GlobalISel-/
def GLobalISelPostLegalizerCombiner :
    List (Σ Γ, Σ ty, PeepholeRewrite LLVMPlusRiscV Γ ty) :=
  (List.map (fun ⟨_,y⟩ => mkRewrite (LLVMToRiscvPeepholeRewriteRefine.toPeepholeUNSOUND y))
  PostLegalizerCombiner_LLVMIR_64)
  ++
  (List.map (fun ⟨_,y⟩ => mkRewrite (LLVMToRiscvPeepholeRewriteRefine.toPeepholeUNSOUND y))
  PostLegalizerCombiner_LLVMIR_32)
  ++
  List.map (fun ⟨_,y⟩ => mkRewrite (RISCVPeepholeRewriteToRiscvPeephole y))
  PostLegalizerCombiner_RISCV<|MERGE_RESOLUTION|>--- conflicted
+++ resolved
@@ -1104,11 +1104,8 @@
 
 /-- We assemble the `identity_combines` patterns for LLVM as in GlobalISel -/
 def LLVMIR_identity_combines_64 : List (Σ Γ, LLVMPeepholeRewriteRefine 64 Γ) :=
-<<<<<<< HEAD
-  select_same_val ++ binop_left_to_zero ++ binop_right_to_zero ++ urem_pow2_to_mask
-=======
-  select_same_val ++ binop_left_to_zero ++ binop_right_to_zero ++ select_constant_cmp
->>>>>>> 361b8b95
+  select_same_val ++ binop_left_to_zero ++ binop_right_to_zero ++
+  select_constant_cmp ++ urem_pow2_to_mask
 
 def LLVMIR_identity_combines_32 : List (Σ Γ, LLVMPeepholeRewriteRefine 32 Γ) := anyext_trunc_fold
 
