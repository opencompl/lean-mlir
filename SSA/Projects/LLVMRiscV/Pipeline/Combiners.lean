--- conflicted
+++ resolved
@@ -1984,11 +1984,8 @@
   sub_to_add ++
   redundant_and ++
   select_same_val ++
-<<<<<<< HEAD
   matchMulO ++
-=======
   xor_of_and_with_same_reg_list ++
->>>>>>> 72ca601b
   LLVMIR_identity_combines_64
 
 /-- Post-legalization combine pass for LLVM specialized for i64 type -/
