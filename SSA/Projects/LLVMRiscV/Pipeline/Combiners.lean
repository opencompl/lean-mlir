--- conflicted
+++ resolved
@@ -997,7 +997,199 @@
   ⟨_, commute_int_constant_to_rhs_xor⟩,
   ⟨_, commute_int_constant_to_rhs_mulhu⟩]
 
-<<<<<<< HEAD
+/-! ### sub_add_reg -/
+
+/-
+Test the rewrite:
+  (x + y) - y -> x
+-/
+def sub_add_reg_x_add_y_sub_y : LLVMPeepholeRewriteRefine 64 [Ty.llvm (.bitvec 64), Ty.llvm (.bitvec 64)] where
+  lhs := [LV| {
+    ^entry (%x: i64, %y: i64):
+      %1 = llvm.add %x, %y : i64
+      %2 = llvm.sub %1, %y : i64
+      llvm.return %2 : i64
+  }]
+  rhs := [LV| {
+    ^entry (%x: i64, %y: i64):
+      llvm.return %x : i64
+  }]
+
+/-
+Test the rewrite:
+  (x + y) - y -> x
+-/
+def sub_add_reg_x_add_y_sub_x : LLVMPeepholeRewriteRefine 64 [Ty.llvm (.bitvec 64), Ty.llvm (.bitvec 64)] where
+  lhs := [LV| {
+    ^entry (%x: i64, %y: i64):
+      %1 = llvm.add %x, %y : i64
+      %2 = llvm.sub %1, %x : i64
+      llvm.return %2 : i64
+  }]
+  rhs := [LV| {
+    ^entry (%x: i64, %y: i64):
+      llvm.return %y : i64
+  }]
+
+/-
+Test the rewrite:
+  x - (y + x) -> 0 - y
+-/
+def sub_add_reg_x_sub_y_add_x : LLVMPeepholeRewriteRefine 64 [Ty.llvm (.bitvec 64), Ty.llvm (.bitvec 64)] where
+  lhs := [LV| {
+    ^entry (%x: i64, %y: i64):
+      %1 = llvm.add %y, %x : i64
+      %2 = llvm.sub %x, %1 : i64
+      llvm.return %2 : i64
+  }]
+  rhs := [LV| {
+    ^entry (%x: i64, %y: i64):
+      %c = llvm.mlir.constant (0) : i64
+      %0 = llvm.sub %c, %y : i64
+      llvm.return %0 : i64
+  }]
+
+/-
+Test the rewrite:
+  x - (x + y) -> 0 - y
+-/
+def sub_add_reg_x_sub_x_add_y : LLVMPeepholeRewriteRefine 64 [Ty.llvm (.bitvec 64), Ty.llvm (.bitvec 64)] where
+  lhs := [LV| {
+    ^entry (%x: i64, %y: i64):
+      %1 = llvm.add %x, %y : i64
+      %2 = llvm.sub %x, %1 : i64
+      llvm.return %2 : i64
+  }]
+  rhs := [LV| {
+    ^entry (%x: i64, %y: i64):
+      %c = llvm.mlir.constant (0) : i64
+      %0 = llvm.sub %c, %y : i64
+      llvm.return %0 : i64
+  }]
+
+def sub_add_reg : List (Σ Γ, LLVMPeepholeRewriteRefine 64 Γ) :=
+  [⟨_, sub_add_reg_x_add_y_sub_y⟩,
+  ⟨_, sub_add_reg_x_add_y_sub_x⟩,
+  ⟨_, sub_add_reg_x_sub_y_add_x⟩,
+  ⟨_, sub_add_reg_x_sub_x_add_y⟩]
+
+/-! ### redundant_binop_in_equality -/
+
+/-
+Test the rewrite:
+ fold ((X + Y) == X) -> (Y == 0)
+-/
+def redundant_binop_in_equality_XPlusYEqX : LLVMPeepholeRewriteRefine 1 [Ty.llvm (.bitvec 64), Ty.llvm (.bitvec 64)] where
+  lhs := [LV| {
+    ^entry (%x: i64, %y: i64):
+      %0 = llvm.add %x, %y : i64
+      %1 = llvm.icmp.eq %0, %x : i64
+      llvm.return %1 : i1
+  }]
+  rhs := [LV| {
+    ^entry (%x: i64, %y: i64):
+      %0 = llvm.mlir.constant (0) : i64
+      %1 = llvm.icmp.eq %y, %0 : i64
+      llvm.return %1 : i1
+  }]
+
+/-
+Test the rewrite:
+ fold ((X + Y) != X) -> (Y != 0)
+-/
+def redundant_binop_in_equality_XPlusYNeX : LLVMPeepholeRewriteRefine 1 [Ty.llvm (.bitvec 64), Ty.llvm (.bitvec 64)] where
+  lhs := [LV| {
+    ^entry (%x: i64, %y: i64):
+      %0 = llvm.add %x, %y : i64
+      %1 = llvm.icmp.ne %0, %x : i64
+      llvm.return %1 : i1
+  }]
+  rhs := [LV| {
+    ^entry (%x: i64, %y: i64):
+      %0 = llvm.mlir.constant (0) : i64
+      %1 = llvm.icmp.ne %y, %0 : i64
+      llvm.return %1 : i1
+  }]
+
+/-
+Test the rewrite:
+ fold ((X - Y) == X) -> (Y == 0)
+-/
+def redundant_binop_in_equality_XMinusYEqX : LLVMPeepholeRewriteRefine 1 [Ty.llvm (.bitvec 64), Ty.llvm (.bitvec 64)] where
+  lhs := [LV| {
+    ^entry (%x: i64, %y: i64):
+      %0 = llvm.sub %x, %y : i64
+      %1 = llvm.icmp.eq %0, %x : i64
+      llvm.return %1 : i1
+  }]
+  rhs := [LV| {
+    ^entry (%x: i64, %y: i64):
+      %0 = llvm.mlir.constant (0) : i64
+      %1 = llvm.icmp.eq %y, %0 : i64
+      llvm.return %1 : i1
+  }]
+
+/-
+Test the rewrite:
+ fold ((X - Y) != X) -> (Y != 0)
+-/
+def redundant_binop_in_equality_XMinusYNeX : LLVMPeepholeRewriteRefine 1 [Ty.llvm (.bitvec 64), Ty.llvm (.bitvec 64)] where
+  lhs := [LV| {
+    ^entry (%x: i64, %y: i64):
+      %0 = llvm.sub %x, %y : i64
+      %1 = llvm.icmp.ne %0, %x : i64
+      llvm.return %1 : i1
+  }]
+  rhs := [LV| {
+    ^entry (%x: i64, %y: i64):
+      %0 = llvm.mlir.constant (0) : i64
+      %1 = llvm.icmp.ne %y, %0 : i64
+      llvm.return %1 : i1
+  }]
+
+/-
+Test the rewrite:
+ fold ((X ^ Y) == X) -> (Y == 0)
+-/
+def redundant_binop_in_equality_XXorYEqX : LLVMPeepholeRewriteRefine 1 [Ty.llvm (.bitvec 64), Ty.llvm (.bitvec 64)] where
+  lhs := [LV| {
+    ^entry (%x: i64, %y: i64):
+      %0 = llvm.xor %x, %y : i64
+      %1 = llvm.icmp.eq %0, %x : i64
+      llvm.return %1 : i1
+  }]
+  rhs := [LV| {
+    ^entry (%x: i64, %y: i64):
+      %0 = llvm.mlir.constant (0) : i64
+      %1 = llvm.icmp.eq %y, %0 : i64
+      llvm.return %1 : i1
+  }]
+
+/-
+Test the rewrite:
+ fold ((X ^ Y) != X) -> (Y != 0)
+-/
+def redundant_binop_in_equality_XXorYNeX : LLVMPeepholeRewriteRefine 1 [Ty.llvm (.bitvec 64), Ty.llvm (.bitvec 64)] where
+  lhs := [LV| {
+    ^entry (%x: i64, %y: i64):
+      %0 = llvm.xor %x, %y : i64
+      %1 = llvm.icmp.ne %0, %x : i64
+      llvm.return %1 : i1
+  }]
+  rhs := [LV| {
+    ^entry (%x: i64, %y: i64):
+      %0 = llvm.mlir.constant (0) : i64
+      %1 = llvm.icmp.ne %y, %0 : i64
+      llvm.return %1 : i1
+  }]
+
+def redundant_binop_in_equality : List (Σ Γ, LLVMPeepholeRewriteRefine 1 Γ) :=
+  [⟨_, redundant_binop_in_equality_XPlusYEqX⟩,
+  ⟨_, redundant_binop_in_equality_XPlusYNeX⟩,
+  ⟨_, redundant_binop_in_equality_XMinusYEqX⟩,
+  ⟨_, redundant_binop_in_equality_XMinusYNeX⟩,
+  ⟨_, redundant_binop_in_equality_XXorYEqX⟩,
+  ⟨_, redundant_binop_in_equality_XXorYNeX⟩]
 /-! ### integer_reassoc_combines -/
 
 /-
@@ -1015,63 +1207,11 @@
   rhs := [LV| {
     ^entry (%a: i64, %b: i64):
       %0 = llvm.sub %b, %a : i64
-=======
-/-! ### sub_add_reg -/
-
-/-
-Test the rewrite:
-  (x + y) - y -> x
--/
-def sub_add_reg_x_add_y_sub_y : LLVMPeepholeRewriteRefine 64 [Ty.llvm (.bitvec 64), Ty.llvm (.bitvec 64)] where
-  lhs := [LV| {
-    ^entry (%x: i64, %y: i64):
-      %1 = llvm.add %x, %y : i64
-      %2 = llvm.sub %1, %y : i64
-      llvm.return %2 : i64
-  }]
-  rhs := [LV| {
-    ^entry (%x: i64, %y: i64):
-      llvm.return %x : i64
-  }]
-
-/-
-Test the rewrite:
-  (x + y) - y -> x
--/
-def sub_add_reg_x_add_y_sub_x : LLVMPeepholeRewriteRefine 64 [Ty.llvm (.bitvec 64), Ty.llvm (.bitvec 64)] where
-  lhs := [LV| {
-    ^entry (%x: i64, %y: i64):
-      %1 = llvm.add %x, %y : i64
-      %2 = llvm.sub %1, %x : i64
-      llvm.return %2 : i64
-  }]
-  rhs := [LV| {
-    ^entry (%x: i64, %y: i64):
-      llvm.return %y : i64
-  }]
-
-/-
-Test the rewrite:
-  x - (y + x) -> 0 - y
--/
-def sub_add_reg_x_sub_y_add_x : LLVMPeepholeRewriteRefine 64 [Ty.llvm (.bitvec 64), Ty.llvm (.bitvec 64)] where
-  lhs := [LV| {
-    ^entry (%x: i64, %y: i64):
-      %1 = llvm.add %y, %x : i64
-      %2 = llvm.sub %x, %1 : i64
-      llvm.return %2 : i64
-  }]
-  rhs := [LV| {
-    ^entry (%x: i64, %y: i64):
-      %c = llvm.mlir.constant (0) : i64
-      %0 = llvm.sub %c, %y : i64
->>>>>>> 1009a90b
-      llvm.return %0 : i64
-  }]
-
-/-
-Test the rewrite:
-<<<<<<< HEAD
+      llvm.return %0 : i64
+  }]
+
+/-
+Test the rewrite:
   fold (A+(0-B)) -> A-B
 -/
 def APlusZeroMinusB : LLVMPeepholeRewriteRefine 64 [Ty.llvm (.bitvec 64), Ty.llvm (.bitvec 64)] where
@@ -1102,53 +1242,10 @@
   rhs := [LV| {
     ^entry (%a: i64, %b: i64):
       llvm.return %b : i64
-=======
-  x - (x + y) -> 0 - y
--/
-def sub_add_reg_x_sub_x_add_y : LLVMPeepholeRewriteRefine 64 [Ty.llvm (.bitvec 64), Ty.llvm (.bitvec 64)] where
-  lhs := [LV| {
-    ^entry (%x: i64, %y: i64):
-      %1 = llvm.add %x, %y : i64
-      %2 = llvm.sub %x, %1 : i64
-      llvm.return %2 : i64
-  }]
-  rhs := [LV| {
-    ^entry (%x: i64, %y: i64):
-      %c = llvm.mlir.constant (0) : i64
-      %0 = llvm.sub %c, %y : i64
-      llvm.return %0 : i64
-  }]
-
-def sub_add_reg : List (Σ Γ, LLVMPeepholeRewriteRefine 64 Γ) :=
-  [⟨_, sub_add_reg_x_add_y_sub_y⟩,
-  ⟨_, sub_add_reg_x_add_y_sub_x⟩,
-  ⟨_, sub_add_reg_x_sub_y_add_x⟩,
-  ⟨_, sub_add_reg_x_sub_x_add_y⟩]
-
-/-! ### redundant_binop_in_equality -/
-
-/-
-Test the rewrite:
- fold ((X + Y) == X) -> (Y == 0)
--/
-def redundant_binop_in_equality_XPlusYEqX : LLVMPeepholeRewriteRefine 1 [Ty.llvm (.bitvec 64), Ty.llvm (.bitvec 64)] where
-  lhs := [LV| {
-    ^entry (%x: i64, %y: i64):
-      %0 = llvm.add %x, %y : i64
-      %1 = llvm.icmp.eq %0, %x : i64
-      llvm.return %1 : i1
-  }]
-  rhs := [LV| {
-    ^entry (%x: i64, %y: i64):
-      %0 = llvm.mlir.constant (0) : i64
-      %1 = llvm.icmp.eq %y, %0 : i64
-      llvm.return %1 : i1
->>>>>>> 1009a90b
-  }]
-
-/-
-Test the rewrite:
-<<<<<<< HEAD
+  }]
+
+/-
+Test the rewrite:
  fold ((B-A)+A) -> B
 -/
 def BMinusAPlusA : LLVMPeepholeRewriteRefine 64 [Ty.llvm (.bitvec 64), Ty.llvm (.bitvec 64)] where
@@ -1161,27 +1258,10 @@
   rhs := [LV| {
     ^entry (%a: i64, %b: i64):
       llvm.return %b : i64
-=======
- fold ((X + Y) != X) -> (Y != 0)
--/
-def redundant_binop_in_equality_XPlusYNeX : LLVMPeepholeRewriteRefine 1 [Ty.llvm (.bitvec 64), Ty.llvm (.bitvec 64)] where
-  lhs := [LV| {
-    ^entry (%x: i64, %y: i64):
-      %0 = llvm.add %x, %y : i64
-      %1 = llvm.icmp.ne %0, %x : i64
-      llvm.return %1 : i1
-  }]
-  rhs := [LV| {
-    ^entry (%x: i64, %y: i64):
-      %0 = llvm.mlir.constant (0) : i64
-      %1 = llvm.icmp.ne %y, %0 : i64
-      llvm.return %1 : i1
->>>>>>> 1009a90b
-  }]
-
-/-
-Test the rewrite:
-<<<<<<< HEAD
+  }]
+
+/-
+Test the rewrite:
  fold ((A-B)+(C-A)) -> (C-B)
 -/
 def AMinusBPlusCMinusA : LLVMPeepholeRewriteRefine 64 [Ty.llvm (.bitvec 64), Ty.llvm (.bitvec 64), Ty.llvm (.bitvec 64)] where
@@ -1196,27 +1276,10 @@
     ^entry (%a: i64, %b: i64, %c: i64):
       %0 = llvm.sub %c, %b : i64
       llvm.return %0 : i64
-=======
- fold ((X - Y) == X) -> (Y == 0)
--/
-def redundant_binop_in_equality_XMinusYEqX : LLVMPeepholeRewriteRefine 1 [Ty.llvm (.bitvec 64), Ty.llvm (.bitvec 64)] where
-  lhs := [LV| {
-    ^entry (%x: i64, %y: i64):
-      %0 = llvm.sub %x, %y : i64
-      %1 = llvm.icmp.eq %0, %x : i64
-      llvm.return %1 : i1
-  }]
-  rhs := [LV| {
-    ^entry (%x: i64, %y: i64):
-      %0 = llvm.mlir.constant (0) : i64
-      %1 = llvm.icmp.eq %y, %0 : i64
-      llvm.return %1 : i1
->>>>>>> 1009a90b
-  }]
-
-/-
-Test the rewrite:
-<<<<<<< HEAD
+  }]
+
+/-
+Test the rewrite:
  fold ((A-B)+(B-C)) -> (A-C)
 -/
 def AMinusBPlusBMinusC : LLVMPeepholeRewriteRefine 64 [Ty.llvm (.bitvec 64), Ty.llvm (.bitvec 64), Ty.llvm (.bitvec 64)] where
@@ -1231,27 +1294,10 @@
     ^entry (%a: i64, %b: i64, %c: i64):
       %0 = llvm.sub %a, %c : i64
       llvm.return %0 : i64
-=======
- fold ((X - Y) != X) -> (Y != 0)
--/
-def redundant_binop_in_equality_XMinusYNeX : LLVMPeepholeRewriteRefine 1 [Ty.llvm (.bitvec 64), Ty.llvm (.bitvec 64)] where
-  lhs := [LV| {
-    ^entry (%x: i64, %y: i64):
-      %0 = llvm.sub %x, %y : i64
-      %1 = llvm.icmp.ne %0, %x : i64
-      llvm.return %1 : i1
-  }]
-  rhs := [LV| {
-    ^entry (%x: i64, %y: i64):
-      %0 = llvm.mlir.constant (0) : i64
-      %1 = llvm.icmp.ne %y, %0 : i64
-      llvm.return %1 : i1
->>>>>>> 1009a90b
-  }]
-
-/-
-Test the rewrite:
-<<<<<<< HEAD
+  }]
+
+/-
+Test the rewrite:
  fold (A+(B-(A+C))) -> (B-C)
 -/
 def APlusBMinusAPlusC : LLVMPeepholeRewriteRefine 64 [Ty.llvm (.bitvec 64), Ty.llvm (.bitvec 64), Ty.llvm (.bitvec 64)] where
@@ -1266,27 +1312,10 @@
     ^entry (%a: i64, %b: i64, %c: i64):
       %0 = llvm.sub %b, %c : i64
       llvm.return %0 : i64
-=======
- fold ((X ^ Y) == X) -> (Y == 0)
--/
-def redundant_binop_in_equality_XXorYEqX : LLVMPeepholeRewriteRefine 1 [Ty.llvm (.bitvec 64), Ty.llvm (.bitvec 64)] where
-  lhs := [LV| {
-    ^entry (%x: i64, %y: i64):
-      %0 = llvm.xor %x, %y : i64
-      %1 = llvm.icmp.eq %0, %x : i64
-      llvm.return %1 : i1
-  }]
-  rhs := [LV| {
-    ^entry (%x: i64, %y: i64):
-      %0 = llvm.mlir.constant (0) : i64
-      %1 = llvm.icmp.eq %y, %0 : i64
-      llvm.return %1 : i1
->>>>>>> 1009a90b
-  }]
-
-/-
-Test the rewrite:
-<<<<<<< HEAD
+  }]
+
+/-
+Test the rewrite:
  fold (A+(B-(C+A))) -> (B-C)
 -/
 def APlusBMinusCPlusA : LLVMPeepholeRewriteRefine 64 [Ty.llvm (.bitvec 64), Ty.llvm (.bitvec 64), Ty.llvm (.bitvec 64)] where
@@ -1312,31 +1341,6 @@
   ⟨_, AMinusBPlusBMinusC⟩,
   ⟨_, APlusBMinusAPlusC⟩,
   ⟨_, APlusBMinusCPlusA⟩]
-=======
- fold ((X ^ Y) != X) -> (Y != 0)
--/
-def redundant_binop_in_equality_XXorYNeX : LLVMPeepholeRewriteRefine 1 [Ty.llvm (.bitvec 64), Ty.llvm (.bitvec 64)] where
-  lhs := [LV| {
-    ^entry (%x: i64, %y: i64):
-      %0 = llvm.xor %x, %y : i64
-      %1 = llvm.icmp.ne %0, %x : i64
-      llvm.return %1 : i1
-  }]
-  rhs := [LV| {
-    ^entry (%x: i64, %y: i64):
-      %0 = llvm.mlir.constant (0) : i64
-      %1 = llvm.icmp.ne %y, %0 : i64
-      llvm.return %1 : i1
-  }]
-
-def redundant_binop_in_equality : List (Σ Γ, LLVMPeepholeRewriteRefine 1 Γ) :=
-  [⟨_, redundant_binop_in_equality_XPlusYEqX⟩,
-  ⟨_, redundant_binop_in_equality_XPlusYNeX⟩,
-  ⟨_, redundant_binop_in_equality_XMinusYEqX⟩,
-  ⟨_, redundant_binop_in_equality_XMinusYNeX⟩,
-  ⟨_, redundant_binop_in_equality_XXorYEqX⟩,
-  ⟨_, redundant_binop_in_equality_XXorYNeX⟩]
->>>>>>> 1009a90b
 
 /- ### not_cmp_fold
   (a op b) ^^^ (-1) → (a op' b) where op' is the inverse of op
@@ -1471,11 +1475,8 @@
 
 /-- Post-legalization combine pass for LLVM specialized for i64 type -/
 def PostLegalizerCombiner_LLVMIR_64 : List (Σ Γ, LLVMPeepholeRewriteRefine 64  Γ) :=
-<<<<<<< HEAD
+  sub_add_reg ++
   integer_reassoc_combines ++
-=======
-  sub_add_reg ++
->>>>>>> 1009a90b
   sub_to_add ++
   redundant_and ++
   select_same_val ++
