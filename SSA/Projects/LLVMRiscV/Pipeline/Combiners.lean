import SSA.Projects.LLVMRiscV.PeepholeRefine
import SSA.Projects.LLVMRiscV.Simpproc
import SSA.Projects.RISCV64.Tactic.SimpRiscV
import SSA.Projects.LLVMRiscV.Pipeline.mkRewrite

open LLVMRiscV

/- This file implements `DAGCombiner` patterns extracted from the LLVM Risc-V backend.
  First, we implement the Lean structure that implements the rewrite patterns and then we implement
  optimizations for LLVM IR and RISC-V.
  In particular, we implement the patterns supported by LLVM's `GlobalIsel` for RISC-V.
  Because `GlobalIsel` is hybrid, some of these patterns regard generic IR,
  while some are target-dependent.
-/

@[simp_riscv] lemma toType_bv : TyDenote.toType (Ty.riscv (.bv)) = BitVec 64 := rfl
@[simp_riscv] lemma id_eq1 {α : Type} (x y : α) :  @Eq (Id α) x y = (x = y):= by simp only

structure RISCVPeepholeRewrite (Γ : List Ty) where
  lhs : Com LLVMPlusRiscV Γ .pure [Ty.riscv .bv]
  rhs : Com LLVMPlusRiscV Γ .pure [Ty.riscv .bv]
  correct : lhs.denote = rhs.denote := by simp_lowering <;> bv_decide

def RISCVPeepholeRewriteToRiscvPeephole (self : RISCVPeepholeRewrite Γ) :
    PeepholeRewrite LLVMPlusRiscV Γ [Ty.riscv .bv] where
  lhs := self.lhs
  rhs := self.rhs
  correct := self.correct

/-!
  # Post-legalization optimizations

  We implement post-legalization optimizations from LLVM's `GlobalISel` instructor selector.
  Our naming conventions are consistent with the RISC-V backend.

  We do not support known-bits analysis nor matching on values, and therefore do not implement the
  patterns relying on this infrastructure (e.g., `shift_immed_chain`).
-/

/-- ### sub_to_add
  (sub x, C) → (add x, -C)
-/
def sub_to_add_base : LLVMPeepholeRewriteRefine 64 [Ty.llvm (.bitvec 64)] where
  lhs := [LV| {
    ^entry (%x: i64):
      %c = llvm.mlir.constant 1 : i64
      %1 = llvm.sub %x, %c : i64
      llvm.return %1 : i64
  }]
  rhs := [LV| {
    ^entry (%x: i64):
      %c = llvm.mlir.constant -1 : i64
      %1 = llvm.add %x, %c : i64
      llvm.return %1 : i64
  }]

def sub_to_add_intMax : LLVMPeepholeRewriteRefine 64 [Ty.llvm (.bitvec 64)] where
  lhs := [LV| {
    ^entry (%x: i64):
      %c = llvm.mlir.constant 36893488147419103000 : i64
      %1 = llvm.sub %x, %c : i64
      llvm.return %1 : i64
  }]
  rhs := [LV| {
    ^entry (%x: i64):
      %c = llvm.mlir.constant -36893488147419103000: i64
      %1 = llvm.add %x, %c : i64
      llvm.return %1 : i64
  }]

def sub_to_add_intMin : LLVMPeepholeRewriteRefine 64 [Ty.llvm (.bitvec 64)] where
  lhs := [LV| {
    ^entry (%x: i64):
      %c = llvm.mlir.constant 1 : i64
      %1 = llvm.sub %x, %c : i64
      llvm.return %1 : i64
  }]
  rhs := [LV| {
    ^entry (%x: i64):
      %c = llvm.mlir.constant -1 : i64
      %1 = llvm.add %x, %c : i64
      llvm.return %1 : i64
  }]

def sub_to_add : List (Σ Γ, LLVMPeepholeRewriteRefine 64  Γ) :=
  [⟨_, sub_to_add_base⟩,
  ⟨_, sub_to_add_intMin⟩,
  ⟨_, sub_to_add_intMax⟩]

/-- ### redundant_and
  (x & y) → x
-/
def redundant_and_single : LLVMPeepholeRewriteRefine 64 [Ty.llvm (.bitvec 64)] where
  lhs := [LV| {
    ^entry (%x: i64):
      %0 = llvm.and %x, %x : i64
      llvm.return %0 : i64
  }]
  rhs := [LV| {
    ^entry (%x: i64):
      llvm.return %x : i64
  }]

def redundant_and_double : LLVMPeepholeRewriteRefine 64 [Ty.llvm (.bitvec 64)] where
  lhs := [LV| {
    ^entry (%x: i64):
      %0 = llvm.mlir.constant 0 : i64
      %y = llvm.add %x, %0 : i64
      %1 = llvm.and %x, %y : i64
      llvm.return %1 : i64
  }]
  rhs := [LV| {
    ^entry (%x: i64):
      llvm.return %x : i64
  }]

def redundant_and : List (Σ Γ, LLVMPeepholeRewriteRefine 64  Γ) :=
  [⟨_, redundant_and_single⟩,
  ⟨_, redundant_and_double⟩]

/-- ### select_same_val
  (cond ? x : x) → x
-/
def select_same_val_self : LLVMPeepholeRewriteRefine 64 [Ty.llvm (.bitvec 1), Ty.llvm (.bitvec 64) ] where
  lhs := [LV| {
    ^entry (%x: i64, %c: i1):
      %0 = llvm.select %c, %x, %x : i64
      llvm.return %0 : i64
  }]
  rhs := [LV| {
    ^entry (%x: i64, %c: i1):
      llvm.return %x : i64
  }]

def select_same_val : List (Σ Γ, LLVMPeepholeRewriteRefine 64  Γ) :=
  [⟨_, select_same_val_self⟩]

/-! ### select_constant_cmp -/

/-
Test the rewrite:
  (true ? x : y) -> x
  (false ? x : y) -> y
-/
def select_constant_cmp_true : LLVMPeepholeRewriteRefine 64 [Ty.llvm (.bitvec 64), Ty.llvm (.bitvec 64)] where
  lhs := [LV| {
    ^entry (%x: i64, %y: i64):
      %0 = llvm.mlir.constant (1) : i1
      %1 = llvm.select %0, %x, %y : i64
      llvm.return %1 : i64
  }]
  rhs := [LV| {
    ^entry (%x: i64, %y: i64):
      llvm.return %x : i64
  }]

def select_constant_cmp_false : LLVMPeepholeRewriteRefine 64 [Ty.llvm (.bitvec 64), Ty.llvm (.bitvec 64)] where
  lhs := [LV| {
    ^entry (%x: i64, %y: i64):
      %0 = llvm.mlir.constant (0) : i1
      %1 = llvm.select %0, %x, %y : i64
      llvm.return %1 : i64
  }]
  rhs := [LV| {
    ^entry (%x: i64, %y: i64):
      llvm.return %y : i64
  }]

def select_constant_cmp : List (Σ Γ, LLVMPeepholeRewriteRefine 64  Γ) :=
  [⟨_, select_constant_cmp_true⟩,
  ⟨_, select_constant_cmp_false⟩]

/-- ### right_identity_zero
  (x op 0) → x
-/
def right_identity_zero_sub : RISCVPeepholeRewrite [Ty.riscv (.bv)] where
  lhs := [LV| {
    ^entry (%x: !riscv.reg):
      %c = li (0) : !riscv.reg
      %0 = sub %x, %c : !riscv.reg
      ret %0 : !riscv.reg
  }]
  rhs := [LV| {
    ^entry (%x: !riscv.reg):
      ret %x : !riscv.reg
  }]

def right_identity_zero_add : RISCVPeepholeRewrite [Ty.riscv (.bv)] where
  lhs := [LV| {
    ^entry (%x: !riscv.reg):
      %c = li (0) : !riscv.reg
      %0 = add %x, %c : !riscv.reg
      ret %0 : !riscv.reg
  }]
  rhs := [LV| {
    ^entry (%x: !riscv.reg):
      ret %x : !riscv.reg
  }]

def right_identity_zero_or : RISCVPeepholeRewrite [Ty.riscv (.bv)] where
  lhs := [LV| {
    ^entry (%x: !riscv.reg):
      %c = li (0) : !riscv.reg
      %0 = or %x, %c : !riscv.reg
      ret %0 : !riscv.reg
  }]
  rhs := [LV| {
    ^entry (%x: !riscv.reg):
      ret %x : !riscv.reg
  }]

def right_identity_zero_xor : RISCVPeepholeRewrite [Ty.riscv (.bv)] where
  lhs := [LV| {
    ^entry (%x: !riscv.reg):
      %c = li (0) : !riscv.reg
      %0 = xor %x, %c : !riscv.reg
      ret %0 : !riscv.reg
  }]
  rhs := [LV| {
    ^entry (%x: !riscv.reg):
      ret %x : !riscv.reg
  }]

def right_identity_zero_shl : RISCVPeepholeRewrite [Ty.riscv (.bv)] where
  lhs := [LV| {
    ^entry (%x: !riscv.reg):
      %c = li (0) : !riscv.reg
      %0 = sll %x, %c : !riscv.reg
      ret %0 : !riscv.reg
  }]
  rhs := [LV| {
    ^entry (%x: !riscv.reg):
      ret %x : !riscv.reg
  }]

def right_identity_zero_ashr : RISCVPeepholeRewrite [Ty.riscv (.bv)] where
  lhs := [LV| {
    ^entry (%x: !riscv.reg):
      %c = li (0) : !riscv.reg
      %0 = sra %x, %c : !riscv.reg
      ret %0 : !riscv.reg
  }]
  rhs := [LV| {
    ^entry (%x: !riscv.reg):
      ret %x : !riscv.reg
  }]

def right_identity_zero_lshr : RISCVPeepholeRewrite [Ty.riscv (.bv)] where
  lhs := [LV| {
    ^entry (%x: !riscv.reg):
      %c = li (0) : !riscv.reg
      %0 = srl %x, %c : !riscv.reg
      ret %0 : !riscv.reg
  }]
  rhs := [LV| {
    ^entry (%x: !riscv.reg):
      ret %x : !riscv.reg
  }]

def right_identity_zero_rol : RISCVPeepholeRewrite [Ty.riscv (.bv)] where
  lhs := [LV| {
    ^entry (%x: !riscv.reg):
      %c = li (0) : !riscv.reg
      %0 = rol %x, %c : !riscv.reg
      ret %0 : !riscv.reg
  }]
  rhs := [LV| {
    ^entry (%x: !riscv.reg):
      ret %x : !riscv.reg
  }]

def right_identity_zero_ror : RISCVPeepholeRewrite [Ty.riscv (.bv)] where
  lhs := [LV| {
    ^entry (%x: !riscv.reg):
      %c = li (0) : !riscv.reg
      %0 = ror %x, %c : !riscv.reg
      ret %0 : !riscv.reg
  }]
  rhs := [LV| {
    ^entry (%x: !riscv.reg):
      ret %x : !riscv.reg
  }]

/-- the whole `right_identity_zero` comprises the patterns for all the operations. -/
def right_identity_zero : List (Σ Γ, RISCVPeepholeRewrite  Γ) :=
  [⟨_, right_identity_zero_sub⟩,
  ⟨_, right_identity_zero_add⟩,
  ⟨_, right_identity_zero_or⟩,
  ⟨_, right_identity_zero_xor⟩,
  ⟨_, right_identity_zero_shl⟩,
  ⟨_, right_identity_zero_ashr⟩,
  ⟨_, right_identity_zero_lshr⟩,
  ⟨_, right_identity_zero_rol⟩,
  ⟨_, right_identity_zero_ror ⟩]

/-! ### hoist_logic_op_with_same_opcode_hands -/

/-
Test the rewrite:
 fold (sext(X) & sext(Y)) -> sext(X & Y)
-/
def AndSextSext : LLVMPeepholeRewriteRefine 64 [Ty.llvm (.bitvec 32), Ty.llvm (.bitvec 32)] where
  lhs := [LV| {
    ^entry (%x: i32, %y: i32):
      %0 = llvm.sext %x : i32 to i64
      %1 = llvm.sext %y : i32 to i64
      %2 = llvm.and %0, %1 : i64
      llvm.return %2 : i64
  }]
  rhs := [LV| {
    ^entry (%x: i32, %y: i32):
      %0 = llvm.and %x, %y : i32
      %1 = llvm.sext %0 : i32 to i64
      llvm.return %1 : i64
  }]

/-
Test the rewrite:
 fold (sext(X) | sext(Y)) -> sext(X | Y)
-/
def OrSextSext : LLVMPeepholeRewriteRefine 64 [Ty.llvm (.bitvec 32), Ty.llvm (.bitvec 32)] where
  lhs := [LV| {
    ^entry (%x: i32, %y: i32):
      %0 = llvm.sext %x : i32 to i64
      %1 = llvm.sext %y : i32 to i64
      %2 = llvm.or %0, %1 : i64
      llvm.return %2 : i64
  }]
  rhs := [LV| {
    ^entry (%x: i32, %y: i32):
      %0 = llvm.or %x, %y : i32
      %1 = llvm.sext %0 : i32 to i64
      llvm.return %1 : i64
  }]

/-
Test the rewrite:
 fold (sext(X) ^ sext(Y)) -> sext(X ^ Y)
-/
def XorSextSext : LLVMPeepholeRewriteRefine 64 [Ty.llvm (.bitvec 32), Ty.llvm (.bitvec 32)] where
  lhs := [LV| {
    ^entry (%x: i32, %y: i32):
      %0 = llvm.sext %x : i32 to i64
      %1 = llvm.sext %y : i32 to i64
      %2 = llvm.xor %0, %1 : i64
      llvm.return %2 : i64
  }]
  rhs := [LV| {
    ^entry (%x: i32, %y: i32):
      %0 = llvm.xor %x, %y : i32
      %1 = llvm.sext %0 : i32 to i64
      llvm.return %1 : i64
  }]

/-
Test the rewrite:
 fold (zext(X) & zext(Y)) -> zext(X & Y)
-/
def AndZextZext : LLVMPeepholeRewriteRefine 64 [Ty.llvm (.bitvec 32), Ty.llvm (.bitvec 32)] where
  lhs := [LV| {
    ^entry (%x: i32, %y: i32):
      %0 = llvm.zext %x : i32 to i64
      %1 = llvm.zext %y : i32 to i64
      %2 = llvm.and %0, %1 : i64
      llvm.return %2 : i64
  }]
  rhs := [LV| {
    ^entry (%x: i32, %y: i32):
      %0 = llvm.and %x, %y : i32
      %1 = llvm.zext %0 : i32 to i64
      llvm.return %1 : i64
  }]

/-
Test the rewrite:
 fold (zext(X) | zext(Y)) -> zext(X | Y)
-/
def OrZextZext : LLVMPeepholeRewriteRefine 64 [Ty.llvm (.bitvec 32), Ty.llvm (.bitvec 32)] where
  lhs := [LV| {
    ^entry (%x: i32, %y: i32):
      %0 = llvm.zext %x : i32 to i64
      %1 = llvm.zext %y : i32 to i64
      %2 = llvm.or %0, %1 : i64
      llvm.return %2 : i64
  }]
  rhs := [LV| {
    ^entry (%x: i32, %y: i32):
      %0 = llvm.or %x, %y : i32
      %1 = llvm.zext %0 : i32 to i64
      llvm.return %1 : i64
  }]

/-
Test the rewrite:
 fold (zext(X) ^ zext(Y)) -> zext(X ^ Y)
-/
def XorZextZext : LLVMPeepholeRewriteRefine 64 [Ty.llvm (.bitvec 32), Ty.llvm (.bitvec 32)] where
  lhs := [LV| {
    ^entry (%x: i32, %y: i32):
      %0 = llvm.zext %x : i32 to i64
      %1 = llvm.zext %y : i32 to i64
      %2 = llvm.xor %0, %1 : i64
      llvm.return %2 : i64
  }]
  rhs := [LV| {
    ^entry (%x: i32, %y: i32):
      %0 = llvm.xor %x, %y : i32
      %1 = llvm.zext %0 : i32 to i64
      llvm.return %1 : i64
  }]

/-
Test the rewrite:
 fold (trunc(X) & trunc(Y)) -> trunc(X & Y)
-/
def AndTruncTrunc : LLVMPeepholeRewriteRefine 32 [Ty.llvm (.bitvec 64), Ty.llvm (.bitvec 64)] where
  lhs := [LV| {
    ^entry (%x: i64, %y: i64):
      %0 = llvm.trunc %x : i64 to i32
      %1 = llvm.trunc %y : i64 to i32
      %2 = llvm.and %0, %1 : i32
      llvm.return %2 : i32
  }]
  rhs := [LV| {
    ^entry (%x: i64, %y: i64):
      %0 = llvm.and %x, %y : i64
      %1 = llvm.trunc %0 : i64 to i32
      llvm.return %1 : i32
  }]

/-
Test the rewrite:
 fold (trunc(X) | trunc(Y)) -> trunc(X | Y)
-/
def OrTruncTrunc : LLVMPeepholeRewriteRefine 32 [Ty.llvm (.bitvec 64), Ty.llvm (.bitvec 64)] where
  lhs := [LV| {
    ^entry (%x: i64, %y: i64):
      %0 = llvm.trunc %x : i64 to i32
      %1 = llvm.trunc %y : i64 to i32
      %2 = llvm.or %0, %1 : i32
      llvm.return %2 : i32
  }]
  rhs := [LV| {
    ^entry (%x: i64, %y: i64):
      %0 = llvm.or %x, %y : i64
      %1 = llvm.trunc %0 : i64 to i32
      llvm.return %1 : i32
  }]

/-
Test the rewrite:
 fold (trunc(X) ^ trunc(Y)) -> trunc(X ^ Y)
-/
def XorTruncTrunc : LLVMPeepholeRewriteRefine 32 [Ty.llvm (.bitvec 64), Ty.llvm (.bitvec 64)] where
  lhs := [LV| {
    ^entry (%x: i64, %y: i64):
      %0 = llvm.trunc %x : i64 to i32
      %1 = llvm.trunc %y : i64 to i32
      %2 = llvm.xor %0, %1 : i32
      llvm.return %2 : i32
  }]
  rhs := [LV| {
    ^entry (%x: i64, %y: i64):
      %0 = llvm.xor %x, %y : i64
      %1 = llvm.trunc %0 : i64 to i32
      llvm.return %1 : i32
  }]

/-
Test the rewrite:
 fold ((X << Z) & (Y << Z)) -> (X & Y) << Z
-/
def AndShlShl : LLVMPeepholeRewriteRefine 64 [Ty.llvm (.bitvec 64), Ty.llvm (.bitvec 64), Ty.llvm (.bitvec 64)] where
  lhs := [LV| {
    ^entry (%x: i64, %y: i64, %z: i64):
      %0 = llvm.shl %x, %z : i64
      %1 = llvm.shl %y, %z : i64
      %2 = llvm.and %0, %1 : i64
      llvm.return %2 : i64
  }]
  rhs := [LV| {
    ^entry (%x: i64, %y: i64, %z: i64):
      %0 = llvm.and %x, %y : i64
      %1 = llvm.shl %0, %z : i64
      llvm.return %1 : i64
  }]

/-
Test the rewrite:
 fold ((X << Z) | (Y << Z)) -> (X | Y) << Z
-/
def OrShlShl : LLVMPeepholeRewriteRefine 64 [Ty.llvm (.bitvec 64), Ty.llvm (.bitvec 64), Ty.llvm (.bitvec 64)] where
  lhs := [LV| {
    ^entry (%x: i64, %y: i64, %z: i64):
      %0 = llvm.shl %x, %z : i64
      %1 = llvm.shl %y, %z : i64
      %2 = llvm.or %0, %1 : i64
      llvm.return %2 : i64
  }]
  rhs := [LV| {
    ^entry (%x: i64, %y: i64, %z: i64):
      %0 = llvm.or %x, %y : i64
      %1 = llvm.shl %0, %z : i64
      llvm.return %1 : i64
  }]

/-
Test the rewrite:
 fold ((X << Z) ^ (Y << Z)) -> (X ^ Y) << Z
-/
def XorShlShl : LLVMPeepholeRewriteRefine 64 [Ty.llvm (.bitvec 64), Ty.llvm (.bitvec 64), Ty.llvm (.bitvec 64)] where
  lhs := [LV| {
    ^entry (%x: i64, %y: i64, %z: i64):
      %0 = llvm.shl %x, %z : i64
      %1 = llvm.shl %y, %z : i64
      %2 = llvm.xor %0, %1 : i64
      llvm.return %2 : i64
  }]
  rhs := [LV| {
    ^entry (%x: i64, %y: i64, %z: i64):
      %0 = llvm.xor %x, %y : i64
      %1 = llvm.shl %0, %z : i64
      llvm.return %1 : i64
  }]

/-
Test the rewrite:
 fold ((X >> Z) & (Y >> Z)) -> (X & Y) >> Z (logical shift)
-/
def AndLshrLshr : LLVMPeepholeRewriteRefine 64 [Ty.llvm (.bitvec 64), Ty.llvm (.bitvec 64), Ty.llvm (.bitvec 64)] where
  lhs := [LV| {
    ^entry (%x: i64, %y: i64, %z: i64):
      %0 = llvm.lshr %x, %z : i64
      %1 = llvm.lshr %y, %z : i64
      %2 = llvm.and %0, %1 : i64
      llvm.return %2 : i64
  }]
  rhs := [LV| {
    ^entry (%x: i64, %y: i64, %z: i64):
      %0 = llvm.and %x, %y : i64
      %1 = llvm.lshr %0, %z : i64
      llvm.return %1 : i64
  }]

/-
Test the rewrite:
 fold ((X >> Z) | (Y >> Z)) -> (X | Y) >> Z (logical shift)
-/
def OrLshrLshr : LLVMPeepholeRewriteRefine 64 [Ty.llvm (.bitvec 64), Ty.llvm (.bitvec 64), Ty.llvm (.bitvec 64)] where
  lhs := [LV| {
    ^entry (%x: i64, %y: i64, %z: i64):
      %0 = llvm.lshr %x, %z : i64
      %1 = llvm.lshr %y, %z : i64
      %2 = llvm.or %0, %1 : i64
      llvm.return %2 : i64
  }]
  rhs := [LV| {
    ^entry (%x: i64, %y: i64, %z: i64):
      %0 = llvm.or %x, %y : i64
      %1 = llvm.lshr %0, %z : i64
      llvm.return %1 : i64
  }]

/-
Test the rewrite:
 fold ((X >> Z) ^ (Y >> Z)) -> (X ^ Y) >> Z (logical shift)
-/
def XorLshrLshr : LLVMPeepholeRewriteRefine 64 [Ty.llvm (.bitvec 64), Ty.llvm (.bitvec 64), Ty.llvm (.bitvec 64)] where
  lhs := [LV| {
    ^entry (%x: i64, %y: i64, %z: i64):
      %0 = llvm.lshr %x, %z : i64
      %1 = llvm.lshr %y, %z : i64
      %2 = llvm.xor %0, %1 : i64
      llvm.return %2 : i64
  }]
  rhs := [LV| {
    ^entry (%x: i64, %y: i64, %z: i64):
      %0 = llvm.xor %x, %y : i64
      %1 = llvm.lshr %0, %z : i64
      llvm.return %1 : i64
  }]

/-
Test the rewrite:
 fold ((X >> Z) & (Y >> Z)) -> (X & Y) >> Z (arithmetic shift)
-/
def AndAshrAshr : LLVMPeepholeRewriteRefine 64 [Ty.llvm (.bitvec 64), Ty.llvm (.bitvec 64), Ty.llvm (.bitvec 64)] where
  lhs := [LV| {
    ^entry (%x: i64, %y: i64, %z: i64):
      %0 = llvm.ashr %x, %z : i64
      %1 = llvm.ashr %y, %z : i64
      %2 = llvm.and %0, %1 : i64
      llvm.return %2 : i64
  }]
  rhs := [LV| {
    ^entry (%x: i64, %y: i64, %z: i64):
      %0 = llvm.and %x, %y : i64
      %1 = llvm.ashr %0, %z : i64
      llvm.return %1 : i64
  }]

/-
Test the rewrite:
 fold ((X >> Z) | (Y >> Z)) -> (X | Y) >> Z (arithmetic shift)
-/
def OrAshrAshr : LLVMPeepholeRewriteRefine 64 [Ty.llvm (.bitvec 64), Ty.llvm (.bitvec 64), Ty.llvm (.bitvec 64)] where
  lhs := [LV| {
    ^entry (%x: i64, %y: i64, %z: i64):
      %0 = llvm.ashr %x, %z : i64
      %1 = llvm.ashr %y, %z : i64
      %2 = llvm.or %0, %1 : i64
      llvm.return %2 : i64
  }]
  rhs := [LV| {
    ^entry (%x: i64, %y: i64, %z: i64):
      %0 = llvm.or %x, %y : i64
      %1 = llvm.ashr %0, %z : i64
      llvm.return %1 : i64
  }]

/-
Test the rewrite:
 fold ((X >> Z) ^ (Y >> Z)) -> (X ^ Y) >> Z (arithmetic shift)
-/
def XorAshrAshr : LLVMPeepholeRewriteRefine 64 [Ty.llvm (.bitvec 64), Ty.llvm (.bitvec 64), Ty.llvm (.bitvec 64)] where
  lhs := [LV| {
    ^entry (%x: i64, %y: i64, %z: i64):
      %0 = llvm.ashr %x, %z : i64
      %1 = llvm.ashr %y, %z : i64
      %2 = llvm.xor %0, %1 : i64
      llvm.return %2 : i64
  }]
  rhs := [LV| {
    ^entry (%x: i64, %y: i64, %z: i64):
      %0 = llvm.xor %x, %y : i64
      %1 = llvm.ashr %0, %z : i64
      llvm.return %1 : i64
  }]

/-
Test the rewrite:
 fold ((X & Z) & (Y & Z)) -> (X & Y) & Z
-/
def AndAndAnd : LLVMPeepholeRewriteRefine 64 [Ty.llvm (.bitvec 64), Ty.llvm (.bitvec 64), Ty.llvm (.bitvec 64)] where
  lhs := [LV| {
    ^entry (%x: i64, %y: i64, %z: i64):
      %0 = llvm.and %x, %z : i64
      %1 = llvm.and %y, %z : i64
      %2 = llvm.and %0, %1 : i64
      llvm.return %2 : i64
  }]
  rhs := [LV| {
    ^entry (%x: i64, %y: i64, %z: i64):
      %0 = llvm.and %x, %y : i64
      %1 = llvm.and %0, %z : i64
      llvm.return %1 : i64
  }]

/-
Test the rewrite:
 fold ((X & Z) | (Y & Z)) -> (X | Y) & Z
-/
def OrAndAnd : LLVMPeepholeRewriteRefine 64 [Ty.llvm (.bitvec 64), Ty.llvm (.bitvec 64), Ty.llvm (.bitvec 64)] where
  lhs := [LV| {
    ^entry (%x: i64, %y: i64, %z: i64):
      %0 = llvm.and %x, %z : i64
      %1 = llvm.and %y, %z : i64
      %2 = llvm.or %0, %1 : i64
      llvm.return %2 : i64
  }]
  rhs := [LV| {
    ^entry (%x: i64, %y: i64, %z: i64):
      %0 = llvm.or %x, %y : i64
      %1 = llvm.and %0, %z : i64
      llvm.return %1 : i64
  }]

/-
Test the rewrite:
 fold ((X & Z) ^ (Y & Z)) -> (X ^ Y) & Z
-/
def XorAndAnd : LLVMPeepholeRewriteRefine 64 [Ty.llvm (.bitvec 64), Ty.llvm (.bitvec 64), Ty.llvm (.bitvec 64)] where
  lhs := [LV| {
    ^entry (%x: i64, %y: i64, %z: i64):
      %0 = llvm.and %x, %z : i64
      %1 = llvm.and %y, %z : i64
      %2 = llvm.xor %0, %1 : i64
      llvm.return %2 : i64
  }]
  rhs := [LV| {
    ^entry (%x: i64, %y: i64, %z: i64):
      %0 = llvm.xor %x, %y : i64
      %1 = llvm.and %0, %z : i64
      llvm.return %1 : i64
  }]

def hoist_logic_op_with_same_opcode_hands_32 : List (Σ Γ, LLVMPeepholeRewriteRefine 32 Γ) :=
  [⟨_, AndTruncTrunc⟩,
  ⟨_, OrTruncTrunc⟩,
  ⟨_, XorTruncTrunc⟩]

def hoist_logic_op_with_same_opcode_hands_64 : List (Σ Γ, LLVMPeepholeRewriteRefine 64 Γ) :=
  [⟨_, AndSextSext⟩,
  ⟨_, OrSextSext⟩,
  ⟨_, XorSextSext⟩,
  ⟨_, AndZextZext⟩,
  ⟨_, OrZextZext⟩,
  ⟨_, XorZextZext⟩,
  ⟨_, AndShlShl⟩,
  ⟨_, OrShlShl⟩,
  ⟨_, XorShlShl⟩,
  ⟨_, AndLshrLshr⟩,
  ⟨_, OrLshrLshr⟩,
  ⟨_, XorLshrLshr⟩,
  ⟨_, AndAshrAshr⟩,
  ⟨_, OrAshrAshr⟩,
  ⟨_, XorAshrAshr⟩,
  ⟨_, AndAndAnd⟩,
  ⟨_, OrAndAnd⟩,
  ⟨_, XorAndAnd⟩]

/-- ### binop_same_val
  (x op x) → x
-/
def binop_same_val_and : RISCVPeepholeRewrite [Ty.riscv (.bv)] where
  lhs := [LV| {
    ^entry (%x: !riscv.reg):
      %0 = and %x, %x : !riscv.reg
      ret %0 : !riscv.reg
  }]
  rhs := [LV| {
    ^entry (%x: !riscv.reg):
      ret %x : !riscv.reg
  }]

def binop_same_val_or : RISCVPeepholeRewrite [Ty.riscv (.bv)] where
  lhs := [LV| {
    ^entry (%x: !riscv.reg):
      %0 = or %x, %x : !riscv.reg
      ret %0 : !riscv.reg
  }]
  rhs := [LV| {
    ^entry (%x: !riscv.reg):
      ret %x : !riscv.reg
  }]

def binop_same_val : List (Σ Γ, RISCVPeepholeRewrite  Γ) :=
    [⟨_, binop_same_val_and⟩,
    ⟨_, binop_same_val_or⟩]

/-- ### binop_left_to_zero
  (0 op x) → 0
-/
def binop_left_to_zero_shl : LLVMPeepholeRewriteRefine 64 [Ty.llvm (.bitvec 64)] where
  lhs := [LV| {
    ^entry (%x: i64):
      %c = llvm.mlir.constant (0) : i64
      %0 = llvm.shl %c, %x : i64
      llvm.return %0 : i64
  }]
  rhs := [LV| {
    ^entry (%x: i64):
      %c = llvm.mlir.constant (0) : i64
      llvm.return %c : i64
  }]

def binop_left_to_zero_lshr : LLVMPeepholeRewriteRefine 64 [Ty.llvm (.bitvec 64)] where
  lhs := [LV| {
    ^entry (%x: i64):
      %c = llvm.mlir.constant (0) : i64
      %0 = llvm.lshr %c, %x : i64
      llvm.return %0 : i64
  }]
  rhs := [LV| {
    ^entry (%x: i64):
      %c = llvm.mlir.constant (0) : i64
      llvm.return %c : i64
  }]

def binop_left_to_zero_ashr : LLVMPeepholeRewriteRefine 64 [Ty.llvm (.bitvec 64)] where
  lhs := [LV| {
    ^entry (%x: i64):
      %c = llvm.mlir.constant (0) : i64
      %0 = llvm.ashr %c, %x : i64
      llvm.return %0 : i64
  }]
  rhs := [LV| {
    ^entry (%x: i64):
      %c = llvm.mlir.constant (0) : i64
      llvm.return %c : i64
  }]

def binop_left_to_zero_sdiv : LLVMPeepholeRewriteRefine 64 [Ty.llvm (.bitvec 64)] where
  lhs := [LV| {
    ^entry (%x: i64):
      %c = llvm.mlir.constant (0) : i64
      %0 = llvm.sdiv %c, %x : i64
      llvm.return %0 : i64
  }]
  rhs := [LV| {
    ^entry (%x: i64):
      %c = llvm.mlir.constant (0) : i64
      llvm.return %c : i64
  }]

def binop_left_to_zero_udiv : LLVMPeepholeRewriteRefine 64 [Ty.llvm (.bitvec 64)] where
  lhs := [LV| {
    ^entry (%x: i64):
      %c = llvm.mlir.constant (0) : i64
      %0 = llvm.udiv %c, %x : i64
      llvm.return %0 : i64
  }]
  rhs := [LV| {
    ^entry (%x: i64):
      %c = llvm.mlir.constant (0) : i64
      llvm.return %c : i64
  }]

def binop_left_to_zero_srem : LLVMPeepholeRewriteRefine 64 [Ty.llvm (.bitvec 64)] where
  lhs := [LV| {
    ^entry (%x: i64):
      %c = llvm.mlir.constant (0) : i64
      %0 = llvm.srem %c, %x : i64
      llvm.return %0 : i64
  }]
  rhs := [LV| {
    ^entry (%x: i64):
      %c = llvm.mlir.constant (0) : i64
      llvm.return %c : i64
  }]

def binop_left_to_zero_urem : LLVMPeepholeRewriteRefine 64 [Ty.llvm (.bitvec 64)] where
  lhs := [LV| {
    ^entry (%x: i64):
      %c = llvm.mlir.constant (0) : i64
      %0 = llvm.urem %c, %x : i64
      llvm.return %0 : i64
  }]
  rhs := [LV| {
    ^entry (%x: i64):
      %c = llvm.mlir.constant (0) : i64
      llvm.return %c : i64
  }]

def binop_left_to_zero_mul : LLVMPeepholeRewriteRefine 64 [Ty.llvm (.bitvec 64)] where
  lhs := [LV| {
    ^entry (%x: i64):
      %c = llvm.mlir.constant (0) : i64
      %0 = llvm.mul%c, %x : i64
      llvm.return %0 : i64
  }]
  rhs := [LV| {
    ^entry (%x: i64):
      %c = llvm.mlir.constant (0) : i64
      llvm.return %c : i64
  }]

def binop_left_to_zero: List (Σ Γ, LLVMPeepholeRewriteRefine 64 Γ) :=
  [⟨_, binop_left_to_zero_shl⟩,
  ⟨_, binop_left_to_zero_lshr⟩,
  ⟨_, binop_left_to_zero_ashr⟩,
  ⟨_, binop_left_to_zero_sdiv⟩,
  ⟨_, binop_left_to_zero_udiv⟩,
  ⟨_, binop_left_to_zero_srem⟩,
  ⟨_, binop_left_to_zero_urem⟩,
  ⟨_, binop_left_to_zero_mul⟩]

/-- ### binop_right_to_zero
  (x op 0) → 0
-/
def binop_right_to_zero_mul : LLVMPeepholeRewriteRefine 64 [Ty.llvm (.bitvec 64)] where
  lhs := [LV| {
    ^entry (%x: i64):
      %c = llvm.mlir.constant (0) : i64
      %0 = llvm.mul %x, %c: i64
      llvm.return %0 : i64
  }]
  rhs := [LV| {
    ^entry (%x: i64):
      %c = llvm.mlir.constant (0) : i64
      llvm.return %c : i64
  }]

def binop_right_to_zero: List (Σ Γ, LLVMPeepholeRewriteRefine 64 Γ) :=
  [⟨_, binop_right_to_zero_mul⟩]

/-! ### urem_pow2_to_mask -/

/-
Test the rewrite:
  urem(x, pow2) -> x & (pow2 - 1)
-/

def urem_pow2_to_mask_2 : LLVMPeepholeRewriteRefine 64 [Ty.llvm (.bitvec 64)] where
  lhs := [LV| {
    ^entry (%x: i64):
      %c = llvm.mlir.constant (2) : i64
      %0 = llvm.urem %x, %c : i64
      llvm.return %0 : i64
  }]
  rhs := [LV| {
    ^entry (%x: i64):
      %c = llvm.mlir.constant (1) : i64
      %0 = llvm.and %x, %c : i64
      llvm.return %0 : i64
  }]

def urem_pow2_to_mask_4 : LLVMPeepholeRewriteRefine 64 [Ty.llvm (.bitvec 64)] where
  lhs := [LV| {
    ^entry (%x: i64):
      %c = llvm.mlir.constant (4) : i64
      %0 = llvm.urem %x, %c : i64
      llvm.return %0 : i64
  }]
  rhs := [LV| {
    ^entry (%x: i64):
      %c = llvm.mlir.constant (3) : i64
      %0 = llvm.and %x, %c : i64
      llvm.return %0 : i64
  }]

def urem_pow2_to_mask_8 : LLVMPeepholeRewriteRefine 64 [Ty.llvm (.bitvec 64)] where
  lhs := [LV| {
    ^entry (%x: i64):
      %c = llvm.mlir.constant (8) : i64
      %0 = llvm.urem %x, %c : i64
      llvm.return %0 : i64
  }]
  rhs := [LV| {
    ^entry (%x: i64):
      %c = llvm.mlir.constant (7) : i64
      %0 = llvm.and %x, %c : i64
      llvm.return %0 : i64
  }]

def urem_pow2_to_mask_16 : LLVMPeepholeRewriteRefine 64 [Ty.llvm (.bitvec 64)] where
  lhs := [LV| {
    ^entry (%x: i64):
      %c = llvm.mlir.constant (16) : i64
      %0 = llvm.urem %x, %c : i64
      llvm.return %0 : i64
  }]
  rhs := [LV| {
    ^entry (%x: i64):
      %c = llvm.mlir.constant (15) : i64
      %0 = llvm.and %x, %c : i64
      llvm.return %0 : i64
  }]

def urem_pow2_to_mask_32 : LLVMPeepholeRewriteRefine 64 [Ty.llvm (.bitvec 64)] where
  lhs := [LV| {
    ^entry (%x: i64):
      %c = llvm.mlir.constant (32) : i64
      %0 = llvm.urem %x, %c : i64
      llvm.return %0 : i64
  }]
  rhs := [LV| {
    ^entry (%x: i64):
      %c = llvm.mlir.constant (31) : i64
      %0 = llvm.and %x, %c : i64
      llvm.return %0 : i64
  }]

def urem_pow2_to_mask_64 : LLVMPeepholeRewriteRefine 64 [Ty.llvm (.bitvec 64)] where
  lhs := [LV| {
    ^entry (%x: i64):
      %c = llvm.mlir.constant (64) : i64
      %0 = llvm.urem %x, %c : i64
      llvm.return %0 : i64
  }]
  rhs := [LV| {
    ^entry (%x: i64):
      %c = llvm.mlir.constant (63) : i64
      %0 = llvm.and %x, %c : i64
      llvm.return %0 : i64
  }]

def urem_pow2_to_mask_128 : LLVMPeepholeRewriteRefine 64 [Ty.llvm (.bitvec 64)] where
  lhs := [LV| {
    ^entry (%x: i64):
      %c = llvm.mlir.constant (128) : i64
      %0 = llvm.urem %x, %c : i64
      llvm.return %0 : i64
  }]
  rhs := [LV| {
    ^entry (%x: i64):
      %c = llvm.mlir.constant (127) : i64
      %0 = llvm.and %x, %c : i64
      llvm.return %0 : i64
  }]

def urem_pow2_to_mask_256 : LLVMPeepholeRewriteRefine 64 [Ty.llvm (.bitvec 64)] where
  lhs := [LV| {
    ^entry (%x: i64):
      %c = llvm.mlir.constant (256) : i64
      %0 = llvm.urem %x, %c : i64
      llvm.return %0 : i64
  }]
  rhs := [LV| {
    ^entry (%x: i64):
      %c = llvm.mlir.constant (255) : i64
      %0 = llvm.and %x, %c : i64
      llvm.return %0 : i64
  }]

def urem_pow2_to_mask_512 : LLVMPeepholeRewriteRefine 64 [Ty.llvm (.bitvec 64)] where
  lhs := [LV| {
    ^entry (%x: i64):
      %c = llvm.mlir.constant (512) : i64
      %0 = llvm.urem %x, %c : i64
      llvm.return %0 : i64
  }]
  rhs := [LV| {
    ^entry (%x: i64):
      %c = llvm.mlir.constant (511) : i64
      %0 = llvm.and %x, %c : i64
      llvm.return %0 : i64
  }]

def urem_pow2_to_mask_1024 : LLVMPeepholeRewriteRefine 64 [Ty.llvm (.bitvec 64)] where
  lhs := [LV| {
    ^entry (%x: i64):
      %c = llvm.mlir.constant (1024) : i64
      %0 = llvm.urem %x, %c : i64
      llvm.return %0 : i64
  }]
  rhs := [LV| {
    ^entry (%x: i64):
      %c = llvm.mlir.constant (1023) : i64
      %0 = llvm.and %x, %c : i64
      llvm.return %0 : i64
  }]

def urem_pow2_to_mask : List (Σ Γ, LLVMPeepholeRewriteRefine 64 Γ) :=
  [⟨_, urem_pow2_to_mask_2⟩,
  ⟨_, urem_pow2_to_mask_4⟩,
  ⟨_, urem_pow2_to_mask_8⟩,
  ⟨_, urem_pow2_to_mask_16⟩,
  ⟨_, urem_pow2_to_mask_32⟩,
  ⟨_, urem_pow2_to_mask_64⟩,
  ⟨_, urem_pow2_to_mask_128⟩,
  ⟨_, urem_pow2_to_mask_256⟩,
  ⟨_, urem_pow2_to_mask_512⟩,
  ⟨_, urem_pow2_to_mask_1024⟩]

/-- ### anyext_trunc_fold
  (anyext (trunc x)) → x
-/
def anyext_trunc_fold_sext_32 : LLVMPeepholeRewriteRefine 32 [Ty.llvm (.bitvec 32)] where
  lhs := [LV| {
    ^entry (%x: i32):
      %0 = llvm.sext %x: i32 to i64
      %1 = llvm.trunc %0: i64 to i32
      llvm.return %1 : i32
  }]
  rhs := [LV| {
    ^entry (%x: i32):
      llvm.return %x : i32
  }]

def anyext_trunc_fold_zext_32 : LLVMPeepholeRewriteRefine 32 [Ty.llvm (.bitvec 32)] where
  lhs := [LV| {
    ^entry (%x: i32):
      %0 = llvm.zext %x: i32 to i64
      %1 = llvm.trunc %0: i64 to i32
      llvm.return %1 : i32
  }]
  rhs := [LV| {
    ^entry (%x: i32):
      llvm.return %x : i32
  }]

/-- the whole `anyext_trunc_fold` patterns comprises both `sext` and `zext`. -/
def anyext_trunc_fold: List (Σ Γ, LLVMPeepholeRewriteRefine 32 Γ) :=
  [⟨_, anyext_trunc_fold_sext_32⟩,
  ⟨_, anyext_trunc_fold_zext_32⟩]

/-- ### right_identity_one
  (x op 1) → x
-/
def right_identity_one_mul : RISCVPeepholeRewrite [Ty.riscv (.bv)] where
  lhs := [LV| {
    ^entry (%x: !riscv.reg):
      %c = li (1) : !riscv.reg
      %0 = mul %c, %x : !riscv.reg
      ret %0 : !riscv.reg
  }]
  rhs := [LV| {
    ^entry (%x: !riscv.reg):
      ret %x : !riscv.reg
  }]

def right_identity_one : List (Σ Γ, RISCVPeepholeRewrite Γ) :=
  [⟨_, right_identity_one_mul⟩]

/-- ### add_sub_reg_frags
  (add x, (sub y, x)) → y
  (add (sub y, x), x) → y
-/
def add_sub_reg_frags_left : RISCVPeepholeRewrite [Ty.riscv (.bv), Ty.riscv (.bv) ] where
  lhs := [LV| {
    ^entry (%x: !riscv.reg, %y: !riscv.reg ):
      %0 = sub %y, %x : !riscv.reg
      %1 = add %x, %0 : !riscv.reg
      ret %1 : !riscv.reg
  }]
  rhs := [LV| {
    ^entry (%x: !riscv.reg, %y: !riscv.reg ):
      ret %y : !riscv.reg
  }]

def add_sub_reg_frags_right : RISCVPeepholeRewrite [Ty.riscv (.bv), Ty.riscv (.bv) ] where
  lhs := [LV| {
    ^entry (%x: !riscv.reg, %y: !riscv.reg ):
      %0 = sub %y, %x : !riscv.reg
      %1 = add %0, %x : !riscv.reg
      ret %1 : !riscv.reg
  }]
  rhs := [LV| {
    ^entry (%x: !riscv.reg, %y: !riscv.reg ):
      ret %y : !riscv.reg
  }]

def add_sub_reg_frags : List (Σ Γ, RISCVPeepholeRewrite Γ) :=
  [⟨_, add_sub_reg_frags_left⟩,
  ⟨_, add_sub_reg_frags_right⟩]

/-- ### simplify_neg_minmax
  (neg (min x (neg x))) → (max x (neg x))
  (neg (max x (neg x))) → (min x (neg x))
-/
def simplify_neg_minmax : RISCVPeepholeRewrite [Ty.riscv (.bv) ] where
  lhs := [LV| {
    ^entry (%x: !riscv.reg):
      %0 = neg %x : !riscv.reg
      %1 = min %x, %0 : !riscv.reg
      %2 = neg %1 : !riscv.reg
      ret %2 : !riscv.reg
  }]
  rhs := [LV| {
    ^entry (%x: !riscv.reg):
      %0 = neg %x : !riscv.reg
      %1 = max %x, %0 : !riscv.reg
      ret %1 : !riscv.reg
  }]
  correct := by sorry

def simplify_neg_maxmin : RISCVPeepholeRewrite [Ty.riscv (.bv) ] where
  lhs := [LV| {
    ^entry (%x: !riscv.reg):
      %0 = neg %x : !riscv.reg
      %1 = max %x, %0 : !riscv.reg
      %2 = neg %1 : !riscv.reg
      ret %2 : !riscv.reg
  }]
  rhs := [LV| {
    ^entry (%x: !riscv.reg):
      %0 = neg %x : !riscv.reg
      %1 = min %x, %0 : !riscv.reg
      ret %1 : !riscv.reg
  }]
  correct := by sorry

def simplify_neg : List (Σ Γ, RISCVPeepholeRewrite Γ) :=
  [⟨_, simplify_neg_minmax⟩,
  ⟨_, simplify_neg_maxmin⟩]


/-- ### mul_to_shl
  (x * 2) → x >>> 1
-/
def mul_to_shl_2 : LLVMPeepholeRewriteRefine 64 [Ty.llvm (.bitvec 64)] where
  lhs := [LV| {
    ^entry (%x: i64):
      %c = llvm.mlir.constant (2) : i64
      %0 = llvm.mul %x, %c : i64
      llvm.return %0 : i64
  }]
  rhs := [LV| {
    ^entry (%x: i64):
      %c = llvm.mlir.constant (1) : i64
      %0 = llvm.shl %x, %c : i64
      llvm.return %0 : i64
  }]

def mul_to_shl_4 : LLVMPeepholeRewriteRefine 64 [Ty.llvm (.bitvec 64)] where
  lhs := [LV| {
    ^entry (%x: i64):
      %c = llvm.mlir.constant (4) : i64
      %0 = llvm.mul %x, %c : i64
      llvm.return %0 : i64
  }]
  rhs := [LV| {
    ^entry (%x: i64):
      %c = llvm.mlir.constant (2) : i64
      %0 = llvm.shl %x, %c : i64
      llvm.return %0 : i64
  }]

def mul_to_shl_8 : LLVMPeepholeRewriteRefine 64 [Ty.llvm (.bitvec 64)] where
  lhs := [LV| {
    ^entry (%x: i64):
      %c = llvm.mlir.constant (8) : i64
      %0 = llvm.mul %x, %c : i64
      llvm.return %0 : i64
  }]
  rhs := [LV| {
    ^entry (%x: i64):
      %c = llvm.mlir.constant (3) : i64
      %0 = llvm.shl %x, %c : i64
      llvm.return %0 : i64
  }]

def mul_to_shl_16 : LLVMPeepholeRewriteRefine 64 [Ty.llvm (.bitvec 64)] where
  lhs := [LV| {
    ^entry (%x: i64):
      %c = llvm.mlir.constant (16) : i64
      %0 = llvm.mul %x, %c : i64
      llvm.return %0 : i64
  }]
  rhs := [LV| {
    ^entry (%x: i64):
      %c = llvm.mlir.constant (4) : i64
      %0 = llvm.shl %x, %c : i64
      llvm.return %0 : i64
  }]

def mul_to_shl_32 : LLVMPeepholeRewriteRefine 64 [Ty.llvm (.bitvec 64)] where
  lhs := [LV| {
    ^entry (%x: i64):
      %c = llvm.mlir.constant (32) : i64
      %0 = llvm.mul %x, %c : i64
      llvm.return %0 : i64
  }]
  rhs := [LV| {
    ^entry (%x: i64):
      %c = llvm.mlir.constant (5) : i64
      %0 = llvm.shl %x, %c : i64
      llvm.return %0 : i64
  }]

def mul_to_shl_64 : LLVMPeepholeRewriteRefine 64 [Ty.llvm (.bitvec 64)] where
  lhs := [LV| {
    ^entry (%x: i64):
      %c = llvm.mlir.constant (64) : i64
      %0 = llvm.mul %x, %c : i64
      llvm.return %0 : i64
  }]
  rhs := [LV| {
    ^entry (%x: i64):
      %c = llvm.mlir.constant (6) : i64
      %0 = llvm.shl %x, %c : i64
      llvm.return %0 : i64
  }]

def mul_to_shl_256 : LLVMPeepholeRewriteRefine 64 [Ty.llvm (.bitvec 64)] where
  lhs := [LV| {
    ^entry (%x: i64):
      %c = llvm.mlir.constant (256) : i64
      %0 = llvm.mul %x, %c : i64
      llvm.return %0 : i64
  }]
  rhs := [LV| {
    ^entry (%x: i64):
      %c = llvm.mlir.constant (8) : i64
      %0 = llvm.shl %x, %c : i64
      llvm.return %0 : i64
  }]

def mul_to_shl_512 : LLVMPeepholeRewriteRefine 64 [Ty.llvm (.bitvec 64)] where
  lhs := [LV| {
    ^entry (%x: i64):
      %c = llvm.mlir.constant (512) : i64
      %0 = llvm.mul %x, %c : i64
      llvm.return %0 : i64
  }]
  rhs := [LV| {
    ^entry (%x: i64):
      %c = llvm.mlir.constant (9) : i64
      %0 = llvm.shl %x, %c : i64
      llvm.return %0 : i64
  }]

def mul_to_shl_1024 : LLVMPeepholeRewriteRefine 64 [Ty.llvm (.bitvec 64)] where
  lhs := [LV| {
    ^entry (%x: i64):
      %c = llvm.mlir.constant (1024) : i64
      %0 = llvm.mul %x, %c : i64
      llvm.return %0 : i64
  }]
  rhs := [LV| {
    ^entry (%x: i64):
      %c = llvm.mlir.constant (10) : i64
      %0 = llvm.shl %x, %c : i64
      llvm.return %0 : i64
  }]

def mul_to_shl : List (Σ Γ, LLVMPeepholeRewriteRefine 64 Γ) :=
  [⟨_, mul_to_shl_2⟩,
  ⟨_,mul_to_shl_4⟩,
  ⟨_,mul_to_shl_8⟩,
  ⟨_,mul_to_shl_16⟩,
  ⟨_,mul_to_shl_32⟩,
  ⟨_,mul_to_shl_64⟩,
  ⟨_,mul_to_shl_256⟩,
  ⟨_,mul_to_shl_512⟩,
  ⟨_,mul_to_shl_1024⟩]


/-- ### mul_by_neg_one
  (mul x -1) → (sub 0 x)
-/
def mul_by_neg_one_const : LLVMPeepholeRewriteRefine 64 [Ty.llvm (.bitvec 64)] where
  lhs := [LV| {
    ^entry (%x: i64):
      %c = llvm.mlir.constant (-1) : i64
      %0 = llvm.mul %x, %c : i64
      llvm.return %0 : i64
  }]
  rhs := [LV| {
    ^entry (%x: i64):
      %c = llvm.mlir.constant (0) : i64
      %0 = llvm.sub %c, %x : i64
      llvm.return %0 : i64
  }]

def mul_by_neg_one : List (Σ Γ, LLVMPeepholeRewriteRefine 64 Γ) :=
  [⟨_, mul_by_neg_one_const⟩]


/-! ### xor_of_and_with_same_reg -/

/-
Test the rewrite:
  Fold (xor (and x, y), y) -> (and (not x), y)
-/
def xor_of_and_with_same_reg : LLVMPeepholeRewriteRefine 64 [Ty.llvm (.bitvec 64), Ty.llvm (.bitvec 64)] where
  lhs := [LV| {
    ^entry (%x: i64, %y: i64):
      %0 = llvm.and %x, %y : i64
      %1 = llvm.xor %0, %y : i64
      llvm.return %1 : i64
  }]
  rhs := [LV| {
    ^entry (%x: i64, %y: i64):
      %0 = llvm.not %x : i64
      %1 = llvm.and %0, %y : i64
      llvm.return %1 : i64
  }]

def xor_of_and_with_same_reg_list : List (Σ Γ, LLVMPeepholeRewriteRefine 64 Γ) :=
  [⟨_, xor_of_and_with_same_reg⟩]


/-- ### commute_constant_to_rhs
  (C op x) → (x op C)
-/
  def commute_int_constant_to_rhs_add : RISCVPeepholeRewrite [Ty.riscv (.bv)] where
  lhs := [LV| {
    ^entry (%x: !riscv.reg):
      %c = li (1) : !riscv.reg
      %0 = add %c, %x : !riscv.reg
      ret %0 : !riscv.reg
  }]
  rhs := [LV| {
    ^entry (%x: !riscv.reg):
      %c = li (1) : !riscv.reg
      %0 = add %x, %c : !riscv.reg
      ret %0 : !riscv.reg
  }]

def commute_int_constant_to_rhs_mul : RISCVPeepholeRewrite [Ty.riscv (.bv)] where
  lhs := [LV| {
    ^entry (%x: !riscv.reg):
      %c = li (1) : !riscv.reg
      %0 = mul%c, %x : !riscv.reg
      ret %0 : !riscv.reg
  }]
  rhs := [LV| {
    ^entry (%x: !riscv.reg):
      %c = li (1) : !riscv.reg
      %0 = mul %x, %c : !riscv.reg
      ret %0 : !riscv.reg
  }]

def commute_int_constant_to_rhs_and : RISCVPeepholeRewrite [Ty.riscv (.bv)] where
  lhs := [LV| {
    ^entry (%x: !riscv.reg):
      %c = li (1) : !riscv.reg
      %0 = and %c, %x : !riscv.reg
      ret %0 : !riscv.reg
  }]
  rhs := [LV| {
    ^entry (%x: !riscv.reg):
      %c = li (1) : !riscv.reg
      %0 = and %x, %c : !riscv.reg
      ret %0 : !riscv.reg
  }]

def commute_int_constant_to_rhs_or : RISCVPeepholeRewrite [Ty.riscv (.bv)] where
  lhs := [LV| {
    ^entry (%x: !riscv.reg):
      %c = li (1) : !riscv.reg
      %0 = or %c, %x : !riscv.reg
      ret %0 : !riscv.reg
  }]
  rhs := [LV| {
    ^entry (%x: !riscv.reg):
      %c = li (1) : !riscv.reg
      %0 = or %x, %c : !riscv.reg
      ret %0 : !riscv.reg
  }]

def commute_int_constant_to_rhs_xor: RISCVPeepholeRewrite [Ty.riscv (.bv)] where
  lhs := [LV| {
    ^entry (%x: !riscv.reg):
      %c = li (1) : !riscv.reg
      %0 = xor %c, %x : !riscv.reg
      ret %0 : !riscv.reg
  }]
  rhs := [LV| {
    ^entry (%x: !riscv.reg):
      %c = li (1) : !riscv.reg
      %0 = xor %x, %c : !riscv.reg
      ret %0 : !riscv.reg
  }]

def commute_int_constant_to_rhs_mulhu: RISCVPeepholeRewrite [Ty.riscv (.bv)] where
  lhs := [LV| {
    ^entry (%x: !riscv.reg):
      %c = li (1) : !riscv.reg
      %0 = mulhu %c, %x : !riscv.reg
      ret %0 : !riscv.reg
  }]
  rhs := [LV| {
    ^entry (%x: !riscv.reg):
      %c = li (1) : !riscv.reg
      %0 = mulhu %x, %c : !riscv.reg
      ret %0 : !riscv.reg
  }]

def commute_int_constant_to_rhs: List (Σ Γ, RISCVPeepholeRewrite  Γ) :=
  [⟨_, commute_int_constant_to_rhs_add⟩,
  ⟨_, commute_int_constant_to_rhs_mul⟩,
  ⟨_, commute_int_constant_to_rhs_and⟩,
  ⟨_, commute_int_constant_to_rhs_or⟩,
  ⟨_, commute_int_constant_to_rhs_xor⟩,
  ⟨_, commute_int_constant_to_rhs_mulhu⟩]

/-! ### sub_add_reg -/

/-
Test the rewrite:
  (x + y) - y -> x
-/
def sub_add_reg_x_add_y_sub_y : LLVMPeepholeRewriteRefine 64 [Ty.llvm (.bitvec 64), Ty.llvm (.bitvec 64)] where
  lhs := [LV| {
    ^entry (%x: i64, %y: i64):
      %1 = llvm.add %x, %y : i64
      %2 = llvm.sub %1, %y : i64
      llvm.return %2 : i64
  }]
  rhs := [LV| {
    ^entry (%x: i64, %y: i64):
      llvm.return %x : i64
  }]

/-
Test the rewrite:
  (x + y) - y -> x
-/
def sub_add_reg_x_add_y_sub_x : LLVMPeepholeRewriteRefine 64 [Ty.llvm (.bitvec 64), Ty.llvm (.bitvec 64)] where
  lhs := [LV| {
    ^entry (%x: i64, %y: i64):
      %1 = llvm.add %x, %y : i64
      %2 = llvm.sub %1, %x : i64
      llvm.return %2 : i64
  }]
  rhs := [LV| {
    ^entry (%x: i64, %y: i64):
      llvm.return %y : i64
  }]

/-
Test the rewrite:
  x - (y + x) -> 0 - y
-/
def sub_add_reg_x_sub_y_add_x : LLVMPeepholeRewriteRefine 64 [Ty.llvm (.bitvec 64), Ty.llvm (.bitvec 64)] where
  lhs := [LV| {
    ^entry (%x: i64, %y: i64):
      %1 = llvm.add %y, %x : i64
      %2 = llvm.sub %x, %1 : i64
      llvm.return %2 : i64
  }]
  rhs := [LV| {
    ^entry (%x: i64, %y: i64):
      %c = llvm.mlir.constant (0) : i64
      %0 = llvm.sub %c, %y : i64
      llvm.return %0 : i64
  }]

/-
Test the rewrite:
  x - (x + y) -> 0 - y
-/
def sub_add_reg_x_sub_x_add_y : LLVMPeepholeRewriteRefine 64 [Ty.llvm (.bitvec 64), Ty.llvm (.bitvec 64)] where
  lhs := [LV| {
    ^entry (%x: i64, %y: i64):
      %1 = llvm.add %x, %y : i64
      %2 = llvm.sub %x, %1 : i64
      llvm.return %2 : i64
  }]
  rhs := [LV| {
    ^entry (%x: i64, %y: i64):
      %c = llvm.mlir.constant (0) : i64
      %0 = llvm.sub %c, %y : i64
      llvm.return %0 : i64
  }]

def sub_add_reg : List (Σ Γ, LLVMPeepholeRewriteRefine 64 Γ) :=
  [⟨_, sub_add_reg_x_add_y_sub_y⟩,
  ⟨_, sub_add_reg_x_add_y_sub_x⟩,
  ⟨_, sub_add_reg_x_sub_y_add_x⟩,
  ⟨_, sub_add_reg_x_sub_x_add_y⟩]

/-! ### redundant_binop_in_equality -/

/-
Test the rewrite:
 fold ((X + Y) == X) -> (Y == 0)
-/
def redundant_binop_in_equality_XPlusYEqX : LLVMPeepholeRewriteRefine 1 [Ty.llvm (.bitvec 64), Ty.llvm (.bitvec 64)] where
  lhs := [LV| {
    ^entry (%x: i64, %y: i64):
      %0 = llvm.add %x, %y : i64
      %1 = llvm.icmp.eq %0, %x : i64
      llvm.return %1 : i1
  }]
  rhs := [LV| {
    ^entry (%x: i64, %y: i64):
      %0 = llvm.mlir.constant (0) : i64
      %1 = llvm.icmp.eq %y, %0 : i64
      llvm.return %1 : i1
  }]

/-
Test the rewrite:
 fold ((X + Y) != X) -> (Y != 0)
-/
def redundant_binop_in_equality_XPlusYNeX : LLVMPeepholeRewriteRefine 1 [Ty.llvm (.bitvec 64), Ty.llvm (.bitvec 64)] where
  lhs := [LV| {
    ^entry (%x: i64, %y: i64):
      %0 = llvm.add %x, %y : i64
      %1 = llvm.icmp.ne %0, %x : i64
      llvm.return %1 : i1
  }]
  rhs := [LV| {
    ^entry (%x: i64, %y: i64):
      %0 = llvm.mlir.constant (0) : i64
      %1 = llvm.icmp.ne %y, %0 : i64
      llvm.return %1 : i1
  }]

/-
Test the rewrite:
 fold ((X - Y) == X) -> (Y == 0)
-/
def redundant_binop_in_equality_XMinusYEqX : LLVMPeepholeRewriteRefine 1 [Ty.llvm (.bitvec 64), Ty.llvm (.bitvec 64)] where
  lhs := [LV| {
    ^entry (%x: i64, %y: i64):
      %0 = llvm.sub %x, %y : i64
      %1 = llvm.icmp.eq %0, %x : i64
      llvm.return %1 : i1
  }]
  rhs := [LV| {
    ^entry (%x: i64, %y: i64):
      %0 = llvm.mlir.constant (0) : i64
      %1 = llvm.icmp.eq %y, %0 : i64
      llvm.return %1 : i1
  }]

/-
Test the rewrite:
 fold ((X - Y) != X) -> (Y != 0)
-/
def redundant_binop_in_equality_XMinusYNeX : LLVMPeepholeRewriteRefine 1 [Ty.llvm (.bitvec 64), Ty.llvm (.bitvec 64)] where
  lhs := [LV| {
    ^entry (%x: i64, %y: i64):
      %0 = llvm.sub %x, %y : i64
      %1 = llvm.icmp.ne %0, %x : i64
      llvm.return %1 : i1
  }]
  rhs := [LV| {
    ^entry (%x: i64, %y: i64):
      %0 = llvm.mlir.constant (0) : i64
      %1 = llvm.icmp.ne %y, %0 : i64
      llvm.return %1 : i1
  }]

/-
Test the rewrite:
 fold ((X ^ Y) == X) -> (Y == 0)
-/
def redundant_binop_in_equality_XXorYEqX : LLVMPeepholeRewriteRefine 1 [Ty.llvm (.bitvec 64), Ty.llvm (.bitvec 64)] where
  lhs := [LV| {
    ^entry (%x: i64, %y: i64):
      %0 = llvm.xor %x, %y : i64
      %1 = llvm.icmp.eq %0, %x : i64
      llvm.return %1 : i1
  }]
  rhs := [LV| {
    ^entry (%x: i64, %y: i64):
      %0 = llvm.mlir.constant (0) : i64
      %1 = llvm.icmp.eq %y, %0 : i64
      llvm.return %1 : i1
  }]

/-
Test the rewrite:
 fold ((X ^ Y) != X) -> (Y != 0)
-/
def redundant_binop_in_equality_XXorYNeX : LLVMPeepholeRewriteRefine 1 [Ty.llvm (.bitvec 64), Ty.llvm (.bitvec 64)] where
  lhs := [LV| {
    ^entry (%x: i64, %y: i64):
      %0 = llvm.xor %x, %y : i64
      %1 = llvm.icmp.ne %0, %x : i64
      llvm.return %1 : i1
  }]
  rhs := [LV| {
    ^entry (%x: i64, %y: i64):
      %0 = llvm.mlir.constant (0) : i64
      %1 = llvm.icmp.ne %y, %0 : i64
      llvm.return %1 : i1
  }]

def redundant_binop_in_equality : List (Σ Γ, LLVMPeepholeRewriteRefine 1 Γ) :=
  [⟨_, redundant_binop_in_equality_XPlusYEqX⟩,
  ⟨_, redundant_binop_in_equality_XPlusYNeX⟩,
  ⟨_, redundant_binop_in_equality_XMinusYEqX⟩,
  ⟨_, redundant_binop_in_equality_XMinusYNeX⟩,
  ⟨_, redundant_binop_in_equality_XXorYEqX⟩,
  ⟨_, redundant_binop_in_equality_XXorYNeX⟩]

/-! ### integer_reassoc_combines -/

/-
Test the rewrite:
  fold ((0-A)+B) -> B-A
-/
def ZeroMinusAPlusB : LLVMPeepholeRewriteRefine 64 [Ty.llvm (.bitvec 64), Ty.llvm (.bitvec 64)] where
  lhs := [LV| {
    ^entry (%a: i64, %b: i64):
      %0 = llvm.mlir.constant (0) : i64
      %1 = llvm.sub %0, %a : i64
      %2 = llvm.add %1, %b : i64
      llvm.return %2 : i64
  }]
  rhs := [LV| {
    ^entry (%a: i64, %b: i64):
      %0 = llvm.sub %b, %a : i64
      llvm.return %0 : i64
  }]

/-
Test the rewrite:
  fold (A+(0-B)) -> A-B
-/
def APlusZeroMinusB : LLVMPeepholeRewriteRefine 64 [Ty.llvm (.bitvec 64), Ty.llvm (.bitvec 64)] where
  lhs := [LV| {
    ^entry (%a: i64, %b: i64):
      %0 = llvm.mlir.constant (0) : i64
      %1 = llvm.sub %0, %b : i64
      %2 = llvm.add %a, %1 : i64
      llvm.return %2 : i64
  }]
  rhs := [LV| {
    ^entry (%a: i64, %b: i64):
      %0 = llvm.sub %a, %b : i64
      llvm.return %0 : i64
  }]

/-
Test the rewrite:
 fold (A+(B-A)) -> B
-/
def APlusBMinusA : LLVMPeepholeRewriteRefine 64 [Ty.llvm (.bitvec 64), Ty.llvm (.bitvec 64)] where
  lhs := [LV| {
    ^entry (%a: i64, %b: i64):
      %0 = llvm.sub %b, %a : i64
      %1 = llvm.add %a, %0 : i64
      llvm.return %1 : i64
  }]
  rhs := [LV| {
    ^entry (%a: i64, %b: i64):
      llvm.return %b : i64
  }]

/-
Test the rewrite:
 fold ((B-A)+A) -> B
-/
def BMinusAPlusA : LLVMPeepholeRewriteRefine 64 [Ty.llvm (.bitvec 64), Ty.llvm (.bitvec 64)] where
  lhs := [LV| {
    ^entry (%a: i64, %b: i64):
      %0 = llvm.sub %b, %a : i64
      %1 = llvm.add %0, %a : i64
      llvm.return %1 : i64
  }]
  rhs := [LV| {
    ^entry (%a: i64, %b: i64):
      llvm.return %b : i64
  }]

/-
Test the rewrite:
 fold ((A-B)+(C-A)) -> (C-B)
-/
def AMinusBPlusCMinusA : LLVMPeepholeRewriteRefine 64 [Ty.llvm (.bitvec 64), Ty.llvm (.bitvec 64), Ty.llvm (.bitvec 64)] where
  lhs := [LV| {
    ^entry (%a: i64, %b: i64, %c: i64):
      %0 = llvm.sub %a, %b : i64
      %1 = llvm.sub %c, %a : i64
      %2 = llvm.add %0, %1 : i64
      llvm.return %2 : i64
  }]
  rhs := [LV| {
    ^entry (%a: i64, %b: i64, %c: i64):
      %0 = llvm.sub %c, %b : i64
      llvm.return %0 : i64
  }]

/-
Test the rewrite:
 fold ((A-B)+(B-C)) -> (A-C)
-/
def AMinusBPlusBMinusC : LLVMPeepholeRewriteRefine 64 [Ty.llvm (.bitvec 64), Ty.llvm (.bitvec 64), Ty.llvm (.bitvec 64)] where
  lhs := [LV| {
    ^entry (%a: i64, %b: i64, %c: i64):
      %0 = llvm.sub %a, %b : i64
      %1 = llvm.sub %b, %c : i64
      %2 = llvm.add %0, %1 : i64
      llvm.return %2 : i64
  }]
  rhs := [LV| {
    ^entry (%a: i64, %b: i64, %c: i64):
      %0 = llvm.sub %a, %c : i64
      llvm.return %0 : i64
  }]

/-
Test the rewrite:
 fold (A+(B-(A+C))) -> (B-C)
-/
def APlusBMinusAPlusC : LLVMPeepholeRewriteRefine 64 [Ty.llvm (.bitvec 64), Ty.llvm (.bitvec 64), Ty.llvm (.bitvec 64)] where
  lhs := [LV| {
    ^entry (%a: i64, %b: i64, %c: i64):
      %0 = llvm.add %a, %c : i64
      %1 = llvm.sub %b, %0 : i64
      %2 = llvm.add %a, %1 : i64
      llvm.return %2 : i64
  }]
  rhs := [LV| {
    ^entry (%a: i64, %b: i64, %c: i64):
      %0 = llvm.sub %b, %c : i64
      llvm.return %0 : i64
  }]

/-
Test the rewrite:
 fold (A+(B-(C+A))) -> (B-C)
-/
def APlusBMinusCPlusA : LLVMPeepholeRewriteRefine 64 [Ty.llvm (.bitvec 64), Ty.llvm (.bitvec 64), Ty.llvm (.bitvec 64)] where
  lhs := [LV| {
    ^entry (%a: i64, %b: i64, %c: i64):
      %0 = llvm.add %c, %a : i64
      %1 = llvm.sub %b, %0 : i64
      %2 = llvm.add %a, %1 : i64
      llvm.return %2 : i64
  }]
  rhs := [LV| {
    ^entry (%a: i64, %b: i64, %c: i64):
      %0 = llvm.sub %b, %c : i64
      llvm.return %0 : i64
  }]

def integer_reassoc_combines : List (Σ Γ, LLVMPeepholeRewriteRefine 64 Γ) :=
  [⟨_, ZeroMinusAPlusB⟩,
  ⟨_, APlusZeroMinusB⟩,
  ⟨_, APlusBMinusA⟩,
  ⟨_, BMinusAPlusA⟩,
  ⟨_, AMinusBPlusCMinusA⟩,
  ⟨_, AMinusBPlusBMinusC⟩,
  ⟨_, APlusBMinusAPlusC⟩,
  ⟨_, APlusBMinusCPlusA⟩]

/- ### not_cmp_fold
  (a op b) ^^^ (-1) → (a op' b) where op' is the inverse of op
-/
def not_cmp_fold_eq : LLVMPeepholeRewriteRefine 1 [Ty.llvm (.bitvec 64), Ty.llvm (.bitvec 64)] where
  lhs := [LV| {
    ^entry (%x: i64, %y: i64):
      %0 = llvm.icmp.eq %x, %y : i64
      %c = llvm.mlir.constant (-1) : i1
      %1 = llvm.xor %0, %c : i1
      llvm.return %1 : i1
  }]
  rhs := [LV| {
    ^entry (%x: i64, %y: i64):
      %0 = llvm.icmp.ne %x, %y : i64
      llvm.return %0 : i1
  }]

def not_cmp_fold_ne : LLVMPeepholeRewriteRefine 1 [Ty.llvm (.bitvec 64), Ty.llvm (.bitvec 64)] where
  lhs := [LV| {
    ^entry (%x: i64, %y: i64):
      %0 = llvm.icmp.ne %x, %y : i64
      %c = llvm.mlir.constant (-1) : i1
      %1 = llvm.xor %0, %c : i1
      llvm.return %1 : i1
  }]
  rhs := [LV| {
    ^entry (%x: i64, %y: i64):
      %0 = llvm.icmp.eq %x, %y : i64
      llvm.return %0 : i1
  }]

def not_cmp_fold_ge : LLVMPeepholeRewriteRefine 1 [Ty.llvm (.bitvec 64), Ty.llvm (.bitvec 64)] where
  lhs := [LV| {
    ^entry (%x: i64, %y: i64):
      %0 = llvm.icmp.ne %x, %y : i64
      %c = llvm.mlir.constant (-1) : i1
      %1 = llvm.xor %0, %c : i1
      llvm.return %1 : i1
  }]
  rhs := [LV| {
    ^entry (%x: i64, %y: i64):
      %0 = llvm.icmp.eq %x, %y : i64
      llvm.return %0 : i1
  }]

def not_cmp_fold_ugt : LLVMPeepholeRewriteRefine 1 [Ty.llvm (.bitvec 64), Ty.llvm (.bitvec 64)] where
  lhs := [LV| {
    ^entry (%x: i64, %y: i64):
      %0 = llvm.icmp.ugt %x, %y : i64
      %c = llvm.mlir.constant (-1) : i1
      %1 = llvm.xor %0, %c : i1
      llvm.return %1 : i1
  }]
  rhs := [LV| {
    ^entry (%x: i64, %y: i64):
      %0 = llvm.icmp.ule %x, %y : i64
      llvm.return %0 : i1
  }]

def not_cmp_fold_uge : LLVMPeepholeRewriteRefine 1 [Ty.llvm (.bitvec 64), Ty.llvm (.bitvec 64)] where
  lhs := [LV| {
    ^entry (%x: i64, %y: i64):
      %0 = llvm.icmp.uge %x, %y : i64
      %c = llvm.mlir.constant (-1) : i1
      %1 = llvm.xor %0, %c : i1
      llvm.return %1 : i1
  }]
  rhs := [LV| {
    ^entry (%x: i64, %y: i64):
      %0 = llvm.icmp.ult %x, %y : i64
      llvm.return %0 : i1
  }]

def not_cmp_fold_sgt : LLVMPeepholeRewriteRefine 1 [Ty.llvm (.bitvec 64), Ty.llvm (.bitvec 64)] where
  lhs := [LV| {
    ^entry (%x: i64, %y: i64):
      %0 = llvm.icmp.sgt %x, %y : i64
      %c = llvm.mlir.constant (-1) : i1
      %1 = llvm.xor %0, %c : i1
      llvm.return %1 : i1
  }]
  rhs := [LV| {
    ^entry (%x: i64, %y: i64):
      %0 = llvm.icmp.sle %x, %y : i64
      llvm.return %0 : i1
  }]

def not_cmp_fold_sge : LLVMPeepholeRewriteRefine 1 [Ty.llvm (.bitvec 64), Ty.llvm (.bitvec 64)] where
  lhs := [LV| {
    ^entry (%x: i64, %y: i64):
      %0 = llvm.icmp.sge %x, %y : i64
      %c = llvm.mlir.constant (-1) : i1
      %1 = llvm.xor %0, %c : i1
      llvm.return %1 : i1
  }]
  rhs := [LV| {
    ^entry (%x: i64, %y: i64):
      %0 = llvm.icmp.slt %x, %y : i64
      llvm.return %0 : i1
  }]


def not_cmp_fold : List (Σ Γ, LLVMPeepholeRewriteRefine 1 Γ) :=
  [⟨_, not_cmp_fold_eq⟩,
  ⟨_, not_cmp_fold_ne⟩,
  ⟨_, not_cmp_fold_ge⟩,
  ⟨_, not_cmp_fold_ugt⟩,
  ⟨_, not_cmp_fold_uge⟩,
  ⟨_, not_cmp_fold_sgt⟩,
  ⟨_, not_cmp_fold_sge⟩,
  ⟨_, not_cmp_fold_sge⟩]

 /-! ### Grouped patterns -/

/-- We assemble the `identity_combines` patterns for RISCV as in GlobalISel -/
def RISCV_identity_combines: List (Σ Γ, RISCVPeepholeRewrite Γ) :=
  right_identity_zero ++ binop_same_val ++ right_identity_one ++ add_sub_reg_frags

/-- We assemble the `identity_combines` patterns for LLVM as in GlobalISel -/
def LLVMIR_identity_combines_64 : List (Σ Γ, LLVMPeepholeRewriteRefine 64 Γ) :=
  select_same_val ++ binop_left_to_zero ++ binop_right_to_zero ++
  select_constant_cmp ++ urem_pow2_to_mask

def LLVMIR_identity_combines_32 : List (Σ Γ, LLVMPeepholeRewriteRefine 32 Γ) := anyext_trunc_fold

/-- Post-legalization combine pass for RISCV -/
def PostLegalizerCombiner_RISCV: List (Σ Γ,RISCVPeepholeRewrite  Γ) :=
    RISCV_identity_combines ++
    commute_int_constant_to_rhs ++
    simplify_neg

/-- Post-legalization combine pass for LLVM specialized for i64 type -/
def PostLegalizerCombiner_LLVMIR_64 : List (Σ Γ, LLVMPeepholeRewriteRefine 64  Γ) :=
<<<<<<< HEAD
  hoist_logic_op_with_same_opcode_hands_64 ++
=======
  sub_add_reg ++
  integer_reassoc_combines ++
>>>>>>> 51e41fbd
  sub_to_add ++
  redundant_and ++
  select_same_val ++
  xor_of_and_with_same_reg_list ++
  LLVMIR_identity_combines_64

/-- Post-legalization combine pass for LLVM specialized for i64 type -/
def PostLegalizerCombiner_LLVMIR_32 : List (Σ Γ, LLVMPeepholeRewriteRefine 32  Γ) :=
  hoist_logic_op_with_same_opcode_hands_32 ++
  LLVMIR_identity_combines_32

/-- We group all the rewrites that form the pre-legalization optimizations in GlobalISel-/
def GLobalISelO0PreLegalizerCombiner :
    List (Σ Γ, Σ ty, PeepholeRewrite LLVMPlusRiscV Γ ty) :=
  (List.map (fun ⟨_,y⟩ => mkRewrite (LLVMToRiscvPeepholeRewriteRefine.toPeepholeUNSOUND y))
  not_cmp_fold)
  ++
  (List.map (fun ⟨_,y⟩ => mkRewrite (LLVMToRiscvPeepholeRewriteRefine.toPeepholeUNSOUND y))
   mul_by_neg_one)
  ++
  (List.map (fun ⟨_,y⟩ => mkRewrite (LLVMToRiscvPeepholeRewriteRefine.toPeepholeUNSOUND y))
    sub_to_add)
  ++
  (List.map (fun ⟨_,y⟩ => mkRewrite (LLVMToRiscvPeepholeRewriteRefine.toPeepholeUNSOUND y))
  mul_to_shl)

/-- We group all the rewrites that form the post-legalization optimizations in GlobalISel-/
def GLobalISelPostLegalizerCombiner :
    List (Σ Γ, Σ ty, PeepholeRewrite LLVMPlusRiscV Γ ty) :=
  (List.map (fun ⟨_,y⟩ => mkRewrite (LLVMToRiscvPeepholeRewriteRefine.toPeepholeUNSOUND y))
  redundant_binop_in_equality)
  ++
  (List.map (fun ⟨_,y⟩ => mkRewrite (LLVMToRiscvPeepholeRewriteRefine.toPeepholeUNSOUND y))
  PostLegalizerCombiner_LLVMIR_64)
  ++
  (List.map (fun ⟨_,y⟩ => mkRewrite (LLVMToRiscvPeepholeRewriteRefine.toPeepholeUNSOUND y))
  PostLegalizerCombiner_LLVMIR_32)
  ++
  List.map (fun ⟨_,y⟩ => mkRewrite (RISCVPeepholeRewriteToRiscvPeephole y))
  PostLegalizerCombiner_RISCV<|MERGE_RESOLUTION|>--- conflicted
+++ resolved
@@ -1926,12 +1926,9 @@
 
 /-- Post-legalization combine pass for LLVM specialized for i64 type -/
 def PostLegalizerCombiner_LLVMIR_64 : List (Σ Γ, LLVMPeepholeRewriteRefine 64  Γ) :=
-<<<<<<< HEAD
   hoist_logic_op_with_same_opcode_hands_64 ++
-=======
   sub_add_reg ++
   integer_reassoc_combines ++
->>>>>>> 51e41fbd
   sub_to_add ++
   redundant_and ++
   select_same_val ++
