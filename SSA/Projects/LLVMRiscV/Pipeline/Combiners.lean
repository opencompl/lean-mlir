--- conflicted
+++ resolved
@@ -2234,14 +2234,10 @@
   LLVMIR_identity_combines_32 ++
   LLVMIR_cast_combines_32 ++
   hoist_logic_op_with_same_opcode_hands_32 ++
-<<<<<<< HEAD
   cast_of_cast_combines_32 ++
   sext_trunc_fold_32 ++
-  LLVMIR_identity_combines_32
-=======
   LLVMIR_identity_combines_32 ++
   cast_combines_narrow_binops
->>>>>>> 11eb3c30
 
 /-- We group all the rewrites that form the pre-legalization optimizations in GlobalISel-/
 def GLobalISelO0PreLegalizerCombiner :
