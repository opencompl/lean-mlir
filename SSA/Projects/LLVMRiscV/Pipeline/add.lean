--- conflicted
+++ resolved
@@ -304,355 +304,6 @@
   lhs:= add_llvm_nuw_flags_64
   rhs:= add_riscv_64
 
-<<<<<<< HEAD
-def llvm_add_lower_riscv_nuw_nsw_flag : LLVMPeepholeRewriteRefine 64 [Ty.llvm (.bitvec 64), Ty.llvm (.bitvec 64)] where
-  lhs:= add_llvm_nsw_nuw_flags
-  rhs:= add_riscv
-
-/- this defines the peephole rewrites for the add instruction which will be merged with all
-the other rewrites  -/
-def add_match : List (Σ Γ, Σ ty, PeepholeRewrite LLVMPlusRiscV Γ ty) :=
-  List.map (fun x => mkRewrite (LLVMToRiscvPeepholeRewriteRefine.toPeepholeUNSOUND x))
-  [llvm_add_lower_riscv_noflags,llvm_add_lower_riscv_nsw_flag, llvm_add_lower_riscv_nuw_flag,
-  llvm_add_lower_riscv_nuw_nsw_flag]
-
--- supporting the i32 type
-
-/- # ADD i32 , no flag  -/
-
-@[simp_denote]
-def add_riscv_32 := [LV| {
-  ^entry (%lhs: i32, %rhs: i32):
-    %lhsr = "builtin.unrealized_conversion_cast" (%lhs) : (i32) -> (!i64)
-    %rhsr = "builtin.unrealized_conversion_cast" (%rhs) : (i32) -> (!i64)
-    %0 = add %lhsr, %rhsr : !i64
-    %1 = "builtin.unrealized_conversion_cast" (%0) : (!i64) -> (i32)
-    llvm.return %1 : i32
-  }]
-
-@[simp_denote]
-def add_llvm_no_flags_32 := [LV| {
-    ^entry (%lhs: i32, %rhs: i32):
-    %1 = llvm.add %lhs, %rhs : i32
-    llvm.return %1 : i32
-  }]
-
-/- # ADD i32, with flags  -/
-@[simp_denote]
-def add_llvm_nsw_flags_32 := [LV| {
-    ^entry (%lhs: i32, %rhs: i32):
-    %1 = llvm.add %lhs, %rhs overflow<nsw> : i32
-    llvm.return %1 : i32
-  }]
-
-@[simp_denote]
-def add_llvm_nuw_flags_32 := [LV| {
-    ^entry (%lhs: i32, %rhs: i32):
-    %1 = llvm.add %lhs, %rhs overflow<nuw> : i32
-    llvm.return %1 : i32
-  }]
-
-@[simp_denote]
-def add_llvm_nsw_nuw_flags_32 := [LV| {
-   ^entry (%lhs: i32, %rhs: i32):
-    %1 = llvm.add %lhs, %rhs overflow<nsw,nuw> : i32
-    llvm.return %1 : i32
-  }]
-
-def llvm_add_lower_riscv_noflags_32 : LLVMPeepholeRewriteRefine 32 [Ty.llvm (.bitvec 32), Ty.llvm (.bitvec 32)] where
-  lhs:= add_llvm_no_flags_32
-  rhs:= add_riscv_32
-
-
-def llvm_add_lower_riscv_nsw_flag_32 : LLVMPeepholeRewriteRefine 32 [Ty.llvm (.bitvec 32), Ty.llvm (.bitvec 32)] where
-  lhs:= add_llvm_nsw_flags_32
-  rhs:= add_riscv_32
-
-
-def llvm_add_lower_riscv_nuw_flag_32 : LLVMPeepholeRewriteRefine 32 [Ty.llvm (.bitvec 32), Ty.llvm (.bitvec 32)] where
-  lhs:= add_llvm_nuw_flags_32
-  rhs:= add_riscv_32
-
-def llvm_add_lower_riscv_nuw_nsw_flag_32 : LLVMPeepholeRewriteRefine 32 [Ty.llvm (.bitvec 32), Ty.llvm (.bitvec 32)] where
-  lhs:= add_llvm_nsw_nuw_flags_32
-  rhs:= add_riscv_32
-
-/- this defines the peephole rewrites for the add i32 instruction which will be merged with all
-the other rewrites  -/
-def add_match_32 : List (Σ Γ, Σ ty, PeepholeRewrite LLVMPlusRiscV Γ ty) :=
-  List.map (fun x => mkRewrite (LLVMToRiscvPeepholeRewriteRefine.toPeepholeUNSOUND x))
-  [llvm_add_lower_riscv_noflags_32,llvm_add_lower_riscv_nsw_flag_32, llvm_add_lower_riscv_nuw_flag_32,
-  llvm_add_lower_riscv_nuw_nsw_flag_32]
-
--- supporting the i16 type
-/- # ADD i16 , no flag  -/
-
-@[simp_denote]
-def add_riscv_16 := [LV| {
-  ^entry (%lhs: i16, %rhs: i16):
-    %lhsr = "builtin.unrealized_conversion_cast" (%lhs) : (i16) -> (!i64)
-    %rhsr = "builtin.unrealized_conversion_cast" (%rhs) : (i16) -> (!i64)
-    %0 = add %lhsr, %rhsr : !i64
-    %1 = "builtin.unrealized_conversion_cast" (%0) : (!i64) -> (i16)
-    llvm.return %1 : i16
-  }]
-
-@[simp_denote]
-def add_llvm_no_flags_16 := [LV| {
-    ^entry (%lhs: i16, %rhs: i16):
-    %1 = llvm.add %lhs, %rhs : i16
-    llvm.return %1 : i16
-  }]
-
-/- # ADD i32, with flags  -/
-@[simp_denote]
-def add_llvm_nsw_flags_16 := [LV| {
-    ^entry (%lhs: i16, %rhs: i16):
-    %1 = llvm.add %lhs, %rhs overflow<nsw> : i16
-    llvm.return %1 : i16
-  }]
-
-@[simp_denote]
-def add_llvm_nuw_flags_16 := [LV| {
-    ^entry (%lhs: i16, %rhs: i16):
-    %1 = llvm.add %lhs, %rhs overflow<nuw> : i16
-    llvm.return %1 : i16
-  }]
-
-@[simp_denote]
-def add_llvm_nsw_nuw_flags_16 := [LV| {
-   ^entry (%lhs: i16, %rhs: i16):
-    %1 = llvm.add %lhs, %rhs overflow<nsw,nuw> : i16
-    llvm.return %1 : i16
-  }]
-
-def llvm_add_lower_riscv_noflags_16 : LLVMPeepholeRewriteRefine 16 [Ty.llvm (.bitvec 16), Ty.llvm (.bitvec 16)] where
-  lhs:= add_llvm_no_flags_16
-  rhs:= add_riscv_16
-
-
-def llvm_add_lower_riscv_nsw_flag_16 : LLVMPeepholeRewriteRefine 16 [Ty.llvm (.bitvec 16), Ty.llvm (.bitvec 16)] where
-  lhs:= add_llvm_nsw_flags_16
-  rhs:= add_riscv_16
-
-
-def llvm_add_lower_riscv_nuw_flag_16 : LLVMPeepholeRewriteRefine 16 [Ty.llvm (.bitvec 16), Ty.llvm (.bitvec 16)] where
-  lhs:= add_llvm_nuw_flags_16
-  rhs:= add_riscv_16
-
-def llvm_add_lower_riscv_nuw_nsw_flag_16 : LLVMPeepholeRewriteRefine 16 [Ty.llvm (.bitvec 16), Ty.llvm (.bitvec 16)] where
-  lhs:= add_llvm_nsw_nuw_flags_16
-  rhs:= add_riscv_16
-
-/- this defines the peephole rewrites for the add i16 instruction which will be merged with all
-the other rewrites  -/
-def add_match_16 : List (Σ Γ, Σ ty, PeepholeRewrite LLVMPlusRiscV Γ ty) :=
-  List.map (fun x => mkRewrite (LLVMToRiscvPeepholeRewriteRefine.toPeepholeUNSOUND x))
-  [llvm_add_lower_riscv_noflags_16,llvm_add_lower_riscv_nsw_flag_16, llvm_add_lower_riscv_nuw_flag_16,
-  llvm_add_lower_riscv_nuw_nsw_flag_16]
-
--- supporting the i8 type
-/- # ADD i8 , no flag  -/
-
-@[simp_denote]
-def add_riscv_8 := [LV| {
-  ^entry (%lhs: i8, %rhs: i8):
-    %lhsr = "builtin.unrealized_conversion_cast" (%lhs) : (i8) -> (!i64)
-    %rhsr = "builtin.unrealized_conversion_cast" (%rhs) : (i8) -> (!i64)
-    %0 = add %lhsr, %rhsr : !i64
-    %1 = "builtin.unrealized_conversion_cast" (%0) : (!i64) -> (i8)
-    llvm.return %1 : i8
-  }]
-
-@[simp_denote]
-def add_llvm_no_flags_8 := [LV| {
-    ^entry (%lhs: i8, %rhs: i8):
-    %1 = llvm.add %lhs, %rhs : i8
-    llvm.return %1 : i8
-  }]
-
-/- # ADD i8, with flags  -/
-@[simp_denote]
-def add_llvm_nsw_flags_8 := [LV| {
-    ^entry (%lhs: i8, %rhs: i8):
-    %1 = llvm.add %lhs, %rhs overflow<nsw> : i8
-    llvm.return %1 : i8
-  }]
-
-@[simp_denote]
-def add_llvm_nuw_flags_8 := [LV| {
-    ^entry (%lhs: i8, %rhs: i8):
-    %1 = llvm.add %lhs, %rhs overflow<nuw> : i8
-    llvm.return %1 : i8
-  }]
-
-@[simp_denote]
-def add_llvm_nsw_nuw_flags_8 := [LV| {
-   ^entry (%lhs: i8, %rhs: i8):
-    %1 = llvm.add %lhs, %rhs overflow<nsw,nuw> : i8
-    llvm.return %1 : i8
-  }]
-
-def llvm_add_lower_riscv_noflags_8 : LLVMPeepholeRewriteRefine 8 [Ty.llvm (.bitvec 8), Ty.llvm (.bitvec 8)] where
-  lhs:= add_llvm_no_flags_8
-  rhs:= add_riscv_8
-
-
-def llvm_add_lower_riscv_nsw_flag_8 : LLVMPeepholeRewriteRefine 8 [Ty.llvm (.bitvec 8), Ty.llvm (.bitvec 8)] where
-  lhs:= add_llvm_nsw_flags_8
-  rhs:= add_riscv_8
-
-
-def llvm_add_lower_riscv_nuw_flag_8 : LLVMPeepholeRewriteRefine 8 [Ty.llvm (.bitvec 8), Ty.llvm (.bitvec 8)] where
-  lhs:= add_llvm_nuw_flags_8
-  rhs:= add_riscv_8
-
-def llvm_add_lower_riscv_nuw_nsw_flag_8 : LLVMPeepholeRewriteRefine 8 [Ty.llvm (.bitvec 8), Ty.llvm (.bitvec 8)] where
-  lhs:= add_llvm_nsw_nuw_flags_8
-  rhs:= add_riscv_8
-
-/- this defines the peephole rewrites for the add i16 instruction which will be merged with all
-the other rewrites  -/
-def add_match_8 : List (Σ Γ, Σ ty, PeepholeRewrite LLVMPlusRiscV Γ ty) :=
-  List.map (fun x => mkRewrite (LLVMToRiscvPeepholeRewriteRefine.toPeepholeUNSOUND x))
-  [llvm_add_lower_riscv_noflags_8,llvm_add_lower_riscv_nsw_flag_8, llvm_add_lower_riscv_nuw_flag_8,
-  llvm_add_lower_riscv_nuw_nsw_flag_8]
-
-
--- supporting the i1 type
-/- # ADD i1 , no flag  -/
-
-@[simp_denote]
-def add_riscv_1 := [LV| {
-  ^entry (%lhs: i1, %rhs: i1):
-    %lhsr = "builtin.unrealized_conversion_cast" (%lhs) : (i1) -> (!i64)
-    %rhsr = "builtin.unrealized_conversion_cast" (%rhs) : (i1) -> (!i64)
-    %0 = add %lhsr, %rhsr : !i64
-    %1 = "builtin.unrealized_conversion_cast" (%0) : (!i64) -> (i1)
-    llvm.return %1 : i1
-  }]
-
-@[simp_denote]
-def add_llvm_no_flags_1 := [LV| {
-    ^entry (%lhs: i1, %rhs: i1):
-    %1 = llvm.add %lhs, %rhs : i1
-    llvm.return %1 : i1
-  }]
-
-/- # ADD i1, with flags  -/
-@[simp_denote]
-def add_llvm_nsw_flags_1 := [LV| {
-    ^entry (%lhs: i1, %rhs: i1):
-    %1 = llvm.add %lhs, %rhs overflow<nsw> : i1
-    llvm.return %1 : i1
-  }]
-
-@[simp_denote]
-def add_llvm_nuw_flags_1 := [LV| {
-    ^entry (%lhs: i1, %rhs: i1):
-    %1 = llvm.add %lhs, %rhs overflow<nuw> : i1
-    llvm.return %1 : i1
-  }]
-
-@[simp_denote]
-def add_llvm_nsw_nuw_flags_1 := [LV| {
-   ^entry (%lhs: i1, %rhs: i1):
-    %1 = llvm.add %lhs, %rhs overflow<nsw,nuw> : i1
-    llvm.return %1 : i1
-  }]
-
-def llvm_add_lower_riscv_noflags_1 : LLVMPeepholeRewriteRefine 1 [Ty.llvm (.bitvec 1), Ty.llvm (.bitvec 1)] where
-  lhs:= add_llvm_no_flags_1
-  rhs:= add_riscv_1
-
-
-def llvm_add_lower_riscv_nsw_flag_1 : LLVMPeepholeRewriteRefine 1 [Ty.llvm (.bitvec 1), Ty.llvm (.bitvec 1)] where
-  lhs:= add_llvm_nsw_flags_1
-  rhs:= add_riscv_1
-
-
-def llvm_add_lower_riscv_nuw_flag_1 : LLVMPeepholeRewriteRefine 1 [Ty.llvm (.bitvec 1), Ty.llvm (.bitvec 1)] where
-  lhs:= add_llvm_nuw_flags_1
-  rhs:= add_riscv_1
-
-def llvm_add_lower_riscv_nuw_nsw_flag_1 : LLVMPeepholeRewriteRefine 1 [Ty.llvm (.bitvec 1), Ty.llvm (.bitvec 1)] where
-  lhs:= add_llvm_nsw_nuw_flags_1
-  rhs:= add_riscv_1
-
-/- this defines the peephole rewrites for the add i16 instruction which will be merged with all
-the other rewrites  -/
-def add_match_1 : List (Σ Γ, Σ ty, PeepholeRewrite LLVMPlusRiscV Γ ty) :=
-  List.map (fun x => mkRewrite (LLVMToRiscvPeepholeRewriteRefine.toPeepholeUNSOUND x))
-  [llvm_add_lower_riscv_noflags_1,llvm_add_lower_riscv_nsw_flag_1, llvm_add_lower_riscv_nuw_flag_1,
-  llvm_add_lower_riscv_nuw_nsw_flag_1]
-
-
--- thesis example :
--- intro to get feeling
-def intro_example_lhs := [LV| {
-    ^entry (%arg: i64, %amount: i64):
-    %0 = llvm.shl %arg, %amount : i64
-    %1 = llvm.lshr %0, %amount : i64
-    llvm.return %1 : i64
-  }]
-
-def intro_example_rhs := [LV| {
-    ^entry (%arg: i64, %amount: i64):
-    llvm.return %arg : i64
-  }]
-
-def rewrite00 : LLVMPeepholeRewriteRefine 64 [Ty.llvm (.bitvec 64), Ty.llvm (.bitvec 64)] where
-  lhs:= [LV| {
-    ^entry (%arg: i64, %amount: i64):
-    %0 = llvm.shl %arg, %amount : i64
-    %1 = llvm.lshr %0, %amount : i64
-    llvm.return %1 : i64
-  }]
-
-  rhs:= [LV| {
-    ^entry (%arg: i64, %amount: i64):
-    llvm.return %arg : i64
-  }]
-  correct := by
-    simp_lowering
-    sorry
-    --bv_decide
-
-    -- us this as an counterexample
-
--- working example
-@[simp_denote]
-def intro_example_correct_lhs := [LV| {
-  ^entry (%arg0: i64):
-    %c = llvm.mlir.constant (4) : i64
-    %1 = llvm.mul %arg0, %c : i64
-    llvm.return %1 : i64
-  }]
-
-@[simp_denote]
-def intro_example_correct_rhs := [LV| {
-  ^entry (%arg0: i64):
-    %r1 = "builtin.unrealized_conversion_cast" (%arg0) : (i64) -> (!riscv.reg)
-    %c = slli %r1, 2 : !riscv.reg
-    %rd = "builtin.unrealized_conversion_cast" (%c) : (!riscv.reg) -> (i64)
-    llvm.return %rd : i64
-  }]
-
-def selection00 : LLVMPeepholeRewriteRefine 64 [Ty.llvm (.bitvec 64)] where
-  lhs:= [LV| {
-  ^entry (%arg0: i64):
-    %c = llvm.mlir.constant (4) : i64
-    %1 = llvm.mul %arg0, %c : i64
-    llvm.return %1 : i64
-  }]
-  rhs:= [LV| {
-  ^entry (%arg0: i64):
-    %r1 = "builtin.unrealized_conversion_cast" (%arg0) : (i64) -> (!riscv.reg)
-    %c = slli %r1, 2 : !riscv.reg
-    %rd = "builtin.unrealized_conversion_cast" (%c) : (!riscv.reg) -> (i64)
-    llvm.return %rd : i64
-  }]
-=======
 def llvm_add_lower_riscv_nuw_nsw_flag_64 : LLVMPeepholeRewriteRefine 64 [Ty.llvm (.bitvec 64), Ty.llvm (.bitvec 64)] where
   lhs:= add_llvm_nsw_nuw_flags_64
   rhs:= add_riscv_64
@@ -678,5 +329,4 @@
   mkRewrite (LLVMToRiscvPeepholeRewriteRefine.toPeepholeUNSOUND llvm_add_lower_riscv_nsw_flag_64),
   mkRewrite (LLVMToRiscvPeepholeRewriteRefine.toPeepholeUNSOUND llvm_add_lower_riscv_nuw_flag_64),
   mkRewrite (LLVMToRiscvPeepholeRewriteRefine.toPeepholeUNSOUND llvm_add_lower_riscv_nuw_nsw_flag_64),
-]
->>>>>>> e4d998ee
+]