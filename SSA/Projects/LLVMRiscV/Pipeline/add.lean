--- conflicted
+++ resolved
@@ -68,17 +68,6 @@
 def llvm_add_lower_riscv_nuw_nsw_flag : LLVMPeepholeRewriteRefine 64 [Ty.llvm (.bitvec 64), Ty.llvm (.bitvec 64)] where
   lhs:= add_llvm_nsw_nuw_flags
   rhs:= add_riscv
-<<<<<<< HEAD
-  correct := by
-    unfold add_llvm_nsw_nuw_flags add_riscv
-    simp_peephole
-    simp_riscv
-    simp_alive_undef
-    simp_alive_case_bash
-    simp_alive_split
-    all_goals simp
-=======
->>>>>>> 0852c2a5
 
 /- this defines the peephole rewrites for the add instruction which will be merged with all
 the other rewrites  -/
