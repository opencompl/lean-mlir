--- conflicted
+++ resolved
@@ -7,140 +7,7 @@
 
 /- ! This file implements the lowering for the llvm compare instructions.
 Currently all flags except for eq ad neq are supported.-/
-<<<<<<< HEAD
-def icmp_eq_riscv_i64 := [LV| {
-  ^entry (%lhs: i64, %rhs: i64):
-    %lhsr = "builtin.unrealized_conversion_cast"(%lhs) : (i64) -> (!i64)
-    %rhsr = "builtin.unrealized_conversion_cast"(%rhs) : (i64) -> (!i64)
-    %0 = xor %lhsr, %rhsr : !i64
-    %1 = sltiu %0, 1 : !i64
-    %2 = "builtin.unrealized_conversion_cast"(%1) : (!i64) -> (i1)
-    llvm.return %2 : i1
-  }]
-
-def icmp_eq_llvm_i64 : Com LLVMPlusRiscV [.llvm (.bitvec 64), .llvm (.bitvec 64)]
-  .pure (.llvm (.bitvec 1))  := [LV| {
-  ^entry (%lhs: i64, %rhs: i64):
-    %1 = llvm.icmp.eq %lhs, %rhs  : i64
-    llvm.return %1 : i1
-  }]
-
-def icmp_eq_riscv_eq_icmp_eq_llvm_i64 : LLVMPeepholeRewriteRefine 1 [Ty.llvm (.bitvec 64), Ty.llvm (.bitvec 64)] :=
-  {lhs:= icmp_eq_llvm_i64, rhs:= icmp_eq_riscv_i64,
-   correct := by
-    unfold icmp_eq_llvm_i64 icmp_eq_riscv_i64
-    simp_peephole
-    simp_riscv
-    simp_alive_undef
-    simp_alive_ops
-    simp_alive_case_bash
-    simp_alive_split
-    all_goals
-    simp only [PoisonOr.toOption_getSome, BitVec.signExtend_eq]
-    bv_decide
-  }
-
-def icmp_eq_riscv_i32 := [LV| {
-  ^entry (%lhs: i32, %rhs: i32):
-    %lhsr = "builtin.unrealized_conversion_cast"(%lhs) : (i32) -> (!i64)
-    %rhsr = "builtin.unrealized_conversion_cast"(%rhs) : (i32) -> (!i64)
-    %0 = xor %lhsr, %rhsr : !i64
-    %1 = sltiu %0, 1 : !i64
-    %2 = "builtin.unrealized_conversion_cast"(%1) : (!i64) -> (i1)
-    llvm.return %2 : i1
-  }]
-
-def icmp_eq_llvm_i32 : Com LLVMPlusRiscV [.llvm (.bitvec 32), .llvm (.bitvec 32)]
-  .pure (.llvm (.bitvec 1))  := [LV| {
-  ^entry (%lhs: i32, %rhs: i32):
-    %1 = llvm.icmp.eq %lhs, %rhs  : i32
-    llvm.return %1 : i1
-  }]
-
-def icmp_eq_riscv_eq_icmp_eq_llvm_i32 : LLVMPeepholeRewriteRefine 1 [Ty.llvm (.bitvec 32), Ty.llvm (.bitvec 32)] :=
-  {lhs:= icmp_eq_llvm_i32, rhs:= icmp_eq_riscv_i32,
-   correct := by
-    unfold icmp_eq_llvm_i32 icmp_eq_riscv_i32
-    simp_peephole
-    simp_riscv
-    simp_alive_undef
-    simp_alive_ops
-    simp_alive_case_bash
-    intro x x'
-    simp only [PoisonOr.toOption_getSome, BitVec.xor_eq, BitVec.reduceSignExtend,
-      InstCombine.bv_isRefinedBy_iff]
-    bv_decide
-  }
-
-def icmp_neq_riscv_i64 := [LV| {
-  ^entry (%lhs: i64, %rhs: i64):
-    %lhsr = "builtin.unrealized_conversion_cast"(%lhs) : (i64) -> (!i64)
-    %rhsr = "builtin.unrealized_conversion_cast"(%rhs) : (i64) -> (!i64)
-    %0 = xor %lhsr, %rhsr : !i64
-    %x0 = li (0) : !i64
-    %1 = sltu %x0, %0 : !i64
-    %2 = "builtin.unrealized_conversion_cast"(%1) : (!i64) -> (i1)
-    llvm.return %2 : i1
-  }]
-
-def icmp_neq_llvm_i64 : Com LLVMPlusRiscV [.llvm (.bitvec 64), .llvm (.bitvec 64)]
-  .pure (.llvm (.bitvec 1))  := [LV| {
-  ^entry (%lhs: i64, %rhs: i64):
-    %1 = llvm.icmp.ne %lhs, %rhs  : i64
-    llvm.return %1 : i1
-  }]
-
-def icmp_neq_riscv_eq_icmp_neq_llvm_i64 : LLVMPeepholeRewriteRefine 1 [Ty.llvm (.bitvec 64), Ty.llvm (.bitvec 64)] :=
-  {lhs:= icmp_neq_llvm_i64, rhs:= icmp_neq_riscv_i64,
-   correct := by
-    unfold icmp_neq_llvm_i64 icmp_neq_riscv_i64
-    simp_peephole
-    simp_riscv
-    simp_alive_undef
-    simp_alive_ops
-    simp_alive_case_bash
-    simp_alive_split
-    all_goals
-    simp only [PoisonOr.toOption_getSome, BitVec.signExtend_eq]
-    bv_decide
-  }
-
-def icmp_neq_riscv_i32 := [LV| {
-  ^entry (%lhs: i32, %rhs: i32):
-    %lhsr = "builtin.unrealized_conversion_cast"(%lhs) : (i32) -> (!i64)
-    %rhsr = "builtin.unrealized_conversion_cast"(%rhs) : (i32) -> (!i64)
-    %0 = xor %lhsr, %rhsr : !i64
-    %x0 = li (0) : !i64
-    %1 = sltu %x0, %0 : !i64
-    %2 = "builtin.unrealized_conversion_cast"(%1) : (!i64) -> (i1)
-    llvm.return %2 : i1
-  }]
-
-def icmp_neq_llvm_i32 : Com LLVMPlusRiscV [.llvm (.bitvec 32), .llvm (.bitvec 32)]
-  .pure (.llvm (.bitvec 1))  := [LV| {
-  ^entry (%lhs: i32, %rhs: i32):
-    %1 = llvm.icmp.ne %lhs, %rhs  : i32
-    llvm.return %1 : i1
-  }]
-
-def icmp_neq_riscv_eq_icmp_neq_llvm_i32 : LLVMPeepholeRewriteRefine 1 [Ty.llvm (.bitvec 32), Ty.llvm (.bitvec 32)] :=
-  {lhs:= icmp_neq_llvm_i32, rhs:= icmp_neq_riscv_i32,
-   correct := by
-    unfold icmp_neq_llvm_i32 icmp_neq_riscv_i32
-    simp_peephole
-    simp_riscv
-    simp_alive_undef
-    simp_alive_ops
-    simp_alive_case_bash
-    intro x x'
-    simp only [PoisonOr.toOption_getSome, BitVec.xor_eq, BitVec.reduceSignExtend,
-      InstCombine.bv_isRefinedBy_iff]
-    bv_decide
-  }
-
-=======
-@[simp_denote]
->>>>>>> 0852c2a5
+@[simp_denote]
 def icmp_ugt_riscv_i64 := [LV| {
   ^entry (%lhs: i64, %rhs: i64):
     %lhsr = "builtin.unrealized_conversion_cast"(%lhs) : (i64) -> (!i64)
@@ -190,28 +57,8 @@
     llvm.return %1 : i1
   }]
 
-<<<<<<< HEAD
-def icmp_ugt_riscv_eq_icmp_ugt_llvm_i32 : LLVMPeepholeRewriteRefine 1 [Ty.llvm (.bitvec 32), Ty.llvm (.bitvec 32)] :=
-  {lhs:= icmp_ugt_llvm_i32, rhs:= icmp_ugt_riscv_i32,
-   correct := by
-    unfold icmp_ugt_llvm_i32 icmp_ugt_riscv_i32
-    simp_peephole
-    simp_riscv
-    simp_alive_undef
-    simp_alive_ops
-    simp_alive_case_bash
-    intro x x'
-    simp only [PoisonOr.toOption_getSome, BitVec.truncate_eq_setWidth, Nat.one_le_ofNat,
-      BitVec.setWidth_setWidth_of_le, BitVec.setWidth_eq, InstCombine.bv_isRefinedBy_iff,
-      BitVec.ofBool_eq_iff_eq]
-    have hx := BitVec.isLt x
-    have hx' := BitVec.isLt x'
-    bv_decide
-  }
-=======
 def icmp_ugt_riscv_eq_icmp_ugt_llvm : LLVMPeepholeRewriteRefine 1 [Ty.llvm (.bitvec 32), Ty.llvm (.bitvec 32)] :=
   {lhs:= icmp_ugt_llvm_i32, rhs:= icmp_ugt_riscv_i32}
->>>>>>> 0852c2a5
 
 @[simp_denote]
 def icmp_uge_llvm_i64 : Com LLVMPlusRiscV [.llvm (.bitvec 64), .llvm (.bitvec 64)]
@@ -361,25 +208,8 @@
     llvm.return %1 : i1
   }]
 
-<<<<<<< HEAD
-def icmp_sgt_riscv_eq_icmp_sgt_llvm_i64 : LLVMPeepholeRewriteRefine 1 [Ty.llvm (.bitvec 64), Ty.llvm (.bitvec 64)] :=
-  {lhs:= icmp_sgt_llvm_i64, rhs:= icmp_sgt_riscv_i64,
-   correct := by
-    unfold icmp_sgt_llvm_i64 icmp_sgt_riscv_i64
-    simp_peephole
-    simp_riscv
-    simp_alive_undef
-    simp_alive_ops
-    simp_alive_case_bash
-    simp_alive_split
-    all_goals
-    simp only [PoisonOr.toOption_getSome, BitVec.signExtend_eq]
-    bv_decide
-  }
-=======
 def icmp_sgt_riscv_eq_icmp_sht_llvm_i64 : LLVMPeepholeRewriteRefine 1 [Ty.llvm (.bitvec 64), Ty.llvm (.bitvec 64)] :=
   {lhs:= icmp_sgt_llvm_i64, rhs:= icmp_sgt_riscv_i64}
->>>>>>> 0852c2a5
 
 @[simp_denote]
 def icmp_sgt_llvm_i32 : Com LLVMPlusRiscV [.llvm (.bitvec 32), .llvm (.bitvec 32)]
@@ -421,26 +251,8 @@
     llvm.return %2 : i1
   }]
 
-<<<<<<< HEAD
-def icmp_sge_riscv_eq_icmp_sge_llvm_i64 : LLVMPeepholeRewriteRefine 1 [Ty.llvm (.bitvec 64), Ty.llvm (.bitvec 64)] :=
-  {lhs:= icmp_sge_llvm_i64, rhs:= icmp_sge_riscv_i64,
-   correct := by
-    unfold icmp_sge_llvm_i64 icmp_sge_riscv_i64
-    simp_peephole
-    simp_riscv
-    simp_alive_undef
-    simp_alive_ops
-    simp_alive_case_bash
-    simp_alive_split
-    all_goals
-    simp only [PoisonOr.toOption_getSome, BitVec.signExtend_eq, BitVec.reduceSignExtend,
-      BitVec.xor_eq, BitVec.signExtend_xor]
-    bv_decide
-  }
-=======
 def icmp_sge_riscv_eq_icmp_sgt_llvm_i64 : LLVMPeepholeRewriteRefine 1 [Ty.llvm (.bitvec 64), Ty.llvm (.bitvec 64)] :=
   {lhs:= icmp_sge_llvm_i64, rhs:= icmp_sge_riscv_i64}
->>>>>>> 0852c2a5
 
 @[simp_denote]
 def icmp_sge_llvm_i32 : Com LLVMPlusRiscV [.llvm (.bitvec 32), .llvm (.bitvec 32)]
@@ -461,26 +273,8 @@
     llvm.return %2 : i1
   }]
 
-<<<<<<< HEAD
-def icmp_sge_riscv_eq_icmp_sge_llvm_i32 : LLVMPeepholeRewriteRefine 1 [Ty.llvm (.bitvec 32), Ty.llvm (.bitvec 32)] :=
-  {lhs:= icmp_sge_llvm_i32, rhs:= icmp_sge_riscv_i32,
-   correct := by
-    unfold icmp_sge_llvm_i32 icmp_sge_riscv_i32
-    simp_peephole
-    simp_riscv
-    simp_alive_undef
-    simp_alive_ops
-    simp_alive_case_bash
-    simp_alive_split
-    all_goals
-    simp only [PoisonOr.toOption_getSome, BitVec.reduceSignExtend, BitVec.xor_eq,
-      BitVec.signExtend_xor]
-    bv_decide
-  }
-=======
 def icmp_sge_riscv_eq_icmp_sgt_llvm_i32 : LLVMPeepholeRewriteRefine 1 [Ty.llvm (.bitvec 32), Ty.llvm (.bitvec 32)] :=
   {lhs:= icmp_sge_llvm_i32, rhs:= icmp_sge_riscv_i32}
->>>>>>> 0852c2a5
 
 @[simp_denote]
 def icmp_slt_llvm_i64 : Com LLVMPlusRiscV [.llvm (.bitvec 64), .llvm (.bitvec 64)]
