--- conflicted
+++ resolved
@@ -42,10 +42,6 @@
     llvm.return %1 : i1
   }]
 
-<<<<<<< HEAD
-def icmp_ugt_riscv_eq_icmp_ugt_llvm_i32 : LLVMPeepholeRewriteRefine 1 [Ty.llvm (.bitvec 32), Ty.llvm (.bitvec 32)] :=
-  {lhs:= icmp_ugt_llvm_i32, rhs:= icmp_ugt_riscv_i32}
-=======
 @[simp_denote]
 def icmp_uge_riscv_32 := [LV| {
   ^entry (%lhs: i32, %rhs: i32):
@@ -59,7 +55,6 @@
 
 def icmp_uge_riscv_eq_icmp_uge_llvm_32 : LLVMPeepholeRewriteRefine 1 [Ty.llvm (.bitvec 32), Ty.llvm (.bitvec 32)] :=
   {lhs:= icmp_uge_llvm_32, rhs:= icmp_uge_riscv_32 }
->>>>>>> 6eb0ba31
 
 @[simp_denote]
 def icmp_ult_llvm_32 : Com LLVMPlusRiscV ⟨[.llvm (.bitvec 32), .llvm (.bitvec 32)]⟩
@@ -257,10 +252,6 @@
     llvm.return %1 : i1
   }]
 
-<<<<<<< HEAD
-def icmp_sgt_riscv_eq_icmp_slt_llvm_i64 : LLVMPeepholeRewriteRefine 1 [Ty.llvm (.bitvec 64), Ty.llvm (.bitvec 64)] :=
-  {lhs:= icmp_sgt_llvm_i64, rhs:= icmp_sgt_riscv_i64}
-=======
 def icmp_ugt_riscv_eq_icmp_ugt_llvm_64 : LLVMPeepholeRewriteRefine 1 [Ty.llvm (.bitvec 64), Ty.llvm (.bitvec 64)] :=
   {lhs:= icmp_ugt_llvm_64, rhs:= icmp_ugt_riscv_64,
     correct := by
@@ -274,7 +265,6 @@
       all_goals
       bv_decide
   }
->>>>>>> 6eb0ba31
 
 @[simp_denote]
 def icmp_uge_llvm_64 : Com LLVMPlusRiscV ⟨[.llvm (.bitvec 64), .llvm (.bitvec 64)]⟩
@@ -316,13 +306,8 @@
     llvm.return %1 : i1
   }]
 
-<<<<<<< HEAD
-def icmp_sgt_riscv_eq_icmp_slt_llvm_i32 : LLVMPeepholeRewriteRefine 1 [Ty.llvm (.bitvec 32), Ty.llvm (.bitvec 32)] :=
-  {lhs:= icmp_sgt_llvm_i32, rhs:= icmp_sgt_riscv_i32}
-=======
 def icmp_ult_riscv_eq_icmp_ult_llvm_64 : LLVMPeepholeRewriteRefine 1 [Ty.llvm (.bitvec 64), Ty.llvm (.bitvec 64)] :=
   {lhs:= icmp_ult_llvm_64, rhs:= icmp_ult_riscv_64}
->>>>>>> 6eb0ba31
 
 @[simp_denote]
 def icmp_ule_llvm_64 : Com LLVMPlusRiscV ⟨[.llvm (.bitvec 64), .llvm (.bitvec 64)]⟩
@@ -343,13 +328,8 @@
     llvm.return %2 : i1
   }]
 
-<<<<<<< HEAD
-def icmp_sge_riscv_eq_icmp_sge_llvm_i64 : LLVMPeepholeRewriteRefine 1 [Ty.llvm (.bitvec 64), Ty.llvm (.bitvec 64)] :=
-  {lhs:= icmp_sge_llvm_i64, rhs:= icmp_sge_riscv_i64}
-=======
 def icmp_ule_riscv_eq_icmp_ule_llvm_64 : LLVMPeepholeRewriteRefine 1 [Ty.llvm (.bitvec 64), Ty.llvm (.bitvec 64)] :=
   {lhs:= icmp_ule_llvm_64, rhs:= icmp_ule_riscv_64}
->>>>>>> 6eb0ba31
 
 @[simp_denote]
 def icmp_sgt_llvm_64 : Com LLVMPlusRiscV ⟨[.llvm (.bitvec 64), .llvm (.bitvec 64)]⟩
@@ -369,13 +349,8 @@
     llvm.return %1 : i1
   }]
 
-<<<<<<< HEAD
-def icmp_sge_riscv_eq_icmp_sge_llvm_i32 : LLVMPeepholeRewriteRefine 1 [Ty.llvm (.bitvec 32), Ty.llvm (.bitvec 32)] :=
-  {lhs:= icmp_sge_llvm_i32, rhs:= icmp_sge_riscv_i32}
-=======
 def icmp_sgt_riscv_eq_icmp_slt_llvm_64 : LLVMPeepholeRewriteRefine 1 [Ty.llvm (.bitvec 64), Ty.llvm (.bitvec 64)] :=
   {lhs:= icmp_sgt_llvm_64, rhs:= icmp_sgt_riscv_64}
->>>>>>> 6eb0ba31
 
 @[simp_denote]
 def icmp_sge_llvm_64 : Com LLVMPlusRiscV ⟨[.llvm (.bitvec 64), .llvm (.bitvec 64)]⟩
@@ -484,117 +459,6 @@
     llvm.return %2 : i1
   }]
 
-<<<<<<< HEAD
-/- eq and neq have two possible lowerings: either we target pseudo instructions such as LLVM does or
-we target the expanded hardware instruction directly. The implementation relying actual hardware instructions
-is imlemented below. The pseudo instruction version is implemented in the file Pseudo.lean.
--/
-
-@[simp_denote]
-def icmp_eq_llvm_i32 : Com LLVMPlusRiscV ⟨[.llvm (.bitvec 32), .llvm (.bitvec 32)]⟩
-  .pure (.llvm (.bitvec 1)) := [LV| {
-  ^entry (%lhs: i32, %rhs: i32):
-    %1 = llvm.icmp.eq %lhs, %rhs : i32
-    llvm.return %1 : i1
-  }]
-
-@[simp_denote]
-def icmp_eq_riscv_i32 := [LV| {
-  ^entry (%lhs: i32, %rhs: i32):
-    %lhsr = "builtin.unrealized_conversion_cast"(%lhs) : (i32) -> (!i64)
-    %rhsr = "builtin.unrealized_conversion_cast"(%rhs) : (i32) -> (!i64)
-    %0 = xor  %lhsr, %rhsr : !i64
-    %1 = sltiu %0, 1 : !i64
-    %2 = "builtin.unrealized_conversion_cast"(%1) : (!i64) -> (i1)
-    llvm.return %2 : i1
-  }]
-
-def icmp_eq_riscv_eq_icmp_eq_llvm_i32 : LLVMPeepholeRewriteRefine 1 [Ty.llvm (.bitvec 32), Ty.llvm (.bitvec 32)] :=
-  {lhs:= icmp_eq_llvm_i32, rhs:= icmp_eq_riscv_i32}
-
-@[simp_denote]
-def icmp_eq_llvm_i64 : Com LLVMPlusRiscV ⟨[.llvm (.bitvec 64), .llvm (.bitvec 64)]⟩
-  .pure (.llvm (.bitvec 1)) := [LV| {
-  ^entry (%lhs: i64, %rhs: i64):
-    %1 = llvm.icmp.eq %lhs, %rhs : i64
-    llvm.return %1 : i1
-  }]
-
-@[simp_denote]
-def icmp_eq_riscv_i64 := [LV| {
-  ^entry (%lhs: i64, %rhs: i64):
-    %lhsr = "builtin.unrealized_conversion_cast"(%lhs) : (i64) -> (!i64)
-    %rhsr = "builtin.unrealized_conversion_cast"(%rhs) : (i64) -> (!i64)
-    %0 = xor  %lhsr, %rhsr : !i64
-    %1 = sltiu %0, 1 : !i64
-    %2 = "builtin.unrealized_conversion_cast"(%1) : (!i64) -> (i1)
-    llvm.return %2 : i1
-  }]
-
-def icmp_eq_riscv_eq_icmp_eq_llvm_i64 : LLVMPeepholeRewriteRefine 1 [Ty.llvm (.bitvec 64), Ty.llvm (.bitvec 64)] :=
-  {lhs:= icmp_eq_llvm_i64, rhs:= icmp_eq_riscv_i64}
-
-@[simp_denote]
-def icmp_neq_llvm_i64 : Com LLVMPlusRiscV ⟨[.llvm (.bitvec 64), .llvm (.bitvec 64)]⟩
-  .pure (.llvm (.bitvec 1)) := [LV| {
-  ^entry (%lhs: i64, %rhs: i64):
-    %1 = llvm.icmp.ne %lhs, %rhs : i64
-    llvm.return %1 : i1
-  }]
-
-@[simp_denote]
-def icmp_neq_riscv_i64 := [LV| {
-  ^entry (%lhs: i64, %rhs: i64):
-    %lhsr = "builtin.unrealized_conversion_cast"(%lhs) : (i64) -> (!i64)
-    %rhsr = "builtin.unrealized_conversion_cast"(%rhs) : (i64) -> (!i64)
-    %0 = xor  %lhsr, %rhsr : !i64
-    %c0 = li (0) : !i64
-    %1 = sltu %c0, %0 : !i64
-    %2 = "builtin.unrealized_conversion_cast"(%1) : (!i64) -> (i1)
-    llvm.return %2 : i1
-  }]
-
-def icmp_neq_riscv_eq_icmp_neq_llvm_i64 : LLVMPeepholeRewriteRefine 1 [Ty.llvm (.bitvec 64), Ty.llvm (.bitvec 64)] :=
-  {lhs:= icmp_neq_llvm_i64, rhs:= icmp_neq_riscv_i64}
-
-@[simp_denote]
-def icmp_neq_llvm_i32 : Com LLVMPlusRiscV ⟨[.llvm (.bitvec 32), .llvm (.bitvec 32)]⟩
-  .pure (.llvm (.bitvec 1)) := [LV| {
-  ^entry (%lhs: i32, %rhs: i32):
-    %1 = llvm.icmp.ne %lhs, %rhs : i32
-    llvm.return %1 : i1
-  }]
-
-@[simp_denote]
-def icmp_neq_riscv_i32 := [LV| {
-  ^entry (%lhs: i32, %rhs: i32):
-    %lhsr = "builtin.unrealized_conversion_cast"(%lhs) : (i32) -> (!i64)
-    %rhsr = "builtin.unrealized_conversion_cast"(%rhs) : (i32) -> (!i64)
-    %0 = xor  %lhsr, %rhsr : !i64
-    %c0 = li (0) : !i64
-    %1 = sltu %c0, %0 : !i64
-    %2 = "builtin.unrealized_conversion_cast"(%1) : (!i64) -> (i1)
-    llvm.return %2 : i1
-  }]
-
-def icmp_neq_riscv_eq_icmp_neq_llvm_i32 : LLVMPeepholeRewriteRefine 1 [Ty.llvm (.bitvec 32), Ty.llvm (.bitvec 32)] :=
-  {lhs:= icmp_neq_llvm_i32, rhs:= icmp_neq_riscv_i32}
-
-def icmp_match : List (Σ Γ, Σ ty, PeepholeRewrite LLVMPlusRiscV Γ ty) :=
-  List.map (fun x =>  mkRewrite (LLVMToRiscvPeepholeRewriteRefine.toPeepholeUNSOUND x))
-   [icmp_ugt_riscv_eq_icmp_ugt_llvm_i64, icmp_uge_riscv_eq_icmp_uge_llvm_i64,
-    icmp_sle_riscv_eq_icmp_sle_llvm_i64, icmp_ule_riscv_eq_icmp_ule_llvm_i64,
-    icmp_ult_riscv_eq_icmp_ult_llvm_i64, icmp_sgt_riscv_eq_icmp_slt_llvm_i64,
-    icmp_sge_riscv_eq_icmp_sge_llvm_i64, icmp_slt_riscv_eq_icmp_slt_llvm_i64,
-    icmp_eq_riscv_eq_icmp_eq_llvm_i64, icmp_neq_riscv_eq_icmp_neq_llvm_i64]
-  ++
- List.map (fun x => mkRewrite (LLVMToRiscvPeepholeRewriteRefine.toPeepholeUNSOUND x))
-    [icmp_uge_riscv_eq_icmp_uge_llvm_i32, icmp_slt_riscv_eq_icmp_slt_llvm_i32,
-    icmp_sle_riscv_eq_icmp_sle_llvm_i32, icmp_ule_riscv_eq_icmp_ule_llvm_i32,
-    icmp_sgt_riscv_eq_icmp_slt_llvm_i32, icmp_sge_riscv_eq_icmp_sge_llvm_i32,
-    icmp_ugt_riscv_eq_icmp_ugt_llvm_i32, icmp_ult_riscv_eq_icmp_ult_llvm_i32,
-    icmp_eq_riscv_eq_icmp_eq_llvm_i32, icmp_neq_riscv_eq_icmp_neq_llvm_i32]
-=======
 def icmp_neq_riscv_eq_icmp_neq_llvm_64 : LLVMPeepholeRewriteRefine 1 [Ty.llvm (.bitvec 64), Ty.llvm (.bitvec 64)] :=
   {lhs:= icmp_neq_llvm_64, rhs:= icmp_neq_riscv_64}
 
@@ -621,5 +485,4 @@
   mkRewrite (LLVMToRiscvPeepholeRewriteRefine.toPeepholeUNSOUND icmp_neq_riscv_eq_icmp_neq_llvm_32)
 
 
-]
->>>>>>> 6eb0ba31
+]