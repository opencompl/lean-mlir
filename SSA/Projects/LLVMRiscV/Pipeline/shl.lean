import SSA.Projects.LLVMRiscV.PeepholeRefine
import SSA.Projects.LLVMRiscV.simpproc
import SSA.Projects.RISCV64.Tactic.SimpRiscV
import SSA.Projects.LLVMRiscV.Pipeline.mkRewrite

open LLVMRiscV

/-! # SHL (shift left) nsw nuw -/

@[simp_denote]
def shl_llvm := [LV| {
    ^entry (%x: i64, %y: i64):
    %1 = llvm.shl %x, %y : i64
    llvm.return %1 : i64
  }]

@[simp_denote]
def shl_llvm_nsw := [LV| {
    ^entry (%x: i64, %y: i64):
    %1 = llvm.shl %x, %y overflow<nsw> : i64
    llvm.return %1 : i64
  }]

@[simp_denote]
def shl_llvm_nuw := [LV| {
    ^entry (%x: i64, %y: i64):
    %1 = llvm.shl %x, %y overflow<nuw> : i64
    llvm.return %1 : i64
  }]

@[simp_denote]
def shl_llvm_nsw_nuw := [LV| {
    ^entry (%x: i64, %y: i64):
    %1 = llvm.shl  %x, %y overflow<nsw,nuw> : i64
    llvm.return %1 : i64
  }]

@[simp_denote]
def shl_riscv := [LV| {
    ^entry (%reg1: i64, %reg2: i64 ):
    %0 = "builtin.unrealized_conversion_cast"(%reg1) : (i64) -> (!i64)
    %1 = "builtin.unrealized_conversion_cast"(%reg2) : (i64) -> (!i64)
    %2 = sll %0, %1 : !i64
    %3 = "builtin.unrealized_conversion_cast"(%2) : (!i64) -> (i64)
    llvm.return %3 : i64
  }]

@[simp_denote]
def llvm_shl_lower_riscv: LLVMPeepholeRewriteRefine 64 [Ty.llvm (.bitvec 64), Ty.llvm (.bitvec 64)] where
  lhs := shl_llvm
  rhs := shl_riscv


def llvm_shl_lower_riscv_nsw: LLVMPeepholeRewriteRefine 64 [Ty.llvm (.bitvec 64), Ty.llvm (.bitvec 64)] where
  lhs := shl_llvm_nsw
  rhs := shl_riscv

attribute [simp_llvm_split] true_and not_or ge_iff_le BitVec.not_le PoisonOr.toOption_getSome

def llvm_shl_lower_riscv_nuw: LLVMPeepholeRewriteRefine 64 [Ty.llvm (.bitvec 64), Ty.llvm (.bitvec 64)] where
  lhs := shl_llvm_nuw
  rhs := shl_riscv
<<<<<<< HEAD
  correct := by
      simp_peephole
      simp_alive_undef
      simp_riscv
      simp_alive_ops
      simp_alive_case_bash
      simp_alive_split
      bv_decide
=======
>>>>>>> 0852c2a5

def llvm_shl_lower_riscv_nsw_nuw: LLVMPeepholeRewriteRefine 64 [Ty.llvm (.bitvec 64), Ty.llvm (.bitvec 64)] where
  lhs := shl_llvm_nsw_nuw
  rhs := shl_riscv

def shl_match : List (Σ Γ, Σ ty, PeepholeRewrite LLVMPlusRiscV Γ ty) :=
  List.map (fun x => mkRewrite (LLVMToRiscvPeepholeRewriteRefine.toPeepholeUNSOUND x))
  [llvm_shl_lower_riscv, llvm_shl_lower_riscv_nsw, llvm_shl_lower_riscv_nsw_nuw, llvm_shl_lower_riscv_nuw]<|MERGE_RESOLUTION|>--- conflicted
+++ resolved
@@ -21,6 +21,7 @@
     llvm.return %1 : i64
   }]
 
+@[simp_denote]
 @[simp_denote]
 def shl_llvm_nuw := [LV| {
     ^entry (%x: i64, %y: i64):
@@ -55,22 +56,9 @@
   lhs := shl_llvm_nsw
   rhs := shl_riscv
 
-attribute [simp_llvm_split] true_and not_or ge_iff_le BitVec.not_le PoisonOr.toOption_getSome
-
 def llvm_shl_lower_riscv_nuw: LLVMPeepholeRewriteRefine 64 [Ty.llvm (.bitvec 64), Ty.llvm (.bitvec 64)] where
   lhs := shl_llvm_nuw
   rhs := shl_riscv
-<<<<<<< HEAD
-  correct := by
-      simp_peephole
-      simp_alive_undef
-      simp_riscv
-      simp_alive_ops
-      simp_alive_case_bash
-      simp_alive_split
-      bv_decide
-=======
->>>>>>> 0852c2a5
 
 def llvm_shl_lower_riscv_nsw_nuw: LLVMPeepholeRewriteRefine 64 [Ty.llvm (.bitvec 64), Ty.llvm (.bitvec 64)] where
   lhs := shl_llvm_nsw_nuw
