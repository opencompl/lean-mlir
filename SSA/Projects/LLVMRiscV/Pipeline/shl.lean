--- conflicted
+++ resolved
@@ -225,15 +225,6 @@
   }]
 
 @[simp_denote]
-<<<<<<< HEAD
-def llvm_shl_lower_riscv: LLVMPeepholeRewriteRefine 64 [Ty.llvm (.bitvec 64), Ty.llvm (.bitvec 64)] where
-  lhs := shl_llvm
-  rhs := shl_riscv
-
-def llvm_shl_lower_riscv_nsw: LLVMPeepholeRewriteRefine 64 [Ty.llvm (.bitvec 64), Ty.llvm (.bitvec 64)] where
-  lhs := shl_llvm_nsw
-  rhs := shl_riscv
-=======
 def llvm_shl_lower_riscv_64: LLVMPeepholeRewriteRefine 64 [Ty.llvm (.bitvec 64), Ty.llvm (.bitvec 64)] where
   lhs := shl_llvm_64
   rhs := shl_riscv_64
@@ -241,7 +232,6 @@
 def llvm_shl_lower_riscv_nsw_64: LLVMPeepholeRewriteRefine 64 [Ty.llvm (.bitvec 64), Ty.llvm (.bitvec 64)] where
   lhs := shl_llvm_nsw_64
   rhs := shl_riscv_64
->>>>>>> 6eb0ba31
 
 def llvm_shl_lower_riscv_nuw_64: LLVMPeepholeRewriteRefine 64 [Ty.llvm (.bitvec 64), Ty.llvm (.bitvec 64)] where
   lhs := shl_llvm_nuw_64
@@ -251,194 +241,6 @@
   lhs := shl_llvm_nsw_nuw_64
   rhs := shl_riscv_64
 
-<<<<<<< HEAD
-def shl_match : List (Σ Γ, Σ ty, PeepholeRewrite LLVMPlusRiscV Γ ty) :=
-  List.map (fun x => mkRewrite (LLVMToRiscvPeepholeRewriteRefine.toPeepholeUNSOUND x))
-  [llvm_shl_lower_riscv, llvm_shl_lower_riscv_nsw, llvm_shl_lower_riscv_nsw_nuw, llvm_shl_lower_riscv_nuw]
-
-/-! # SHL i32 -/
-
-@[simp_denote]
-def shl_llvm_32 := [LV| {
-    ^entry (%x: i32, %y: i32):
-    %1 = llvm.shl %x, %y : i32
-    llvm.return %1 : i32
-  }]
-
-@[simp_denote]
-def shl_llvm_nsw_32 := [LV| {
-    ^entry (%x: i32, %y: i32):
-    %1 = llvm.shl %x, %y overflow<nsw> : i32
-    llvm.return %1 : i32
-  }]
-
-@[simp_denote]
-def shl_llvm_nuw_32 := [LV| {
-    ^entry (%x: i32, %y: i32):
-    %1 = llvm.shl %x, %y overflow<nuw> : i32
-    llvm.return %1 : i32
-  }]
-
-@[simp_denote]
-def shl_llvm_nsw_nuw_32 := [LV| {
-    ^entry (%x: i32, %y: i32):
-    %1 = llvm.shl  %x, %y overflow<nsw,nuw> : i32
-    llvm.return %1 : i32
-  }]
-
-@[simp_denote]
-def shl_riscv_32 := [LV| {
-    ^entry (%reg1: i32, %reg2: i32 ):
-    %0 = "builtin.unrealized_conversion_cast"(%reg1) : (i32) -> (!i64)
-    %1 = "builtin.unrealized_conversion_cast"(%reg2) : (i32) -> (!i64)
-    %2 = sll %0, %1 : !i64
-    %3 = "builtin.unrealized_conversion_cast"(%2) : (!i64) -> (i32)
-    llvm.return %3 : i32
-  }]
-
-@[simp_denote]
-def llvm_shl_lower_riscv_32: LLVMPeepholeRewriteRefine 32 [Ty.llvm (.bitvec 32), Ty.llvm (.bitvec 32)] where
-  lhs := shl_llvm_32
-  rhs := shl_riscv_32
-
-def llvm_shl_lower_riscv_nsw_32: LLVMPeepholeRewriteRefine 32 [Ty.llvm (.bitvec 32), Ty.llvm (.bitvec 32)] where
-  lhs := shl_llvm_nsw_32
-  rhs := shl_riscv_32
-
-def llvm_shl_lower_riscv_nuw_32: LLVMPeepholeRewriteRefine 32 [Ty.llvm (.bitvec 32), Ty.llvm (.bitvec 32)] where
-  lhs := shl_llvm_nuw_32
-  rhs := shl_riscv_32
-
-def llvm_shl_lower_riscv_nsw_nuw_32: LLVMPeepholeRewriteRefine 32 [Ty.llvm (.bitvec 32), Ty.llvm (.bitvec 32)] where
-  lhs := shl_llvm_nsw_nuw_32
-  rhs := shl_riscv_32
-
-def shl_match_32 : List (Σ Γ, Σ ty, PeepholeRewrite LLVMPlusRiscV Γ ty) :=
-  List.map (fun x => mkRewrite (LLVMToRiscvPeepholeRewriteRefine.toPeepholeUNSOUND x))
-  [llvm_shl_lower_riscv_32, llvm_shl_lower_riscv_nsw_32, llvm_shl_lower_riscv_nsw_nuw_32, llvm_shl_lower_riscv_nuw_32]
-
-/-! # SHL i16 -/
-
-@[simp_denote]
-def shl_llvm_16 := [LV| {
-    ^entry (%x: i16, %y: i16):
-    %1 = llvm.shl %x, %y : i16
-    llvm.return %1 : i16
-  }]
-
-@[simp_denote]
-def shl_llvm_nsw_16 := [LV| {
-    ^entry (%x: i16, %y: i16):
-    %1 = llvm.shl %x, %y overflow<nsw> : i16
-    llvm.return %1 : i16
-  }]
-
-@[simp_denote]
-def shl_llvm_nuw_16 := [LV| {
-    ^entry (%x: i16, %y: i16):
-    %1 = llvm.shl %x, %y overflow<nuw> : i16
-    llvm.return %1 : i16
-  }]
-
-@[simp_denote]
-def shl_llvm_nsw_nuw_16 := [LV| {
-    ^entry (%x: i16, %y: i16):
-    %1 = llvm.shl  %x, %y overflow<nsw,nuw> : i16
-    llvm.return %1 : i16
-  }]
-
-@[simp_denote]
-def shl_riscv_16 := [LV| {
-    ^entry (%reg1: i16, %reg2: i16 ):
-    %0 = "builtin.unrealized_conversion_cast"(%reg1) : (i16) -> (!i64)
-    %1 = "builtin.unrealized_conversion_cast"(%reg2) : (i16) -> (!i64)
-    %2 = sll %0, %1 : !i64
-    %3 = "builtin.unrealized_conversion_cast"(%2) : (!i64) -> (i16)
-    llvm.return %3 : i16
-  }]
-
-@[simp_denote]
-def llvm_shl_lower_riscv_16 : LLVMPeepholeRewriteRefine 16 [Ty.llvm (.bitvec 16), Ty.llvm (.bitvec 16)] where
-  lhs := shl_llvm_16
-  rhs := shl_riscv_16
-
-def llvm_shl_lower_riscv_nsw_16: LLVMPeepholeRewriteRefine 16 [Ty.llvm (.bitvec 16), Ty.llvm (.bitvec 16)] where
-  lhs := shl_llvm_nsw_16
-  rhs := shl_riscv_16
-
-def llvm_shl_lower_riscv_nuw_16: LLVMPeepholeRewriteRefine 16 [Ty.llvm (.bitvec 16), Ty.llvm (.bitvec 16)] where
-  lhs := shl_llvm_nuw_16
-  rhs := shl_riscv_16
-
-def llvm_shl_lower_riscv_nsw_nuw_16: LLVMPeepholeRewriteRefine 16 [Ty.llvm (.bitvec 16), Ty.llvm (.bitvec 16)] where
-  lhs := shl_llvm_nsw_nuw_16
-  rhs := shl_riscv_16
-
-def shl_match_16 : List (Σ Γ, Σ ty, PeepholeRewrite LLVMPlusRiscV Γ ty) :=
-  List.map (fun x => mkRewrite (LLVMToRiscvPeepholeRewriteRefine.toPeepholeUNSOUND x))
-  [llvm_shl_lower_riscv_16, llvm_shl_lower_riscv_nsw_16, llvm_shl_lower_riscv_nsw_nuw_16, llvm_shl_lower_riscv_nuw_16]
-
-/-! # SHL i8 -/
-
-@[simp_denote]
-def shl_llvm_8 := [LV| {
-    ^entry (%x: i8, %y: i8):
-    %1 = llvm.shl %x, %y : i8
-    llvm.return %1 : i8
-  }]
-
-@[simp_denote]
-def shl_llvm_nsw_8 := [LV| {
-    ^entry (%x: i8, %y: i8):
-    %1 = llvm.shl %x, %y overflow<nsw> : i8
-    llvm.return %1 : i8
-  }]
-
-@[simp_denote]
-def shl_llvm_nuw_8 := [LV| {
-    ^entry (%x: i8, %y: i8):
-    %1 = llvm.shl %x, %y overflow<nuw> : i8
-    llvm.return %1 : i8
-  }]
-
-@[simp_denote]
-def shl_llvm_nsw_nuw_8 := [LV| {
-    ^entry (%x: i8, %y: i8):
-    %1 = llvm.shl  %x, %y overflow<nsw,nuw> : i8
-    llvm.return %1 : i8
-  }]
-
-@[simp_denote]
-def shl_riscv_8 := [LV| {
-    ^entry (%reg1: i8, %reg2: i8 ):
-    %0 = "builtin.unrealized_conversion_cast"(%reg1) : (i8) -> (!i64)
-    %1 = "builtin.unrealized_conversion_cast"(%reg2) : (i8) -> (!i64)
-    %2 = sll %0, %1 : !i64
-    %3 = "builtin.unrealized_conversion_cast"(%2) : (!i64) -> (i8)
-    llvm.return %3 : i8
-  }]
-
-@[simp_denote]
-def llvm_shl_lower_riscv_8 : LLVMPeepholeRewriteRefine 8 [Ty.llvm (.bitvec 8), Ty.llvm (.bitvec 8)] where
-  lhs := shl_llvm_8
-  rhs := shl_riscv_8
-
-def llvm_shl_lower_riscv_nsw_8: LLVMPeepholeRewriteRefine 8 [Ty.llvm (.bitvec 8), Ty.llvm (.bitvec 8)] where
-  lhs := shl_llvm_nsw_8
-  rhs := shl_riscv_8
-
-def llvm_shl_lower_riscv_nuw_8: LLVMPeepholeRewriteRefine 8 [Ty.llvm (.bitvec 8), Ty.llvm (.bitvec 8)] where
-  lhs := shl_llvm_nuw_8
-  rhs := shl_riscv_8
-
-def llvm_shl_lower_riscv_nsw_nuw_8: LLVMPeepholeRewriteRefine 8 [Ty.llvm (.bitvec 8), Ty.llvm (.bitvec 8)] where
-  lhs := shl_llvm_nsw_nuw_8
-  rhs := shl_riscv_8
-
-def shl_match_8 : List (Σ Γ, Σ ty, PeepholeRewrite LLVMPlusRiscV Γ ty) :=
-  List.map (fun x => mkRewrite (LLVMToRiscvPeepholeRewriteRefine.toPeepholeUNSOUND x))
-  [llvm_shl_lower_riscv_8, llvm_shl_lower_riscv_nsw_8, llvm_shl_lower_riscv_nsw_nuw_8, llvm_shl_lower_riscv_nuw_8]
-=======
 def shl_match : List (Σ Γ, Σ ty, PeepholeRewrite LLVMPlusRiscV Γ ty) := [
   mkRewrite (LLVMToRiscvPeepholeRewriteRefine.toPeepholeUNSOUND llvm_shl_lower_riscv_8),
   mkRewrite (LLVMToRiscvPeepholeRewriteRefine.toPeepholeUNSOUND llvm_shl_lower_riscv_nsw_8),
@@ -456,5 +258,4 @@
   mkRewrite (LLVMToRiscvPeepholeRewriteRefine.toPeepholeUNSOUND llvm_shl_lower_riscv_nsw_64),
   mkRewrite (LLVMToRiscvPeepholeRewriteRefine.toPeepholeUNSOUND llvm_shl_lower_riscv_nsw_nuw_64),
   mkRewrite (LLVMToRiscvPeepholeRewriteRefine.toPeepholeUNSOUND llvm_shl_lower_riscv_nuw_64)
-]
->>>>>>> 6eb0ba31
+]