--- conflicted
+++ resolved
@@ -130,124 +130,10 @@
   lhs:= and_llvm_64
   rhs:= and_riscv_64
 
-<<<<<<< HEAD
-def and_match : List (Σ Γ, Σ ty, PeepholeRewrite LLVMPlusRiscV Γ ty) :=
-  List.map (fun x =>  mkRewrite (LLVMToRiscvPeepholeRewriteRefine.toPeepholeUNSOUND x))
-  [llvm_and_lower_riscv]
-
-/- # AND i1 -/
-
-@[simp_denote]
-def and_llvm_1 := [LV| {
-  ^entry (%lhs: i1, %rhs: i1 ):
-  %1 = llvm.and %lhs, %rhs : i1
-  llvm.return %1 : i1
-  }]
-
-@[simp_denote]
-def and_riscv_1 := [LV| {
-  ^entry (%lhs: i1, %rhs: i1):
-  %lhsr = "builtin.unrealized_conversion_cast" (%lhs) : (i1) -> (!i64)
-  %rhsr = "builtin.unrealized_conversion_cast" (%rhs) : (i1) -> (!i64)
-  %0 = and %lhsr, %rhsr : !i64
-  %1 = "builtin.unrealized_conversion_cast" (%0) : (!i64) -> (i1)
-  llvm.return %1 : i1
-  }]
-
-def llvm_and_lower_riscv_1 : LLVMPeepholeRewriteRefine 1 [Ty.llvm (.bitvec 1), Ty.llvm (.bitvec 1)] where
-  lhs:= and_llvm_1
-  rhs:= and_riscv_1
-
-def and_match_1 : List (Σ Γ, Σ ty, PeepholeRewrite LLVMPlusRiscV Γ ty) :=
-  List.map (fun x =>  mkRewrite (LLVMToRiscvPeepholeRewriteRefine.toPeepholeUNSOUND x))
-  [llvm_and_lower_riscv_1]
-
-/- # AND i8 -/
-
-@[simp_denote]
-def and_llvm_8 := [LV| {
-  ^entry (%lhs: i8, %rhs: i8 ):
-  %1 = llvm.and %lhs, %rhs : i8
-  llvm.return %1 : i8
-  }]
-
-@[simp_denote]
-def and_riscv_8 := [LV| {
-  ^entry (%lhs: i8, %rhs: i8):
-  %lhsr = "builtin.unrealized_conversion_cast" (%lhs) : (i8) -> (!i64)
-  %rhsr = "builtin.unrealized_conversion_cast" (%rhs) : (i8) -> (!i64)
-  %0 = and %lhsr, %rhsr : !i64
-  %1 = "builtin.unrealized_conversion_cast" (%0) : (!i64) -> (i8)
-  llvm.return %1 : i8
-  }]
-
-def llvm_and_lower_riscv_8 : LLVMPeepholeRewriteRefine 8 [Ty.llvm (.bitvec 8), Ty.llvm (.bitvec 8)] where
-  lhs:= and_llvm_8
-  rhs:= and_riscv_8
-
-def and_match_8 : List (Σ Γ, Σ ty, PeepholeRewrite LLVMPlusRiscV Γ ty) :=
-  List.map (fun x =>  mkRewrite (LLVMToRiscvPeepholeRewriteRefine.toPeepholeUNSOUND x))
-  [llvm_and_lower_riscv_8]
-
-  /- # AND i16 -/
-
-@[simp_denote]
-def and_llvm_16 := [LV| {
-  ^entry (%lhs: i16, %rhs: i16 ):
-  %1 = llvm.and %lhs, %rhs : i16
-  llvm.return %1 : i16
-  }]
-
-@[simp_denote]
-def and_riscv_16 := [LV| {
-  ^entry (%lhs: i16, %rhs: i16):
-  %lhsr = "builtin.unrealized_conversion_cast" (%lhs) : (i16) -> (!i64)
-  %rhsr = "builtin.unrealized_conversion_cast" (%rhs) : (i16) -> (!i64)
-  %0 = and %lhsr, %rhsr : !i64
-  %1 = "builtin.unrealized_conversion_cast" (%0) : (!i64) -> (i16)
-  llvm.return %1 : i16
-  }]
-
-def llvm_and_lower_riscv_16 : LLVMPeepholeRewriteRefine 16 [Ty.llvm (.bitvec 16), Ty.llvm (.bitvec 16)] where
-  lhs:= and_llvm_16
-  rhs:= and_riscv_16
-
-def and_match_16 : List (Σ Γ, Σ ty, PeepholeRewrite LLVMPlusRiscV Γ ty) :=
-  List.map (fun x =>  mkRewrite (LLVMToRiscvPeepholeRewriteRefine.toPeepholeUNSOUND x))
-  [llvm_and_lower_riscv_16]
-
-  /- # AND i32 -/
-
-@[simp_denote]
-def and_llvm_32 := [LV| {
-  ^entry (%lhs: i32, %rhs: i32):
-  %1 = llvm.and %lhs, %rhs : i32
-  llvm.return %1 : i32
-  }]
-
-@[simp_denote]
-def and_riscv_32 := [LV| {
-  ^entry (%lhs: i32, %rhs: i32):
-  %lhsr = "builtin.unrealized_conversion_cast" (%lhs) : (i32) -> (!i64)
-  %rhsr = "builtin.unrealized_conversion_cast" (%rhs) : (i32) -> (!i64)
-  %0 = and %lhsr, %rhsr : !i64
-  %1 = "builtin.unrealized_conversion_cast" (%0) : (!i64) -> (i32)
-  llvm.return %1 : i32
-  }]
-
-def llvm_and_lower_riscv_32 : LLVMPeepholeRewriteRefine 32 [Ty.llvm (.bitvec 32), Ty.llvm (.bitvec 32)] where
-  lhs:= and_llvm_32
-  rhs:= and_riscv_32
-
-def and_match_32 : List (Σ Γ, Σ ty, PeepholeRewrite LLVMPlusRiscV Γ ty) :=
-  List.map (fun x =>  mkRewrite (LLVMToRiscvPeepholeRewriteRefine.toPeepholeUNSOUND x))
-  [llvm_and_lower_riscv_32]
-=======
 def and_match : List (Σ Γ, Σ ty, PeepholeRewrite LLVMPlusRiscV Γ ty) :=[
   mkRewrite (LLVMToRiscvPeepholeRewriteRefine.toPeepholeUNSOUND llvm_and_lower_riscv_1),
   mkRewrite (LLVMToRiscvPeepholeRewriteRefine.toPeepholeUNSOUND llvm_and_lower_riscv_8),
   mkRewrite (LLVMToRiscvPeepholeRewriteRefine.toPeepholeUNSOUND llvm_and_lower_riscv_16),
   mkRewrite (LLVMToRiscvPeepholeRewriteRefine.toPeepholeUNSOUND llvm_and_lower_riscv_32),
   mkRewrite (LLVMToRiscvPeepholeRewriteRefine.toPeepholeUNSOUND llvm_and_lower_riscv_64),
-]
->>>>>>> 6eb0ba31
+]