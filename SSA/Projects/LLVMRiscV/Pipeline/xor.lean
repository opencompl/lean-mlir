import SSA.Projects.LLVMRiscV.PeepholeRefine
import SSA.Projects.LLVMRiscV.simpproc
import SSA.Projects.RISCV64.Tactic.SimpRiscV
import SSA.Projects.LLVMRiscV.Pipeline.mkRewrite

open LLVMRiscV

/-!
  This file implements the lowering for the `llvm.xor` instruction for type i64.
-/

/-! ### i64 -/

@[simp_denote]
def llvm_xor_64: Com  LLVMPlusRiscV ⟨[.llvm (.bitvec 64), .llvm (.bitvec 64)]⟩
    .pure (.llvm (.bitvec 64)) := [LV| {
    ^entry (%x: i64, %y: i64):
      %0 = llvm.xor  %x, %y : i64
      llvm.return %0 : i64
  }]

@[simp_denote]
def xor_riscv_64: Com  LLVMPlusRiscV ⟨[.llvm (.bitvec 64), .llvm (.bitvec 64)]⟩
    .pure (.llvm (.bitvec 64)) := [LV| {
    ^entry (%x: i64, %y: i64):
      %x1 = "builtin.unrealized_conversion_cast"(%x) : (i64) -> (!i64)
      %x2 = "builtin.unrealized_conversion_cast"(%y) : (i64) -> (!i64)
      %1 = xor %x1, %x2 : !i64
      %2 = "builtin.unrealized_conversion_cast"(%1) : (!i64) -> (i64)
      llvm.return %2 : i64
  }]

<<<<<<< HEAD
  def llvm_xor_lower_riscv: LLVMPeepholeRewriteRefine 64 [Ty.llvm (.bitvec 64), Ty.llvm (.bitvec 64)] :=
  {lhs := llvm_xor_64, rhs := xor_riscv_64}
=======
def llvm_xor_lower_riscv: LLVMPeepholeRewriteRefine 64 [Ty.llvm (.bitvec 64), Ty.llvm (.bitvec 64)] where
  lhs := llvm_xor
  rhs := xor_riscv
>>>>>>> 6d34d197

def xor_match : List (Σ Γ, Σ ty, PeepholeRewrite LLVMPlusRiscV Γ ty) := [
  mkRewrite (LLVMToRiscvPeepholeRewriteRefine.toPeepholeUNSOUND llvm_xor_lower_riscv)
]<|MERGE_RESOLUTION|>--- conflicted
+++ resolved
@@ -30,14 +30,9 @@
       llvm.return %2 : i64
   }]
 
-<<<<<<< HEAD
-  def llvm_xor_lower_riscv: LLVMPeepholeRewriteRefine 64 [Ty.llvm (.bitvec 64), Ty.llvm (.bitvec 64)] :=
-  {lhs := llvm_xor_64, rhs := xor_riscv_64}
-=======
 def llvm_xor_lower_riscv: LLVMPeepholeRewriteRefine 64 [Ty.llvm (.bitvec 64), Ty.llvm (.bitvec 64)] where
   lhs := llvm_xor
   rhs := xor_riscv
->>>>>>> 6d34d197
 
 def xor_match : List (Σ Γ, Σ ty, PeepholeRewrite LLVMPlusRiscV Γ ty) := [
   mkRewrite (LLVMToRiscvPeepholeRewriteRefine.toPeepholeUNSOUND llvm_xor_lower_riscv)
