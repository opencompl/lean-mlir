--- conflicted
+++ resolved
@@ -84,24 +84,10 @@
   - remove casting operations (`reconcile_casts`)
   - DCE (dead code due to casting removal)
 -/
-<<<<<<< HEAD
-set_option maxRecDepth 10000000 -- we set this to avoid the recursion depth error when using the peephole rewriter
-
-
-/-- This function runs the instruction selector on a given `Com`. The functions makes several calls
-to `multiRewritePeephole` and limits the fuel to 100. This means per program and potential rewrite location,
-a maximal of 100 steps is performed. Currently we need to set this limit to avoid a stackoverflow in LeanMLIR.
--/
- def selectionPipeFuelSafe {Γl : List LLVMPlusRiscV.Ty} (prog : Com LLVMPlusRiscV
-    (Ctxt.ofList Γl) .pure [.llvm (.bitvec w)]):=
-  let rmInitialDeadCode := (DCE.dce' prog).val; -- First we eliminate the inital inefficenices in the code.
-  let loweredConst := multiRewritePeephole 100
-=======
 def selectionPipeFuelSafe {Γl : List LLVMPlusRiscV.Ty} (fuel : Nat) (prog : Com LLVMPlusRiscV
   (Ctxt.ofList Γl) .pure (.llvm (.bitvec w))) :=
   let rmInitialDeadCode :=  (DCE.dce' prog).val;
   let loweredConst := multiRewritePeephole fuel
->>>>>>> 80383f9b
     const_match rmInitialDeadCode;
   let lowerPart1 := multiRewritePeephole fuel
     rewritingPatterns1  loweredConst;
