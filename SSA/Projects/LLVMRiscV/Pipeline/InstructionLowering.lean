--- conflicted
+++ resolved
@@ -22,11 +22,8 @@
 import SSA.Projects.LLVMRiscV.Pipeline.pseudo
 import SSA.Projects.LLVMRiscV.Pipeline.freeze
 import SSA.Projects.LLVMRiscV.Pipeline.Combiners
-<<<<<<< HEAD
 import SSA.Projects.LLVMRiscV.Pipeline.ConstantMatching
-=======
 import SSA.Projects.LLVMRiscV.Pipeline.SelectionDAG
->>>>>>> 34120423
 
 import LeanMLIR.Transforms.DCE
 import LeanMLIR.Transforms.CSE
@@ -199,43 +196,28 @@
   dce_final
 
 /--
-<<<<<<< HEAD
   Run the instruction selector pipeline including optimizations requiring constant matching, resulting in the following pipeline:
   - DCE
   - pre-legalization `O0` optimizations from globalISel (on LLVM)
   - pre-legalication optimizations with constant matching from globalISel (on LLVM)
   - post-legalization `O0` optimizations from globalISel (on LLVM)
-=======
-  Run the instruction selector pipeline with optimizations, resulting in the following pipeline:
-  - DCE
-  - Optimizations from SelectionDAG (on LLVM)
->>>>>>> 34120423
   - lowering instructions in `rewritingPatterns1`
   - lowering instructions in `rewritingPatterns0`
   - DCE (to remove LLVM instructions)
   - remove casting operations (`reconcile_casts`)
   - DCE (dead code due to casting removal)
   - CSE
-<<<<<<< HEAD
   - pre-legalization `O0` optimizations from globalISel (on RISCV assembly)
   - post-legalization `O0` optimizations from globalISel (on RISCV assembly)
 -/
 def selectionPipeFuelWithCSEWithOptConst {Γl : List LLVMPlusRiscV.Ty} (fuel : Nat) (prog : Com LLVMPlusRiscV
     (Ctxt.ofList Γl) .pure (.llvm (.bitvec w))) (pseudo : Bool):=
   let rmInitialDeadCode :=  (DCE.repeatDce  prog).val;
-=======
-  - Optimizations from SelectionDAG (on RISCV assembly)
--/
-def selectionPipeWithSelectionDAG {Γl : List LLVMPlusRiscV.Ty} (fuel : Nat) (prog : Com LLVMPlusRiscV
-    (Ctxt.ofList Γl) .pure (.llvm (.bitvec w))) (pseudo : Bool):=
-  let rmInitialDeadCode :=  (DCE.repeatDce prog).val;
->>>>>>> 34120423
   let rmInitialDeadCode :=
     if pseudo then
       multiRewritePeephole fuel pseudo_match rmInitialDeadCode
     else
       rmInitialDeadCode
-<<<<<<< HEAD
   let optimize_initial_1_const := multiRewritePeephole fuel
     GlobalISelPostLegalizerCombinerConstantFolding rmInitialDeadCode;
   let optimize_initial_1 := multiRewritePeephole fuel
@@ -244,17 +226,10 @@
     GLobalISelPostLegalizerCombiner optimize_initial_1;
   let loweredConst := multiRewritePeephole fuel
     const_match optimize_initial_2;
-=======
-  let optimize_initial := multiRewritePeephole fuel
-    SelectionDAGCombiner rmInitialDeadCode;
-  let loweredConst := multiRewritePeephole fuel
-    const_match optimize_initial;
->>>>>>> 34120423
-  let lowerPart1 := multiRewritePeephole fuel
-    rewritingPatterns1  loweredConst;
-  let lowerPart2 := multiRewritePeephole fuel
-    rewritingPatterns0 lowerPart1;
-<<<<<<< HEAD
+  let lowerPart1 := multiRewritePeephole fuel
+    rewritingPatterns1  loweredConst;
+  let lowerPart2 := multiRewritePeephole fuel
+    rewritingPatterns0 lowerPart1;
   let postLoweringDCE := (DCE.repeatDce  lowerPart2).val;
   let postReconcileCast := multiRewritePeephole fuel (reconcile_cast_pass) postLoweringDCE;
   let remove_dead_Cast1 := (DCE.repeatDce  postReconcileCast).val;
@@ -267,7 +242,36 @@
   let optimize_final_2 := multiRewritePeephole 100
     GLobalISelPostLegalizerCombiner optimize_final_1;
   let dce_final := (DCE.repeatDce optimize_final_2).val
-=======
+  dce_final
+
+/--
+  Run the instruction selector pipeline with optimizations, resulting in the following pipeline:
+  - DCE
+  - Optimizations from SelectionDAG (on LLVM)
+  - lowering instructions in `rewritingPatterns1`
+  - lowering instructions in `rewritingPatterns0`
+  - DCE (to remove LLVM instructions)
+  - remove casting operations (`reconcile_casts`)
+  - DCE (dead code due to casting removal)
+  - CSE
+  - Optimizations from SelectionDAG (on RISCV assembly)
+-/
+def selectionPipeWithSelectionDAG {Γl : List LLVMPlusRiscV.Ty} (fuel : Nat) (prog : Com LLVMPlusRiscV
+    (Ctxt.ofList Γl) .pure (.llvm (.bitvec w))) (pseudo : Bool):=
+  let rmInitialDeadCode :=  (DCE.repeatDce prog).val;
+  let rmInitialDeadCode :=
+    if pseudo then
+      multiRewritePeephole fuel pseudo_match rmInitialDeadCode
+    else
+      rmInitialDeadCode
+  let optimize_initial := multiRewritePeephole fuel
+    SelectionDAGCombiner rmInitialDeadCode;
+  let loweredConst := multiRewritePeephole fuel
+    const_match optimize_initial;
+  let lowerPart1 := multiRewritePeephole fuel
+    rewritingPatterns1  loweredConst;
+  let lowerPart2 := multiRewritePeephole fuel
+    rewritingPatterns0 lowerPart1;
   let postLoweringDCE := (DCE.repeatDce lowerPart2).val;
   let postReconcileCast := multiRewritePeephole fuel (reconcile_cast_pass) postLoweringDCE;
   let remove_dead_cast := (DCE.repeatDce postReconcileCast).val;
@@ -276,5 +280,4 @@
   let optimize_final := multiRewritePeephole 100
     SelectionDAGCombiner out;
   let dce_final := (DCE.repeatDce optimize_final).val
->>>>>>> 34120423
   dce_final