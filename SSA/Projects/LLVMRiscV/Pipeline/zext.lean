--- conflicted
+++ resolved
@@ -146,17 +146,10 @@
 /-! ### i8 to i64 -/
 
 @[simp_denote]
-<<<<<<< HEAD
-def zext_riscv_i16_to_i64 := [LV| {
-  ^entry (%arg: i16):
-    %0 = "builtin.unrealized_conversion_cast"(%arg) : (i16) -> (!i64)
-    %1 = zext.h %0 : !i64
-=======
 def zext_riscv_8_to_64 := [LV| {
   ^entry (%arg: i8):
     %0 = "builtin.unrealized_conversion_cast"(%arg) : (i8) -> (!i64)
     %1 = andi %0, 255 : !i64
->>>>>>> 6eb0ba31
     %res = "builtin.unrealized_conversion_cast"(%1) : (!i64) -> (i64)
     llvm.return %res : i64
   }]
