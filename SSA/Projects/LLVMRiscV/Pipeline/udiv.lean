import SSA.Projects.LLVMRiscV.PeepholeRefine
import SSA.Projects.LLVMRiscV.simpproc
import SSA.Projects.RISCV64.Tactic.SimpRiscV
import SSA.Projects.LLVMRiscV.Pipeline.mkRewrite

open LLVMRiscV

/-!
  This file implements the lowering for the `llvm.udiv` instruction for types: i32, i64.
-/

/-! ### i32  -/

@[simp_denote]
def udiv_llvm_no_exact_32 : Com  LLVMPlusRiscV ⟨[.llvm (.bitvec 32), .llvm (.bitvec 32)]⟩
  .pure (.llvm (.bitvec 32)) := [LV| {
  ^entry (%x: i32, %y: i32 ):
    %1 = llvm.udiv    %x, %y : i32
    llvm.return %1 : i32
  }]

@[simp_denote]
def udiv_riscv_32: Com  LLVMPlusRiscV ⟨[.llvm (.bitvec 32), .llvm (.bitvec 32)]⟩
  .pure (.llvm (.bitvec 32)) := [LV| {
  ^entry (%reg1: i32, %reg2: i32):
    %0 = "builtin.unrealized_conversion_cast"(%reg1) : (i32) -> (!i64)
    %1 = "builtin.unrealized_conversion_cast"(%reg2) : (i32) -> (!i64)
    %2 = divu %0, %1 : !i64
    %3 = "builtin.unrealized_conversion_cast"(%2) : (!i64) -> (i32)
    llvm.return %3 : i32
  }]

def llvm_udiv_lower_riscv_no_flag_32: LLVMPeepholeRewriteRefine 32 [Ty.llvm (.bitvec 32), Ty.llvm (.bitvec 32)] :=
  {lhs := udiv_llvm_no_exact_32, rhs := udiv_riscv_32, correct :=
  by
    simp_lowering
    ·sorry
    ·sorry
  }

/-! # UDIV exact   -/
@[simp_denote]
def udiv_llvm_exact_32 : Com  LLVMPlusRiscV ⟨[.llvm (.bitvec 32), .llvm (.bitvec 32)]⟩
  .pure (.llvm (.bitvec 32)) := [LV| {
  ^entry (%x: i32, %y: i32):
    %0 = llvm.udiv exact %x, %y : i32
    llvm.return %0 : i32
  }]

def llvm_udiv_lower_riscv_flag_32: LLVMPeepholeRewriteRefine 32 [Ty.llvm (.bitvec 32), Ty.llvm (.bitvec 32)] :=
  {lhs := udiv_llvm_exact_32, rhs := udiv_riscv_32, correct := sorry }


/-! ### i64 -/

@[simp_denote]
def udiv_llvm_no_exact_64 : Com  LLVMPlusRiscV ⟨[.llvm (.bitvec 64), .llvm (.bitvec 64)]⟩
  .pure (.llvm (.bitvec 64)) := [LV| {
  ^entry (%x: i64, %y: i64 ):
    %1 = llvm.udiv    %x, %y : i64
    llvm.return %1 : i64
  }]

@[simp_denote]
def udiv_riscv_64: Com  LLVMPlusRiscV ⟨[.llvm (.bitvec 64), .llvm (.bitvec 64)]⟩
  .pure (.llvm (.bitvec 64)) := [LV| {
  ^entry (%reg1: i64, %reg2: i64):
    %0 = "builtin.unrealized_conversion_cast"(%reg1) : (i64) -> (!i64)
    %1 = "builtin.unrealized_conversion_cast"(%reg2) : (i64) -> (!i64)
    %2 = divu %0, %1 : !i64
    %3 = "builtin.unrealized_conversion_cast"(%2) : (!i64) -> (i64)
    llvm.return %3 : i64
  }]

def llvm_udiv_lower_riscv_no_flag_64: LLVMPeepholeRewriteRefine 64 [Ty.llvm (.bitvec 64), Ty.llvm (.bitvec 64)] :=
  {lhs := udiv_llvm_no_exact_64, rhs := udiv_riscv_64}

@[simp_denote]
def udiv_llvm_exact_64 : Com  LLVMPlusRiscV ⟨[.llvm (.bitvec 64), .llvm (.bitvec 64)]⟩
  .pure (.llvm (.bitvec 64)) := [LV| {
  ^entry (%x: i64, %y: i64):
    %0 = llvm.udiv exact %x, %y : i64
    llvm.return %0 : i64
  }]

def llvm_udiv_lower_riscv_flag_64: LLVMPeepholeRewriteRefine 64 [Ty.llvm (.bitvec 64), Ty.llvm (.bitvec 64)] :=
  {lhs := udiv_llvm_exact_64, rhs := udiv_riscv_64}

<<<<<<< HEAD
def udiv_match : List (Σ Γ, Σ ty, PeepholeRewrite LLVMPlusRiscV Γ ty) :=
  List.map (fun x => mkRewrite (LLVMToRiscvPeepholeRewriteRefine.toPeepholeUNSOUND x))
  [llvm_udiv_lower_riscv_flag, llvm_udiv_lower_riscv_no_flag]

/-! # UDIV i32 no exact  -/
@[simp_denote]
def udiv_llvm_no_exact_32 : Com  LLVMPlusRiscV ⟨[.llvm (.bitvec 32), .llvm (.bitvec 32)]⟩
    .pure (.llvm (.bitvec 32)) := [LV| {
    ^entry (%x: i32, %y: i32 ):
      %1 = llvm.udiv  %x, %y : i32
      llvm.return %1 : i32
  }]

@[simp_denote]
def udiv_riscv_32: Com  LLVMPlusRiscV ⟨[.llvm (.bitvec 32), .llvm (.bitvec 32)]⟩
    .pure (.llvm (.bitvec 32)) := [LV| {
    ^entry (%reg1: i32, %reg2: i32):
      %0 = "builtin.unrealized_conversion_cast"(%reg1) : (i32) -> (!i64)
      %1 = "builtin.unrealized_conversion_cast"(%reg2) : (i32) -> (!i64)
      %2 = divu %0, %1 : !i64
      %3 = "builtin.unrealized_conversion_cast"(%2) : (!i64) -> (i32)
      llvm.return %3 : i32
  }]

def llvm_udiv_lower_riscv_no_flag_32: LLVMPeepholeRewriteRefine 32 [Ty.llvm (.bitvec 32), Ty.llvm (.bitvec 32)] :=
  {lhs := udiv_llvm_no_exact_32, rhs := udiv_riscv_32, correct :=
    by
    simp_lowering
    ·sorry
    ·sorry

    }

/-! # UDIV exact   -/
@[simp_denote]
def udiv_llvm_exact_32 : Com  LLVMPlusRiscV ⟨[.llvm (.bitvec 32), .llvm (.bitvec 32)]⟩
    .pure (.llvm (.bitvec 32)) := [LV| {
    ^entry (%x: i32, %y: i32):
      %0 = llvm.udiv exact %x, %y : i32
      llvm.return %0 : i32
  }]

def llvm_udiv_lower_riscv_flag_32: LLVMPeepholeRewriteRefine 32 [Ty.llvm (.bitvec 32), Ty.llvm (.bitvec 32)] :=
  {lhs := udiv_llvm_exact_32, rhs := udiv_riscv_32, correct := sorry }

def udiv_match_32 : List (Σ Γ, Σ ty, PeepholeRewrite LLVMPlusRiscV Γ ty) :=
  List.map (fun x => mkRewrite (LLVMToRiscvPeepholeRewriteRefine.toPeepholeUNSOUND x))
  [llvm_udiv_lower_riscv_flag_32, llvm_udiv_lower_riscv_no_flag_32]
=======
def udiv_match : List (Σ Γ, Σ ty, PeepholeRewrite LLVMPlusRiscV Γ ty) := [
  mkRewrite (LLVMToRiscvPeepholeRewriteRefine.toPeepholeUNSOUND llvm_udiv_lower_riscv_flag_32),
  mkRewrite (LLVMToRiscvPeepholeRewriteRefine.toPeepholeUNSOUND llvm_udiv_lower_riscv_no_flag_32),
  mkRewrite (LLVMToRiscvPeepholeRewriteRefine.toPeepholeUNSOUND llvm_udiv_lower_riscv_flag_64),
  mkRewrite (LLVMToRiscvPeepholeRewriteRefine.toPeepholeUNSOUND llvm_udiv_lower_riscv_no_flag_64),
]
>>>>>>> 6eb0ba31
<|MERGE_RESOLUTION|>--- conflicted
+++ resolved
@@ -86,60 +86,9 @@
 def llvm_udiv_lower_riscv_flag_64: LLVMPeepholeRewriteRefine 64 [Ty.llvm (.bitvec 64), Ty.llvm (.bitvec 64)] :=
   {lhs := udiv_llvm_exact_64, rhs := udiv_riscv_64}
 
-<<<<<<< HEAD
-def udiv_match : List (Σ Γ, Σ ty, PeepholeRewrite LLVMPlusRiscV Γ ty) :=
-  List.map (fun x => mkRewrite (LLVMToRiscvPeepholeRewriteRefine.toPeepholeUNSOUND x))
-  [llvm_udiv_lower_riscv_flag, llvm_udiv_lower_riscv_no_flag]
-
-/-! # UDIV i32 no exact  -/
-@[simp_denote]
-def udiv_llvm_no_exact_32 : Com  LLVMPlusRiscV ⟨[.llvm (.bitvec 32), .llvm (.bitvec 32)]⟩
-    .pure (.llvm (.bitvec 32)) := [LV| {
-    ^entry (%x: i32, %y: i32 ):
-      %1 = llvm.udiv  %x, %y : i32
-      llvm.return %1 : i32
-  }]
-
-@[simp_denote]
-def udiv_riscv_32: Com  LLVMPlusRiscV ⟨[.llvm (.bitvec 32), .llvm (.bitvec 32)]⟩
-    .pure (.llvm (.bitvec 32)) := [LV| {
-    ^entry (%reg1: i32, %reg2: i32):
-      %0 = "builtin.unrealized_conversion_cast"(%reg1) : (i32) -> (!i64)
-      %1 = "builtin.unrealized_conversion_cast"(%reg2) : (i32) -> (!i64)
-      %2 = divu %0, %1 : !i64
-      %3 = "builtin.unrealized_conversion_cast"(%2) : (!i64) -> (i32)
-      llvm.return %3 : i32
-  }]
-
-def llvm_udiv_lower_riscv_no_flag_32: LLVMPeepholeRewriteRefine 32 [Ty.llvm (.bitvec 32), Ty.llvm (.bitvec 32)] :=
-  {lhs := udiv_llvm_no_exact_32, rhs := udiv_riscv_32, correct :=
-    by
-    simp_lowering
-    ·sorry
-    ·sorry
-
-    }
-
-/-! # UDIV exact   -/
-@[simp_denote]
-def udiv_llvm_exact_32 : Com  LLVMPlusRiscV ⟨[.llvm (.bitvec 32), .llvm (.bitvec 32)]⟩
-    .pure (.llvm (.bitvec 32)) := [LV| {
-    ^entry (%x: i32, %y: i32):
-      %0 = llvm.udiv exact %x, %y : i32
-      llvm.return %0 : i32
-  }]
-
-def llvm_udiv_lower_riscv_flag_32: LLVMPeepholeRewriteRefine 32 [Ty.llvm (.bitvec 32), Ty.llvm (.bitvec 32)] :=
-  {lhs := udiv_llvm_exact_32, rhs := udiv_riscv_32, correct := sorry }
-
-def udiv_match_32 : List (Σ Γ, Σ ty, PeepholeRewrite LLVMPlusRiscV Γ ty) :=
-  List.map (fun x => mkRewrite (LLVMToRiscvPeepholeRewriteRefine.toPeepholeUNSOUND x))
-  [llvm_udiv_lower_riscv_flag_32, llvm_udiv_lower_riscv_no_flag_32]
-=======
 def udiv_match : List (Σ Γ, Σ ty, PeepholeRewrite LLVMPlusRiscV Γ ty) := [
   mkRewrite (LLVMToRiscvPeepholeRewriteRefine.toPeepholeUNSOUND llvm_udiv_lower_riscv_flag_32),
   mkRewrite (LLVMToRiscvPeepholeRewriteRefine.toPeepholeUNSOUND llvm_udiv_lower_riscv_no_flag_32),
   mkRewrite (LLVMToRiscvPeepholeRewriteRefine.toPeepholeUNSOUND llvm_udiv_lower_riscv_flag_64),
   mkRewrite (LLVMToRiscvPeepholeRewriteRefine.toPeepholeUNSOUND llvm_udiv_lower_riscv_no_flag_64),
-]
->>>>>>> 6eb0ba31
+]