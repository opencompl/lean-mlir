--- conflicted
+++ resolved
@@ -112,67 +112,6 @@
   lhs := select_llvm_32
   rhs := select_riscv_32
 
-<<<<<<< HEAD
-/- # select, RiscV (leveraging bit-wise operations)  -/
-@[simp_denote]
-def select_riscv_16 := [LV| {
-  ^entry (%cond : i1, %arg0: i16, %arg1: i16):
-    %0 = "builtin.unrealized_conversion_cast" (%arg0) : (i16) -> (!i64)
-    %1 = "builtin.unrealized_conversion_cast" (%arg1) : (i16) -> (!i64)
-    %2 = "builtin.unrealized_conversion_cast" (%cond) : (i1) -> (!i64)
-    %3 = slli %2, 63 : !i64
-    %4 = srai %3, 63 : !i64 --propagating the condition bit to all bits within the 64 bit vector
-    %5 = and %0, %4 : !i64 -- mask the value_true with the condition
-    %6 = li (18446744073709551615) : !i64
-    %7 = xor %6, %4: !i64
-    %8 = and %7, %1 : !i64 -- mask the value_false with the condition
-    %9 = or %5, %8 : !i64 -- return either value_true or value_false
-    %10 = "builtin.unrealized_conversion_cast" (%9) : (!i64) -> (i16)
-    llvm.return %10 : i16
-  }]
-
-@[simp_denote]
-def select_llvm_16 := [LV| {
-    ^entry (%cond : i1, %arg0: i16, %arg1: i16):
-    %0 = "llvm.select"(%cond, %arg0, %arg1) <{"fastmathFlags" = #llvm.fastmath<none>}> : (i1, i16, i16) -> i16
-    llvm.return %0 : i16
-  }]
-
-def select_riscv_select_llvm_16 : LLVMPeepholeRewriteRefine 16
-    [Ty.llvm (.bitvec 16), Ty.llvm (.bitvec 16), Ty.llvm (.bitvec 1)] where
-  lhs := select_llvm_16
-  rhs := select_riscv_16
-
-/- # select, RiscV (leveraging bit-wise operations)  -/
-@[simp_denote]
-def select_riscv_8 := [LV| {
-  ^entry (%cond : i1, %arg0: i8, %arg1: i8):
-    %0 = "builtin.unrealized_conversion_cast" (%arg0) : (i8) -> (!i64)
-    %1 = "builtin.unrealized_conversion_cast" (%arg1) : (i8) -> (!i64)
-    %2 = "builtin.unrealized_conversion_cast" (%cond) : (i1) -> (!i64)
-    %3 = slli %2, 63 : !i64
-    %4 = srai %3, 63 : !i64 --propagating the condition bit to all bits within the 64 bit vector
-    %5 = and %0, %4 : !i64 -- mask the value_true with the condition
-    %6 = li (18446744073709551615) : !i64
-    %7 = xor %6, %4: !i64
-    %8 = and %7, %1 : !i64 -- mask the value_false with the condition
-    %9 = or %5, %8 : !i64 -- return either value_true or value_false
-    %10 = "builtin.unrealized_conversion_cast" (%9) : (!i64) -> (i8)
-    llvm.return %10 : i8
-  }]
-
-@[simp_denote]
-def select_llvm_8 := [LV| {
-    ^entry (%cond : i1, %arg0: i8, %arg1: i8):
-    %0 = "llvm.select"(%cond, %arg0, %arg1) <{"fastmathFlags" = #llvm.fastmath<none>}> : (i1, i8, i8) -> i8
-    llvm.return %0 : i8
-  }]
-
-def select_riscv_select_llvm_8 : LLVMPeepholeRewriteRefine 8
-    [Ty.llvm (.bitvec 8), Ty.llvm (.bitvec 8), Ty.llvm (.bitvec 1)] where
-  lhs := select_llvm_8
-  rhs := select_riscv_8
-=======
 
 /-! ### i64 -/
 
@@ -205,7 +144,6 @@
   [Ty.llvm (.bitvec 64), Ty.llvm (.bitvec 64), Ty.llvm (.bitvec 1)] where
   lhs := select_llvm_64
   rhs := select_riscv_64
->>>>>>> e4d998ee
 
 def select_match : List (Σ Γ, Σ ty, PeepholeRewrite LLVMPlusRiscV Γ ty) :=
   [⟨[Ty.llvm (.bitvec 64), Ty.llvm (.bitvec 64),Ty.llvm (.bitvec 1)],
