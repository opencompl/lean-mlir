--- conflicted
+++ resolved
@@ -42,11 +42,7 @@
   {
     lhs := self.lhs
     rhs := self.rhs
-<<<<<<< HEAD
     correct := refinement_correctness
-  }
-=======
-    correct := by sorry
   }
 
 @[simp_riscv] lemma toType_bv : TyDenote.toType (Ty.riscv (.bv)) = BitVec 64 := rfl
@@ -61,5 +57,4 @@
     PeepholeRewrite LLVMPlusRiscV Γ [Ty.riscv .bv] where
   lhs := self.lhs
   rhs := self.rhs
-  correct := self.correct
->>>>>>> 6a1e948e
+  correct := self.correct