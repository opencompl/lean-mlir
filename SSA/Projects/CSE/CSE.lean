/-
Released under Apache 2.0 license as described in the file LICENSE.
-/
/-
This file implements common subexpression elimination for our SSA based IR.
-/
import SSA.Core.Framework
import SSA.Projects.DCE.DCE

/- Decidable Equality for Coms. -/
section DecEqCom
variable {d : Dialect}
variable [DialectSignature d]

/-- can decide equality on argument vectors. -/
def argVector.decEq : DecidableEq (HVector (Ctxt.Var Γ) ts) := inferInstance


namespace CSE

/-- State stored by CSE pass. -/
structure State (d : Dialect) [TyDenote d.Ty] [DialectSignature d] [DialectDenote d] [Monad d.m]
    {Γstart Γ : Ctxt d.Ty}
    (lets : Lets d Γstart .pure Γ) where
  /-- map variable to its canonical value -/
  var2var : (v : Γ.Var α) → { v' : Γ.Var α // ∀ (V : Γstart.Valuation),
    (lets.denote V) v = (lets.denote V) v' }
  /-- map an Expr to its canonical variable -/
  expr2cache : (α : d.Ty) → (e : Expr d Γ .pure α) →
    Option ({ v : Γ.Var α // ∀ (V : Γstart.Valuation), (lets.denote V) v =
    e.denote (lets.denote V) })

variable [TyDenote d.Ty] [DialectDenote d] [Monad d.m]

/-- The empty CSEing state. -/
def State.empty (lets : Lets d Γstart .pure Γ) : State d lets where
  var2var := fun v => ⟨v, by intros V; rfl⟩
  expr2cache := fun α e => .none

def State.snocNewExpr2Cache [DecidableEq d.Ty] [DecidableEq d.Op]
 {Γ : Ctxt d.Ty} {α : d.Ty}
 {lets : Lets d Γstart .pure Γ}
 (s : State d lets) (e : Expr d Γ .pure α) : State d (Lets.var lets e) :=
 {
  var2var := fun v => by
    apply Subtype.mk
    intros V
    rfl
  expr2cache := fun β eneedle =>
    let eneedleΓ? := DCE.Expr.deleteVar? (DEL := Deleted.deleteSnoc Γ α) (eneedle)
    match eneedleΓ? with
    | .none => .none -- this expression actually uses β in some nontrivial way, we're fucked,
    | .some ⟨eneedleΓ, heneedleΓ⟩ =>
        match s.expr2cache _ eneedleΓ with /- find in cache -/
        | .some ⟨v', hv'⟩ =>
          .some ⟨v', by {
            intros V
            rw [heneedleΓ]
            simp only [Lets.denote, EffectKind.toMonad_pure, Id.pure_eq', Id.bind_eq',
              Ctxt.Valuation.snoc_toSnoc]
            rw [hv' V]
            congr
          }⟩
        | .none => /- not in cache, check if new expr. -/
          match decEq α β with
          | .isFalse _neq => .none
          | .isTrue hβ =>
            match (inferInstance : Decidable ((hβ ▸ eneedleΓ) = e)) with
            | .isTrue exprEq => /- same expression, return the variable. -/
                .some ⟨hβ ▸ Ctxt.Var.last Γ α, by {
                  intros V
                  subst hβ
                  subst exprEq
                  simp only [Lets.denote_var_last_pure]
                  simp only [Lets.denote_var,
                    EffectKind.toMonad_pure, Id.run_pure, Id.run_bind, heneedleΓ]
                  congr
                }⟩
            | .isFalse _neq => .none
            -- s.expr2cache β eneedleΓ /- different expression, query cache. -/
 }

/-- denoting a `var` is the same as `snoc`ing the denotation of `e` onto the old valuation `V`. -/
@[simp]
theorem Lets.denote_var
  {Γstart Γ : Ctxt d.Ty}
  {lets : Lets d Γstart .pure Γ}
  (e : Expr d Γ .pure α)
  (V : Ctxt.Valuation Γstart) :
  Lets.denote (Lets.var lets e) V =
    (Ctxt.Valuation.snoc (Lets.denote lets V) (Expr.denote e (Lets.denote lets V))) := by
  simp [Lets.denote, eq_rec_constant]
  rfl

/-- Remap the last variable in a context, to get a new context without the last variable -/
def _root_.Ctxt.Hom.remapLast [TyDenote d.Ty]  {α : d.Ty} (Γ : Ctxt d.Ty) (var : Γ.Var α) :
  Ctxt.Hom (Γ.snoc α) Γ := fun ty' var' => by
    cases var' using Ctxt.Var.casesOn
    case toSnoc var' => exact var'
    case last => exact var

section RemapVar
def VarRemapVar [DecidableEq d.Ty] [DecidableEq d.Op]
  {Γstart Γ Γ' : Ctxt d.Ty} {α : d.Ty}
  (lets : Lets d Γstart .pure Γ)
  (hom : Ctxt.Hom Γ' Γ)
  (vold : Γ.Var α) (vnew : Γ'.Var α)
  (VNEW: ∀ (Vstart : Ctxt.Valuation Γstart), (lets.denote Vstart) vold =
    ((lets.denote Vstart).comap hom) vnew)
  (w' : Γ'.Var β) :
  { w : Γ.Var β //
    ∀ (Vstart : Ctxt.Valuation Γstart), (lets.denote Vstart) w =
      ((lets.denote Vstart).comap hom) w' } :=
    if TY : β = α
    then
      if H : TY ▸ w' = vnew
      then ⟨TY ▸ vold, by
        subst TY
        subst H
        intros Vstart
        rw [VNEW Vstart]⟩
      else ⟨hom w', by simp [Ctxt.Valuation.comap]⟩
    else ⟨hom w', by simp [Ctxt.Valuation.comap]⟩

def arglistRemapVar [DecidableEq d.Ty] [DecidableEq d.Op]
  {Γstart Γ Γ' : Ctxt d.Ty} {α : d.Ty}
  (lets : Lets d Γstart .pure Γ)
  (hom : Ctxt.Hom Γ' Γ)
  (vold : Γ.Var α) (vnew : Γ'.Var α)
  (VNEW: ∀ (Vstart : Ctxt.Valuation Γstart), (lets.denote Vstart) vold =
    ((lets.denote Vstart).comap hom) vnew)
  {ts : List d.Ty} (as' : HVector (Ctxt.Var Γ') <| ts) :
    { as : HVector (Ctxt.Var Γ) <| ts //
      ∀ (Vstart : Γstart.Valuation), as.map (fun _ v => (lets.denote Vstart) v) =
        as'.map (fun _ v' => ((lets.denote Vstart).comap hom) v') } :=
  match as' with
  | .nil => ⟨.nil, by simp [HVector.map]⟩
  | .cons a' as' =>
    let ⟨a, ha⟩ := VarRemapVar lets hom vold vnew VNEW a'
    let ⟨as, has⟩ := arglistRemapVar lets hom vold vnew VNEW as'
    ⟨.cons a as, by
      intros Vstart
      simp only [HVector.map, HVector.cons.injEq]
      rw [ha Vstart]
      rw [has Vstart]
      constructor
      simp only
      congr
    ⟩

def ExprRemapVar [DecidableEq d.Ty] [DecidableEq d.Op]
  {Γstart Γ Γ' : Ctxt d.Ty} {α : d.Ty}
  (lets : Lets d Γstart .pure Γ)
  (hom : Ctxt.Hom Γ' Γ)
  (vold : Γ.Var α) (vnew : Γ'.Var α)
  (VNEW: ∀ (Vstart : Ctxt.Valuation Γstart), (lets.denote Vstart) vold =
    ((lets.denote Vstart).comap hom) vnew)
  (e' : Expr d Γ' .pure β) :
  { e : Expr d Γ .pure β  // ∀ (Vstart : Ctxt.Valuation Γstart),
    e.denote (lets.denote Vstart) = e'.denote ((lets.denote Vstart).comap hom) } :=
    match e' with
    | ⟨op, ty_eq, eff_le, args, regArgs⟩ =>
      let ⟨args', hargs'⟩ := arglistRemapVar lets hom vold vnew VNEW args
      ⟨.mk op ty_eq eff_le args' regArgs, by
        intros Vstart
        subst ty_eq
        simp only [EffectKind.toMonad_pure, Expr.denote, EffectKind.liftEffect_pure, cast_inj]
        rw [hargs']
      ⟩
    -- TODO: extend to Com.
end RemapVar


/-
e: Expr d Γ .pure α
body: Com d (Ctxt.snoc Γ α) α✝
e': Expr d Γ .pure α
he': Expr.denote e' = Expr.denote e
v'?: Option { v' // ∀ (V : Ctxt.Valuation Γstart), Lets.denote lets V v' =
  Expr.denote e (Lets.denote lets V) }
s': State d.Op (Lets.var lets e') := snocNewExpr2Cache s e'
-/

def State.snocOldExpr2Cache [DecidableEq d.Ty] [DecidableEq d.Op]
 {Γ : Ctxt d.Ty} {α : d.Ty}
 {lets : Lets d Γstart .pure Γ}
 (s : State d lets) (enew : Expr d Γ .pure α) (eold : Expr d Γ .pure α) (henew :
    ∀ (V : Γstart.Valuation), enew.denote (lets.denote V) = eold.denote (lets.denote V))
  (vold : Γ.Var α) (hv : ∀ (V : Γstart.Valuation), eold.denote (lets.denote V) =
    lets.denote V vold) :
  State d (Lets.var lets enew) := {
    var2var := fun v => by
      cases v using Ctxt.Var.casesOn
      case toSnoc v => -- old variable, look up 'var2var'
        let ⟨v', hv'⟩ := s.var2var v
        apply (Subtype.mk v'.toSnoc)
        intros V
        simp only [Lets.denote_var, Ctxt.Valuation.snoc_toSnoc]
        rw [hv']

      case last => -- new variable, return the CSE'd variable.
        apply (Subtype.mk vold.toSnoc)
        intros V
        simp only [Lets.denote_var_last_pure, Lets.denote_var, Ctxt.Valuation.snoc_toSnoc]
        rw [← hv]
        rw [henew]
    expr2cache := fun β eneedle =>
      let homRemap := Ctxt.Hom.remapLast Γ vold
      let lastVar := (Ctxt.Var.last Γ α)
      let ⟨eneedle', heneedle'⟩ := ExprRemapVar lets homRemap vold lastVar (by {
        intros Vstart
        simp (config := { zetaDelta := true }) only [Ctxt.Valuation.comap, Ctxt.Hom.remapLast,
          Ctxt.Var.casesOn_last]
      })  eneedle
      match s.expr2cache β eneedle' with
      | .none => .none
      | .some ⟨e', he'⟩ =>
        .some ⟨e', by {
          intros V
          simp only [Lets.denote_var, Ctxt.Valuation.snoc_toSnoc]
          rw [he']
          rw [heneedle']
          congr
          funext ty var
          cases var using Ctxt.Var.casesOn
          case e_Γv.h.h.toSnoc v =>
            simp (config := {zetaDelta := true}) [Ctxt.Valuation.comap, Ctxt.Hom.remapLast]
          case e_Γv.h.h.last =>
            simp (config := { zetaDelta := true }) only [Ctxt.Valuation.comap, Ctxt.Hom.remapLast,
              Ctxt.Var.casesOn_last, Ctxt.Valuation.snoc_last]
            rw [henew]
            rw [hv]
        }⟩
}

/-- Replace the variables in `as` with new variables that have the same valuation -/
def State.cseArgList
 [TyDenote d.Ty] [DialectSignature d] [DialectDenote d]
  {Γstart Γ : Ctxt d.Ty} {lets : Lets d Γstart .pure Γ} (s : State d lets)
  {ts : List d.Ty}
  (as : HVector (Ctxt.Var Γ) <| ts) :
  { as' : HVector (Ctxt.Var Γ) <| ts // ∀ (V : Γstart.Valuation),
    as.map (lets.denote V).eval = as'.map (lets.denote V).eval  } :=
  match as with
  | .nil => ⟨.nil, by
      simp [HVector.map]
    ⟩
  | .cons a as =>
    let ⟨a', ha'⟩ :=  s.var2var a
    let ⟨as', has'⟩ := s.cseArgList as
    ⟨.cons a' as', by
          intros V
          simp only [HVector.map, HVector.cons.injEq]
          constructor
          apply ha'
          apply has'
    ⟩

/-- Default instance for `partial def` to compile. -/
instance : Inhabited (
          {lets : Lets d Γstart .pure Γ} →
          State d lets →
          {ts : List (Ctxt d.Ty × d.Ty)} →
          (rs : HVector (fun t => Com d t.1 .impure t.2) ts) →
          { rs' : HVector (fun t => Com d t.1 .impure t.2) ts // HVector.denote rs =
            HVector.denote rs' }) where
  default := fun _s _ts rs => ⟨rs, rfl⟩

/-- Default instance for `partial def` to compile. -/
instance : Inhabited (
  {lets : Lets d Γstart .pure Γ} →
  State d lets →
  (com: Com d Γ .pure α) →
  { com' : Com d Γ .pure α // ∀ (V: Ctxt.Valuation Γ), com.denote V = com'.denote V }) where
  default := fun _s com => ⟨com, by intros V; rfl⟩


/- CSE for HVector / Com / Expr. -/
mutual
variable [DecidableEq d.Ty] [DecidableEq d.Op]

/-- Replace the regions in `rs` with new regions that have the same valuation -/
<<<<<<< HEAD
 def State.cseRegionArgList
=======
def State.cseRegionArgList
>>>>>>> 0852c2a5
  {Γstart Γ : Ctxt d.Ty}
  {lets : Lets d Γstart .pure Γ}
  (_ : State d lets)
  {ts : List (Ctxt d.Ty × d.Ty)}
  (rs : HVector ((fun t : Ctxt d.Ty × d.Ty => Com d t.1 .impure t.2)) <| ts) :
  { rs' : HVector ((fun t : Ctxt d.Ty × d.Ty => Com d t.1 .impure t.2)) <| ts //
    HVector.denote rs = HVector.denote rs' } :=
  let _ := HVector.map (fun _Γα com => Com.denote com) rs
  match ts, rs with
  | _, .nil => ⟨.nil, by
      simp [HVector.map]
    ⟩
  | ⟨Γ, t⟩::ts, .cons region rs =>
    -- 2023: Need to create a fresh state to CSE the region.
    -- Apr 2024: Bail out, to not try to CSE on regions since we now impose that
    -- all regions are impure.
    --   Improve this to be able to perform the rewrite when the region can be pure.
    ⟨.cons region rs, by rfl⟩
    /-
    let cseState := State.empty Lets.nil
    let ⟨(region' : Com d Γ .impure t), hr'⟩ :=  cseState.cseCom region
    let ⟨rs', hrs'⟩ := s.cseRegionArgList rs
    ⟨.cons region' rs', by
          simp [HVector.denote]
          constructor
          funext V
          apply hr'
          apply hrs'
    ⟩
    -/
/-- lookup an expression in the state and return a corresponding CSE'd variable for it,
  along with the CSE'd expression that was looked up in the map for the variable.  -/
<<<<<<< HEAD
 def State.cseExpr
=======
def State.cseExpr
>>>>>>> 0852c2a5
 {Γstart Γ : Ctxt d.Ty}
 {lets : Lets d Γstart .pure Γ}
 (s : State d lets)
 (e : Expr d Γ .pure α) :
 {e' : Expr d Γ .pure α //
  ∀ (V : Γstart.Valuation), e'.denote (lets.denote V) =
    e.denote (lets.denote V) } × Option ({ v' : Γ.Var α // ∀ (V : Γstart.Valuation),
      (lets.denote V) v' = e.denote (lets.denote V) }) :=
  match E : e with
  | .mk op ty_eq eff_le args regArgs =>
      let ⟨args', hargs'⟩ := s.cseArgList args
      let regArgs' := s.cseRegionArgList regArgs
      let ⟨regArgs', hregArgs'⟩ := regArgs'
      let e' : Expr d Γ .pure α  := .mk op ty_eq eff_le args' regArgs'
      ⟨⟨e', by {
        intros V
        simp (config := { zetaDelta := true }) only [EffectKind.toMonad_pure, Expr.denote_unfold,
          EffectKind.liftEffect_pure, eq_rec_inj, cast_inj]
        congr 1
        · unfold Ctxt.Valuation.eval at hargs'
          rw [hargs']
        · rw [hregArgs']
      }⟩,
        match s.expr2cache _ e with
        | .some ⟨v', hv'⟩ =>
          .some ⟨v', by
            intros V
            simp [hv', E]
          ⟩
        | .none => .none
      ⟩

<<<<<<< HEAD
 def State.cseCom {α : d.Ty}
=======
def State.cseCom {α : d.Ty}
>>>>>>> 0852c2a5
  {lets : Lets d Γstart .pure Γ}
  (s : State d lets)
  (com: Com d Γ .pure α) :
  { com' : Com d Γ .pure α
    // ∀ (V : Ctxt.Valuation Γstart), com.denote (lets.denote V) = com'.denote (lets.denote V) } :=
  match com with
  | .ret v => ⟨.ret (s.var2var v).val, by
      let ⟨v', hv'⟩ := s.var2var v
      intros VΓ
      simp [Com.denote, hv']⟩
  | .var (α := α) e body =>
      let ⟨⟨e', he'⟩, v'?⟩ := s.cseExpr e
      match v'? with
      | .none => /- no variable to replace. -/
        let s' := s.snocNewExpr2Cache (e := e')
        /- add this expression into the cache for the latest variable. -/
        let ⟨body', hbody'⟩ := s'.cseCom body
        ⟨.var e' body',  by
            intros VΓ
            simp only [EffectKind.toMonad_pure, Com.denote]
            simp only [EffectKind.toMonad_pure, Lets.denote_var] at hbody' ⊢
            rw [← hbody']
            rw [he']⟩
      | .some ⟨v', hv'⟩ =>
        let s' := s.snocOldExpr2Cache (enew := e') (eold := e) (henew := by { intros V; rw [he'] })
          (vold := v') (hv := by {intros V; rw [hv'] })
          -- add this expression into the cache for the latest variable.
        let ⟨body', hbody'⟩ := s'.cseCom body
        -- TODO: delete the ``e` to get a `body'` in context `Γ`, not `Γ.snoc α`.
        ⟨.var e body' -- we still keep the `e` for now. In the next version, we will delete the `e`
        , by
            intros V
            simp only [EffectKind.toMonad_pure, Com.denote]
            simp only [EffectKind.toMonad_pure, Lets.denote_var] at hbody' ⊢
            specialize (hbody' V)
            specialize (he' V)
            rw [he'] at hbody'
            apply hbody'
        ⟩

end -- mutual.

/-- common subexpression elimination entry point. -/
<<<<<<< HEAD
 def cse' [DecidableEq d.Ty] [DecidableEq d.Op]
=======
def cse' [DecidableEq d.Ty] [DecidableEq d.Op]
>>>>>>> 0852c2a5
  {α : d.Ty} {Γ : Ctxt d.Ty} (com: Com d Γ .pure α) :
  { com' : Com d Γ .pure α // ∀ (V: Ctxt.Valuation Γ), com.denote V = com'.denote V } :=
    let ⟨com', hcom'⟩ := State.cseCom (State.empty Lets.nil) com
    ⟨com', by {
      intros V
      specialize (hcom' V)
      simp only [EffectKind.toMonad_pure, Lets.denote, Id.run_pure] at hcom'
      assumption
    }⟩

namespace Examples

/-- A very simple type universe. -/
inductive ExTy
  | nat
  | bool
  deriving DecidableEq, Repr

@[reducible]
instance : TyDenote ExTy where
  toType
    | .nat => Nat
    | .bool => Bool

inductive ExOp :  Type
  | add : ExOp
  | beq : ExOp
  | cst : ℕ → ExOp
  deriving DecidableEq, Repr

abbrev Ex : Dialect where
  Op := ExOp
  Ty := ExTy

instance : DialectSignature Ex where
  signature
    | .add    => ⟨[.nat, .nat], [], .nat, .pure⟩
    | .beq    => ⟨[.nat, .nat], [], .bool, .pure⟩
    | .cst _  => ⟨[], [], .nat, .pure⟩

@[reducible]
instance : DialectDenote Ex where
  denote
    | .cst n, _, _ => n
    | .add, .cons (a : Nat) (.cons b .nil), _ => a + b
    | .beq, .cons (a : Nat) (.cons b .nil), _ => a == b

def cst {Γ : Ctxt _} (n : ℕ) : Expr Ex Γ .pure .nat  :=
  Expr.mk
    (op := .cst n)
    (ty_eq := rfl)
    (eff_le := by constructor)
    (args := .nil)
    (regArgs := .nil)

def add {Γ : Ctxt _} (e₁ e₂ : Ctxt.Var Γ .nat) : Expr Ex Γ .pure .nat :=
  Expr.mk
    (op := .add)
    (ty_eq := rfl)
    (eff_le := by constructor)
    (args := .cons e₁ <| .cons e₂ .nil)
    (regArgs := .nil)

attribute [local simp] Ctxt.snoc

def ex1_pre_cse : Com Ex ∅ .pure .nat :=
  Com.var (cst 1) <|
  Com.var (cst 1) <|
  Com.var (add ⟨0, by simp⟩ ⟨1, by simp⟩) <|
  Com.ret ⟨0, by simp [Ctxt.snoc]⟩
/--
info: {
  ^entry():
    %0 = CSE.Examples.ExOp.cst 1 : () → (CSE.Examples.ExTy.nat)
    %1 = CSE.Examples.ExOp.cst 1 : () → (CSE.Examples.ExTy.nat)
    %2 = CSE.Examples.ExOp.add(%1, %0) : (CSE.Examples.ExTy.nat, CSE.Examples.ExTy.nat) → (CSE.Examples.ExTy.nat)
    return %2 : (CSE.Examples.ExTy.nat) → ()
}
-/
#guard_msgs in #eval ex1_pre_cse

def ex1_post_cse :
 { com' : Com Ex ∅ .pure .nat // ∀ V, ex1_pre_cse.denote V = com'.denote V } :=
   cse' ex1_pre_cse
/--
info: {
  ^entry():
    %0 = CSE.Examples.ExOp.cst 1 : () → (CSE.Examples.ExTy.nat)
    %1 = CSE.Examples.ExOp.cst 1 : () → (CSE.Examples.ExTy.nat)
    %2 = CSE.Examples.ExOp.add(%0, %0) : (CSE.Examples.ExTy.nat, CSE.Examples.ExTy.nat) → (CSE.Examples.ExTy.nat)
    return %2 : (CSE.Examples.ExTy.nat) → ()
}
-/
#guard_msgs in #eval ex1_post_cse

def ex1_post_cse_post_dce :
  { com : Com Ex ∅ .pure  .nat // ∀ V, ex1_post_cse.val.denote V = com.denote V } :=
    (DCE.dce' ex1_post_cse.val)
/--
info: {
  ^entry():
    %0 = CSE.Examples.ExOp.cst 1 : () → (CSE.Examples.ExTy.nat)
    %1 = CSE.Examples.ExOp.add(%0, %0) : (CSE.Examples.ExTy.nat, CSE.Examples.ExTy.nat) → (CSE.Examples.ExTy.nat)
    return %1 : (CSE.Examples.ExTy.nat) → ()
}
-/
#guard_msgs in #eval ex1_post_cse_post_dce

end Examples

end CSE

end DecEqCom<|MERGE_RESOLUTION|>--- conflicted
+++ resolved
@@ -280,11 +280,7 @@
 variable [DecidableEq d.Ty] [DecidableEq d.Op]
 
 /-- Replace the regions in `rs` with new regions that have the same valuation -/
-<<<<<<< HEAD
- def State.cseRegionArgList
-=======
 def State.cseRegionArgList
->>>>>>> 0852c2a5
   {Γstart Γ : Ctxt d.Ty}
   {lets : Lets d Γstart .pure Γ}
   (_ : State d lets)
@@ -317,11 +313,7 @@
     -/
 /-- lookup an expression in the state and return a corresponding CSE'd variable for it,
   along with the CSE'd expression that was looked up in the map for the variable.  -/
-<<<<<<< HEAD
- def State.cseExpr
-=======
 def State.cseExpr
->>>>>>> 0852c2a5
  {Γstart Γ : Ctxt d.Ty}
  {lets : Lets d Γstart .pure Γ}
  (s : State d lets)
@@ -354,11 +346,7 @@
         | .none => .none
       ⟩
 
-<<<<<<< HEAD
- def State.cseCom {α : d.Ty}
-=======
 def State.cseCom {α : d.Ty}
->>>>>>> 0852c2a5
   {lets : Lets d Γstart .pure Γ}
   (s : State d lets)
   (com: Com d Γ .pure α) :
@@ -402,11 +390,7 @@
 end -- mutual.
 
 /-- common subexpression elimination entry point. -/
-<<<<<<< HEAD
- def cse' [DecidableEq d.Ty] [DecidableEq d.Op]
-=======
 def cse' [DecidableEq d.Ty] [DecidableEq d.Op]
->>>>>>> 0852c2a5
   {α : d.Ty} {Γ : Ctxt d.Ty} (com: Com d Γ .pure α) :
   { com' : Com d Γ .pure α // ∀ (V: Ctxt.Valuation Γ), com.denote V = com'.denote V } :=
     let ⟨com', hcom'⟩ := State.cseCom (State.empty Lets.nil) com
