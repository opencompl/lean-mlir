--- conflicted
+++ resolved
@@ -10,116 +10,38 @@
 
 /- Decidable Equality for Coms. -/
 section DecEqCom
-<<<<<<< HEAD
-variable [DecidableEq Ty] [OP_DECEQ : DecidableEq Op] [OpSignature Op Ty m]
-=======
 variable {d : Dialect} [DecidableEq d.Ty]
 variable [OP_DECEQ : DecidableEq d.Op]
 variable [DialectSignature d]
->>>>>>> d264d196
 
 /-- can decide equality on argument vectors. -/
 def argVector.decEq : DecidableEq (HVector (Ctxt.Var Γ) ts) := inferInstance
 
-<<<<<<< HEAD
-=======
-mutual
-def regionVector.decEq (ts : List (Ctxt d.Ty × d.Ty))
-  (as bs : (HVector ((fun t : Ctxt d.Ty × d.Ty => Com d t.1 t.2)) <| ts)) :
-  Decidable (as = bs) :=
-    match as, bs with
-    | .nil, .nil => .isTrue rfl
-    | .cons (a := α) a as', .cons b bs' =>
-      match Com.decEq a b with
-      | .isTrue HD_EQ =>
-        match regionVector.decEq _ as' bs' with
-        | .isTrue TL_EQ => .isTrue (by subst HD_EQ; subst TL_EQ; rfl; done)
-        | .isFalse neq => .isFalse (fun CONTRA => by rcases CONTRA; . contradiction)
-      | .isFalse neq => .isFalse (fun CONTRA => by rcases CONTRA; . contradiction)
-
-def Expr.decEq (e e' : Expr d Γ α) : Decidable (e = e') :=
-  match e, e' with
-  | .mk op ty_eq args regArgs, .mk op' ty_eq' args' regArgs' =>
-    if OP : op = op'
-    then
-      match argVector.decEq args (OP ▸ args') with
-      | .isTrue ARGEQ =>
-        match regionVector.decEq _ regArgs (OP ▸ regArgs') with
-        | .isTrue REGEQ =>
-            .isTrue (by subst ty_eq; subst OP; subst ARGEQ; subst REGEQ; rfl; done)
-        | .isFalse neq =>
-          .isFalse (fun CONTRA => by rcases CONTRA; . contradiction)
-      | .isFalse neq =>
-        .isFalse (fun CONTRA => by rcases CONTRA; . contradiction)
-    else .isFalse (fun CONTRA => by rcases CONTRA; . contradiction)
-
-def Com.decEq (c c' : Com d Γ α) : Decidable (c = c') :=
-  match c, c' with
-  | .ret v, .ret v' =>
-    have VAR_DECEQ : DecidableEq (Ctxt.Var Γ α) := inferInstance
-    match VAR_DECEQ v v' with
-    | .isTrue heq => .isTrue (by simp [heq])
-    | .isFalse f => .isFalse (fun CONTRA => by rcases CONTRA; . contradiction)
-  | .lete (α := α) e body, .lete (α := β) e' body' =>
-    match decEq α β with
-    | .isTrue TY_EQ =>
-      match Expr.decEq e (TY_EQ ▸ e') with
-      | .isFalse neq => .isFalse (fun CONTRA => by rcases CONTRA; . contradiction)
-      | .isTrue EXPR_EQ =>
-        match Com.decEq body (TY_EQ ▸ body') with
-        | .isFalse neq =>  .isFalse (fun CONTRA => by rcases CONTRA; . contradiction)
-        | .isTrue BODY_EQ =>
-          .isTrue (by subst TY_EQ; subst EXPR_EQ; subst BODY_EQ; rfl)
-    | .isFalse f => .isFalse (fun CONTRA => by rcases CONTRA; . contradiction)
-  | .ret .., .lete .. => .isFalse Com.noConfusion
-  | .lete .., .ret .. => .isFalse Com.noConfusion
-end
-
-end DecEqCom
->>>>>>> d264d196
 
 namespace CSE
 
 /-- State stored by CSE pass. -/
-<<<<<<< HEAD
-structure State (Op : Type) [TyDenote Ty] [OpSignature Op Ty m] [OpDenote Op Ty m] [Monad m]
-    (lets : Lets Op Γstart .pure Γ) where
-=======
-structure State (Op : Type) [TyDenote d.Ty] [DialectSignature d] [DialectDenote d] (lets : Lets d Γstart Γ) where
->>>>>>> d264d196
+structure State (d : Dialect) [TyDenote d.Ty] [DialectSignature d] [DialectDenote d] [Monad d.m]
+    {Γstart Γ : Ctxt d.Ty}
+    (lets : Lets d Γstart .pure Γ) where
   /-- map variable to its canonical value -/
   var2var : (v : Γ.Var α) → { v' : Γ.Var α // ∀ (V : Γstart.Valuation),
     (lets.denote V) v = (lets.denote V) v' }
   /-- map an Expr to its canonical variable -/
-<<<<<<< HEAD
-  expr2cache : (α : Ty) → (e : Expr Op Γ .pure α) →
+  expr2cache : (α : d.Ty) → (e : Expr d Γ .pure α) →
     Option ({ v : Γ.Var α // ∀ (V : Γstart.Valuation), (lets.denote V) v = e.denote (lets.denote V) })
 
-variable {Op Ty m} [TyDenote Ty] [OpSignature Op Ty m] [OpDenote Op Ty m] [Monad m]
+variable [TyDenote d.Ty] [DialectDenote d] [Monad d.m]
 
 /-- The empty CSEing state. -/
-def State.empty (lets : Lets Op Γstart .pure Γ) : State Op lets where
+def State.empty (lets : Lets d Γstart .pure Γ) : State d lets where
   var2var := fun v => ⟨v, by intros V; rfl⟩
   expr2cache := fun α e => .none
 
-def State.snocNewExpr2Cache [DecidableEq Ty] [DecidableEq Op]
- {Γ : Ctxt Ty} {α : Ty}
- {lets : Lets Op Γstart .pure Γ}
- (s : State Op lets) (e : Expr Op Γ .pure α) : State Op (Lets.lete lets e) :=
-=======
-  expr2cache : (α : d.Ty) → (e : Expr d Γ α) → Option ({ v : Γ.Var α // ∀ (V : Γstart.Valuation), (lets.denote V) v = e.denote (lets.denote V) })
-
-/-- The empty CSEing state. -/
-def State.empty [TyDenote d.Ty] [DialectSignature d] [DialectDenote d] (lets : Lets d Γstart Γ) : State d.Op lets where
-  var2var := fun v => ⟨v, by intros V; rfl⟩
-  expr2cache := fun α e => .none
-
-def State.snocNewExpr2Cache
- [TyDenote d.Ty] [DecidableEq d.Ty] [DecidableEq d.Op] [DialectSignature d] [DialectDenote d]
+def State.snocNewExpr2Cache [DecidableEq d.Ty] [DecidableEq d.Op]
  {Γ : Ctxt d.Ty} {α : d.Ty}
- {lets : Lets d Γstart Γ}
- (s : State d.Op lets) (e : Expr d Γ α) : State d.Op (Lets.lete lets e) :=
->>>>>>> d264d196
+ {lets : Lets d Γstart .pure Γ}
+ (s : State d lets) (e : Expr d Γ .pure α) : State d (Lets.lete lets e) :=
  {
   var2var := fun v => by
     apply Subtype.mk
@@ -163,38 +85,25 @@
 
 /-- denoting a `lete` is the same as `snoc`ing the denotation of `e` onto the old valuation `V`. -/
 @[simp]
-<<<<<<< HEAD
 theorem Lets.denote_lete
-  {Γstart Γ : Ctxt Ty}
-  {lets : Lets Op Γstart .pure Γ}
-  (e : Expr Op Γ .pure α)
-=======
-theorem Lets.denote_lete [TyDenote d.Ty] [DialectSignature d] [DialectDenote d]
   {Γstart Γ : Ctxt d.Ty}
-  {lets : Lets d Γstart Γ}
-  (e : Expr d Γ α)
->>>>>>> d264d196
+  {lets : Lets d Γstart .pure Γ}
+  (e : Expr d Γ .pure α)
   (V : Ctxt.Valuation Γstart) :
   Lets.denote (Lets.lete lets e) V = (Ctxt.Valuation.snoc (Lets.denote lets V) (Expr.denote e (Lets.denote lets V))) := by
   simp [Lets.denote, eq_rec_constant]
 
 /-- Remap the last variable in a context, to get a new context without the last variable -/
-def _root_.Ctxt.Hom.remapLast [TyDenote Ty]  {α : Ty} (Γ : Ctxt Ty) (var : Γ.Var α) :
+def _root_.Ctxt.Hom.remapLast [TyDenote d.Ty]  {α : d.Ty} (Γ : Ctxt d.Ty) (var : Γ.Var α) :
   Ctxt.Hom (Γ.snoc α) Γ := fun ty' var' => by
     cases var' using Ctxt.Var.casesOn
     case toSnoc var' => exact var'
     case last => exact var
 
 section RemapVar
-<<<<<<< HEAD
-def VarRemapVar [DecidableEq Ty] [DecidableEq Op]
-  {Γstart Γ Γ' : Ctxt Ty} {α : Ty}
-  (lets : Lets Op Γstart .pure Γ)
-=======
-def VarRemapVar [TyDenote d.Ty] [DecidableEq d.Ty] [DecidableEq d.Op] [DialectSignature d] [DialectDenote d]
+def VarRemapVar [DecidableEq d.Ty] [DecidableEq d.Op]
   {Γstart Γ Γ' : Ctxt d.Ty} {α : d.Ty}
-  (lets : Lets d Γstart Γ)
->>>>>>> d264d196
+  (lets : Lets d Γstart .pure Γ)
   (hom : Ctxt.Hom Γ' Γ)
   (vold : Γ.Var α) (vnew : Γ'.Var α)
   (VNEW: ∀ (Vstart : Ctxt.Valuation Γstart), (lets.denote Vstart) vold = ((lets.denote Vstart).comap hom) vnew)
@@ -214,15 +123,9 @@
       else ⟨hom w', by simp [Ctxt.Valuation.comap]⟩
     else ⟨hom w', by simp [Ctxt.Valuation.comap]⟩
 
-<<<<<<< HEAD
-def arglistRemapVar [DecidableEq Ty] [DecidableEq Op]
-  {Γstart Γ Γ' : Ctxt Ty} {α : Ty}
-  (lets : Lets Op Γstart .pure Γ)
-=======
-def arglistRemapVar [TyDenote d.Ty] [DecidableEq d.Ty] [DecidableEq d.Op] [DialectSignature d] [DialectDenote d]
+def arglistRemapVar [DecidableEq d.Ty] [DecidableEq d.Op]
   {Γstart Γ Γ' : Ctxt d.Ty} {α : d.Ty}
-  (lets : Lets d Γstart Γ)
->>>>>>> d264d196
+  (lets : Lets d Γstart .pure Γ)
   (hom : Ctxt.Hom Γ' Γ)
   (vold : Γ.Var α) (vnew : Γ'.Var α)
   (VNEW: ∀ (Vstart : Ctxt.Valuation Γstart), (lets.denote Vstart) vold = ((lets.denote Vstart).comap hom) vnew)
@@ -245,25 +148,14 @@
       done
     ⟩
 
-<<<<<<< HEAD
-def ExprRemapVar [DecidableEq Ty] [DecidableEq Op]
-  {Γstart Γ Γ' : Ctxt Ty} {α : Ty}
-  (lets : Lets Op Γstart .pure Γ)
+def ExprRemapVar [DecidableEq d.Ty] [DecidableEq d.Op]
+  {Γstart Γ Γ' : Ctxt d.Ty} {α : d.Ty}
+  (lets : Lets d Γstart .pure Γ)
   (hom : Ctxt.Hom Γ' Γ)
   (vold : Γ.Var α) (vnew : Γ'.Var α)
   (VNEW: ∀ (Vstart : Ctxt.Valuation Γstart), (lets.denote Vstart) vold = ((lets.denote Vstart).comap hom) vnew)
-  (e' : Expr Op Γ' .pure β) :
-  { e : Expr Op Γ .pure β  // ∀ (Vstart : Ctxt.Valuation Γstart),
-=======
-def ExprRemapVar [TyDenote d.Ty] [DecidableEq d.Ty] [DecidableEq d.Op] [DialectSignature d] [DialectDenote d]
-  {Γstart Γ Γ' : Ctxt d.Ty} {α : d.Ty}
-  (lets : Lets d Γstart Γ)
-  (hom : Ctxt.Hom Γ' Γ)
-  (vold : Γ.Var α) (vnew : Γ'.Var α)
-  (VNEW: ∀ (Vstart : Ctxt.Valuation Γstart), (lets.denote Vstart) vold = ((lets.denote Vstart).comap hom) vnew)
-  (e' : Expr d Γ' β) :
-  { e : Expr d Γ β  // ∀ (Vstart : Ctxt.Valuation Γstart),
->>>>>>> d264d196
+  (e' : Expr d Γ' .pure β) :
+  { e : Expr d Γ .pure β  // ∀ (Vstart : Ctxt.Valuation Γstart),
     e.denote (lets.denote Vstart) = e'.denote ((lets.denote Vstart).comap hom) } :=
     match e' with
     | ⟨op, ty_eq, eff_le, args, regArgs⟩ =>
@@ -280,35 +172,21 @@
 
 
 /-
-<<<<<<< HEAD
-e: Expr Op Γ .pure α
-body: Com Op (Ctxt.snoc Γ α) α✝
-e': Expr Op Γ .pure α
-=======
-e: Expr d Γ α
+e: Expr d Γ .pure α
 body: Com d (Ctxt.snoc Γ α) α✝
-e': Expr d Γ α
->>>>>>> d264d196
+e': Expr d Γ .pure α
 he': Expr.denote e' = Expr.denote e
 v'?: Option { v' // ∀ (V : Ctxt.Valuation Γstart), Lets.denote lets V v' = Expr.denote e (Lets.denote lets V) }
 s': State d.Op (Lets.lete lets e') := snocNewExpr2Cache s e'
 -/
 
-<<<<<<< HEAD
-def State.snocOldExpr2Cache [DecidableEq Ty] [DecidableEq Op]
- {Γ : Ctxt Ty} {α : Ty}
- {lets : Lets Op Γstart .pure Γ}
- (s : State Op lets) (enew : Expr Op Γ .pure α) (eold : Expr Op Γ .pure α) (henew :
-=======
-def State.snocOldExpr2Cache
- [TyDenote d.Ty] [DecidableEq d.Ty] [DecidableEq d.Op] [DialectSignature d] [DialectDenote d]
+def State.snocOldExpr2Cache [DecidableEq d.Ty] [DecidableEq d.Op]
  {Γ : Ctxt d.Ty} {α : d.Ty}
- {lets : Lets d Γstart Γ}
- (s : State d.Op lets) (enew : Expr d Γ α) (eold : Expr d Γ α) (henew :
->>>>>>> d264d196
+ {lets : Lets d Γstart .pure Γ}
+ (s : State d lets) (enew : Expr d Γ .pure α) (eold : Expr d Γ .pure α) (henew :
     ∀ (V : Γstart.Valuation), enew.denote (lets.denote V) = eold.denote (lets.denote V))
   (vold : Γ.Var α) (hv : ∀ (V : Γstart.Valuation), eold.denote (lets.denote V) = lets.denote V vold) :
-  State d.Op (Lets.lete lets enew) := {
+  State d (Lets.lete lets enew) := {
     var2var := fun v => by
       cases v using Ctxt.Var.casesOn
       case toSnoc v => -- old variable, look up 'var2var'
@@ -356,14 +234,9 @@
 
 /-- Replace the variables in `as` with new variables that have the same valuation -/
 def State.cseArgList
-<<<<<<< HEAD
-  {Γstart Γ : Ctxt Ty} {lets : Lets Op Γstart .pure Γ} (s : State Op lets)
-  {ts : List Ty}
-=======
  [TyDenote d.Ty] [DialectSignature d] [DialectDenote d]
-  {Γstart Γ : Ctxt d.Ty} {lets : Lets d Γstart Γ} (s : State d.Op lets)
+  {Γstart Γ : Ctxt d.Ty} {lets : Lets d Γstart .pure Γ} (s : State d lets)
   {ts : List d.Ty}
->>>>>>> d264d196
   (as : HVector (Ctxt.Var Γ) <| ts) :
   { as' : HVector (Ctxt.Var Γ) <| ts // ∀ (V : Γstart.Valuation), as.map (lets.denote V).eval = as'.map (lets.denote V).eval  } :=
   match as with
@@ -382,65 +255,35 @@
     ⟩
 
 /-- Default instance for `partial def` to compile. -/
-<<<<<<< HEAD
 instance : Inhabited (
-          {lets : Lets Op Γstart .pure Γ} →
-          State Op lets →
-          {ts : List (Ctxt Ty × Ty)} →
-          (rs : HVector (fun t => Com Op t.1 .impure t.2) ts) →
-          { rs' : HVector (fun t => Com Op t.1 .impure t.2) ts // HVector.denote rs = HVector.denote rs' }) where
+          {lets : Lets d Γstart .pure Γ} →
+          State d lets →
+          {ts : List (Ctxt d.Ty × d.Ty)} →
+          (rs : HVector (fun t => Com d t.1 .impure t.2) ts) →
+          { rs' : HVector (fun t => Com d t.1 .impure t.2) ts // HVector.denote rs = HVector.denote rs' }) where
   default := fun _s _ts rs => ⟨rs, rfl⟩
 
 /-- Default instance for `partial def` to compile. -/
 instance : Inhabited (
-  {lets : Lets Op Γstart .pure Γ} →
-  State Op lets →
-  (com: Com Op Γ .pure α) →
-  { com' : Com Op Γ .pure α // ∀ (V: Ctxt.Valuation Γ), com.denote V = com'.denote V }) where
-=======
-instance [TyDenote d.Ty] [DialectSignature d] [DialectDenote d] : Inhabited (
-          {lets : Lets d Γstart Γ} →
-          State d.Op lets →
-          {ts : List (Ctxt d.Ty × d.Ty)} →
-          (rs : HVector (fun t => Com d t.1 t.2) ts) →
-          { rs' : HVector (fun t => Com d t.1 t.2) ts // HVector.denote rs = HVector.denote rs' }) where
-  default := fun _s _ts rs => ⟨rs, rfl⟩
-
-/-- Default instance for `partial def` to compile. -/
-instance [TyDenote d.Ty] [DialectSignature d] [DialectDenote d] : Inhabited (
-  {lets : Lets d Γstart Γ} →
-  State d.Op lets →
-  (com: Com d Γ α) →
-  { com' : Com d Γ α // ∀ (V: Ctxt.Valuation Γ), com.denote V = com'.denote V }) where
->>>>>>> d264d196
+  {lets : Lets d Γstart .pure Γ} →
+  State d lets →
+  (com: Com d Γ .pure α) →
+  { com' : Com d Γ .pure α // ∀ (V: Ctxt.Valuation Γ), com.denote V = com'.denote V }) where
   default := fun _s com => ⟨com, by intros V; rfl⟩
 
 
 /- CSE for HVector / Com / Expr. -/
 mutual
-<<<<<<< HEAD
-variable [DecidableEq Ty] [DecidableEq Op]
-
-/-- Replace the regions in `rs` with new regions that have the same valuation -/
-unsafe def State.cseRegionArgList
-  {Γstart Γ : Ctxt Ty}
-  {lets : Lets Op Γstart .pure Γ}
-  (s : State Op lets)
-  {ts : List (Ctxt Ty × Ty)}
-  (rs : HVector ((fun t : Ctxt Ty × Ty => Com Op t.1 .impure t.2)) <| ts) :
-  { rs' : HVector ((fun t : Ctxt Ty × Ty => Com Op t.1 .impure t.2)) <| ts //
-=======
-variable [DecidableEq d.Ty] [DecidableEq d.Op] [TyDenote d.Ty] [DialectSignature d] [DialectDenote d]
+variable [DecidableEq d.Ty] [DecidableEq d.Op]
 
 /-- Replace the regions in `rs` with new regions that have the same valuation -/
 unsafe def State.cseRegionArgList
   {Γstart Γ : Ctxt d.Ty}
-  {lets : Lets d Γstart Γ}
-  (s : State d.Op lets)
+  {lets : Lets d Γstart .pure Γ}
+  (s : State d lets)
   {ts : List (Ctxt d.Ty × d.Ty)}
-  (rs : HVector ((fun t : Ctxt d.Ty × d.Ty => Com d t.1 t.2)) <| ts) :
-  { rs' : HVector ((fun t : Ctxt d.Ty × d.Ty => Com d t.1 t.2)) <| ts //
->>>>>>> d264d196
+  (rs : HVector ((fun t : Ctxt d.Ty × d.Ty => Com d t.1 .impure t.2)) <| ts) :
+  { rs' : HVector ((fun t : Ctxt d.Ty × d.Ty => Com d t.1 .impure t.2)) <| ts //
     HVector.denote rs = HVector.denote rs' } :=
   let H := HVector.map (fun _Γα com => Com.denote com) rs
   match ts, rs with
@@ -454,7 +297,7 @@
     ⟨.cons region rs, by rfl⟩
     /-
     let cseState := State.empty Lets.nil
-    let ⟨(region' : Com Op Γ .impure t), hr'⟩ :=  cseState.cseCom region
+    let ⟨(region' : Com d Γ .impure t), hr'⟩ :=  cseState.cseCom region
     let ⟨rs', hrs'⟩ := s.cseRegionArgList rs
     ⟨.cons region' rs', by
           simp [HVector.denote]
@@ -467,30 +310,18 @@
 /-- lookup an expression in the state and return a corresponding CSE'd variable for it, along with the CSE'd expression
   that was looked up in the map for the variable.  -/
 unsafe def State.cseExpr
-<<<<<<< HEAD
- {Γstart Γ : Ctxt Ty}
- {lets : Lets Op Γstart .pure Γ}
- (s : State Op lets)
- (e : Expr Op Γ .pure α) :
- {e' : Expr Op Γ .pure α //
-=======
  {Γstart Γ : Ctxt d.Ty}
- {lets : Lets d Γstart Γ}
- (s : State d.Op lets)
- (e : Expr d Γ α) :
- {e' : Expr d Γ α //
->>>>>>> d264d196
+ {lets : Lets d Γstart .pure Γ}
+ (s : State d lets)
+ (e : Expr d Γ .pure α) :
+ {e' : Expr d Γ .pure α //
   ∀ (V : Γstart.Valuation), e'.denote (lets.denote V) = e.denote (lets.denote V) } × Option ({ v' : Γ.Var α // ∀ (V : Γstart.Valuation), (lets.denote V) v' = e.denote (lets.denote V) }) :=
   match E : e with
   | .mk op ty_eq eff_le args regArgs =>
       let ⟨args', hargs'⟩ := s.cseArgList args
       let regArgs' := s.cseRegionArgList regArgs
       let ⟨regArgs', hregArgs'⟩ := regArgs'
-<<<<<<< HEAD
-      let e' : Expr Op Γ .pure α  := .mk op ty_eq eff_le args' regArgs'
-=======
-      let e' : Expr d Γ α  := .mk op ty_eq args' regArgs'
->>>>>>> d264d196
+      let e' : Expr d Γ .pure α  := .mk op ty_eq eff_le args' regArgs'
       ⟨⟨e', by {
         intros V
         simp (config := { zetaDelta := true}) [E, hargs', Expr.denote_unfold]
@@ -510,20 +341,12 @@
         | .none => .none
       ⟩
 
-<<<<<<< HEAD
-unsafe def State.cseCom {α : Ty}
-  {lets : Lets Op Γstart .pure Γ}
-  (s : State Op lets)
-  (com: Com Op Γ .pure α) :
-  { com' : Com Op Γ .pure α
+unsafe def State.cseCom {α : d.Ty}
+  {lets : Lets d Γstart .pure Γ}
+  (s : State d lets)
+  (com: Com d Γ .pure α) :
+  { com' : Com d Γ .pure α
     // ∀ (V : Ctxt.Valuation Γstart), com.denote (lets.denote V) = com'.denote (lets.denote V) } :=
-=======
-unsafe def State.cseCom {α : d.Ty}
-  {lets : Lets d Γstart Γ}
-  (s : State d.Op lets)
-  (com: Com d Γ α) :
-  { com' : Com d Γ α // ∀ (V: Ctxt.Valuation Γstart), com.denote (lets.denote V) = com'.denote (lets.denote V) } :=
->>>>>>> d264d196
   match com with
   | .ret v => ⟨.ret (s.var2var v).val, by
       let ⟨v', hv'⟩ := s.var2var v
@@ -563,15 +386,9 @@
 end -- mutual.
 
 /-- common subexpression elimination entry point. -/
-<<<<<<< HEAD
-unsafe def cse' [DecidableEq Ty] [DecidableEq Op]
-  {α : Ty} {Γ : Ctxt Ty} (com: Com Op Γ .pure α) :
-  { com' : Com Op Γ .pure α // ∀ (V: Ctxt.Valuation Γ), com.denote V = com'.denote V } :=
-=======
-unsafe def cse' [DecidableEq d.Ty] [DecidableEq d.Op] [DialectSignature d] [TyDenote d.Ty] [DialectDenote d]
-  {α : d.Ty} {Γ : Ctxt d.Ty} (com: Com d Γ α) :
-  { com' : Com d Γ α // ∀ (V: Ctxt.Valuation Γ), com.denote V = com'.denote V } :=
->>>>>>> d264d196
+unsafe def cse' [DecidableEq d.Ty] [DecidableEq d.Op]
+  {α : d.Ty} {Γ : Ctxt d.Ty} (com: Com d Γ .pure α) :
+  { com' : Com d Γ .pure α // ∀ (V: Ctxt.Valuation Γ), com.denote V = com'.denote V } :=
     let ⟨com', hcom'⟩ := State.cseCom (State.empty Lets.nil) com
     ⟨com', by {
       intros V
@@ -600,36 +417,24 @@
   | cst : ℕ → ExOp
   deriving DecidableEq, Repr
 
-<<<<<<< HEAD
-instance : OpSignature ExOp ExTy Id where
-=======
 abbrev Ex : Dialect where
   Op := ExOp
   Ty := ExTy
 
 instance : DialectSignature Ex where
->>>>>>> d264d196
   signature
     | .add    => ⟨[.nat, .nat], [], .nat, .pure⟩
     | .beq    => ⟨[.nat, .nat], [], .bool, .pure⟩
     | .cst _  => ⟨[], [], .nat, .pure⟩
 
 @[reducible]
-<<<<<<< HEAD
-instance : OpDenote ExOp ExTy Id where
-=======
 instance : DialectDenote Ex where
->>>>>>> d264d196
   denote
     | .cst n, _, _ => n
     | .add, .cons (a : Nat) (.cons b .nil), _ => a + b
     | .beq, .cons (a : Nat) (.cons b .nil), _ => a == b
 
-<<<<<<< HEAD
-def cst {Γ : Ctxt _} (n : ℕ) : Expr ExOp Γ .pure .nat  :=
-=======
-def cst {Γ : Ctxt _} (n : ℕ) : Expr Ex Γ .nat  :=
->>>>>>> d264d196
+def cst {Γ : Ctxt _} (n : ℕ) : Expr Ex Γ .pure .nat  :=
   Expr.mk
     (op := .cst n)
     (ty_eq := rfl)
@@ -637,11 +442,7 @@
     (args := .nil)
     (regArgs := .nil)
 
-<<<<<<< HEAD
-def add {Γ : Ctxt _} (e₁ e₂ : Ctxt.Var Γ .nat) : Expr ExOp Γ .pure .nat :=
-=======
-def add {Γ : Ctxt _} (e₁ e₂ : Ctxt.Var Γ .nat) : Expr Ex Γ .nat :=
->>>>>>> d264d196
+def add {Γ : Ctxt _} (e₁ e₂ : Ctxt.Var Γ .nat) : Expr Ex Γ .pure .nat :=
   Expr.mk
     (op := .add)
     (ty_eq := rfl)
@@ -651,11 +452,7 @@
 
 attribute [local simp] Ctxt.snoc
 
-<<<<<<< HEAD
-def ex1_pre_cse : Com ExOp ∅ .pure .nat :=
-=======
-def ex1_pre_cse : Com Ex ∅ .nat :=
->>>>>>> d264d196
+def ex1_pre_cse : Com Ex ∅ .pure .nat :=
   Com.lete (cst 1) <|
   Com.lete (cst 1) <|
   Com.lete (add ⟨0, by simp⟩ ⟨1, by simp⟩) <|
@@ -663,11 +460,7 @@
 #eval ex1_pre_cse
 
 unsafe def ex1_post_cse :
-<<<<<<< HEAD
- { com' : Com ExOp ∅ .pure .nat // ∀ V, ex1_pre_cse.denote V = com'.denote V } :=
-=======
- { com' : Com Ex ∅ .nat // ∀ V, ex1_pre_cse.denote V = com'.denote V } :=
->>>>>>> d264d196
+ { com' : Com Ex ∅ .pure .nat // ∀ V, ex1_pre_cse.denote V = com'.denote V } :=
    cse' ex1_pre_cse
 #eval ex1_post_cse
 /-
@@ -678,11 +471,7 @@
 -/
 
 unsafe def ex1_post_cse_post_dce :
-<<<<<<< HEAD
-  { com : Com ExOp ∅ .pure .nat // ∀ V, ex1_post_cse.val.denote V = com.denote V } :=
-=======
-  { com : Com Ex ∅ .nat // ∀ V, ex1_post_cse.val.denote V = com.denote V } :=
->>>>>>> d264d196
+  { com : Com Ex ∅ .pure  .nat // ∀ V, ex1_post_cse.val.denote V = com.denote V } :=
     (DCE.dce' ex1_post_cse.val)
 #eval ex1_post_cse_post_dce
 /-
