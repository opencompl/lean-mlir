--- conflicted
+++ resolved
@@ -146,76 +146,6 @@
 @[simp, reducible]
 def Op.sig : Op → List Ty
   | .li _ => []
-<<<<<<< HEAD
-  |.mulu  => [Ty.bv, Ty.bv]
-  |.mulh  => [Ty.bv, Ty.bv]
-  |.mulhu  => [Ty.bv, Ty.bv]
-  |.mulhsu  => [Ty.bv, Ty.bv]
-  |.divu =>  [Ty.bv, Ty.bv]
-  |.rol => [Ty.bv, Ty.bv]
-  |.ror => [Ty.bv, Ty.bv]
-  |.remwu  => [Ty.bv, Ty.bv]
-  |.remu  =>  [Ty.bv, Ty.bv]
-  |.addiw (imm : BitVec 12) => [Ty.bv]
-  |.lui (imm : BitVec 20) => [Ty.bv]
-  |.auipc (imm : BitVec 20)  => [Ty.bv]
-  |.slliw (shamt : BitVec 5)  => [Ty.bv]
-  |.srliw (shamt : BitVec 5) => [Ty.bv]
-  |.sraiw (shamt : BitVec 5) => [Ty.bv]
-  |.slli (shamt : BitVec 6) => [Ty.bv]
-  |.srli (shamt : BitVec 6) => [Ty.bv]
-  |.srai (shamt : BitVec 6) => [Ty.bv]
-  |.addw => [Ty.bv, Ty.bv]
-  |.subw => [Ty.bv, Ty.bv]
-  |.sllw => [Ty.bv, Ty.bv]
-  |.srlw => [Ty.bv, Ty.bv]
-  |.sraw => [Ty.bv, Ty.bv]
-  |.add => [Ty.bv, Ty.bv]
-  |.slt => [Ty.bv, Ty.bv]
-  |.sltu => [Ty.bv, Ty.bv]
-  |.and => [Ty.bv, Ty.bv]
-  |.or => [Ty.bv, Ty.bv]
-  |.xor => [Ty.bv, Ty.bv]
-  |.sll => [Ty.bv, Ty.bv]
-  |.srl => [Ty.bv, Ty.bv]
-  |.sub => [Ty.bv, Ty.bv]
-  |.sra => [Ty.bv, Ty.bv]
-  |.remw  => [Ty.bv, Ty.bv]
-  |.rem  =>  [Ty.bv, Ty.bv]
-  |.mul => [Ty.bv, Ty.bv]
-  |.mulw => [Ty.bv, Ty.bv]
-  |.div  =>  [Ty.bv, Ty.bv]
-  |.divw  =>  [Ty.bv, Ty.bv]
-  |.divwu  =>  [Ty.bv, Ty.bv]
-  |.addi (imm : BitVec 12) => [Ty.bv]
-  |.slti (imm : BitVec 12) => [Ty.bv]
-  |.sltiu (imm : BitVec 12) => [Ty.bv]
-  |.andi (imm : BitVec 12) => [Ty.bv]
-  |.ori (imm : BitVec 12) => [Ty.bv]
-  |.xori (imm : BitVec 12) => [Ty.bv]
-  |.czero.eqz =>  [Ty.bv, Ty.bv]
-  |.czero.nez =>  [Ty.bv, Ty.bv]
-  |.sext.b => [Ty.bv]
-  |.sext.h => [Ty.bv]
-  |.zext.h => [Ty.bv]
-  |.bclr => [Ty.bv, Ty.bv]
-  |.bext => [Ty.bv, Ty.bv]
-  |.binv => [Ty.bv, Ty.bv]
-  |.bset  => [Ty.bv, Ty.bv]
-  |.bclri (shamt : BitVec 6) => [Ty.bv]
-  |.bexti (shamt : BitVec 6) => [Ty.bv]
-  |.binvi (shamt : BitVec 6) => [Ty.bv]
-  |.bseti (shamt : BitVec 6) => [Ty.bv]
-  |.rolw => [Ty.bv, Ty.bv]
-  |.rorw => [Ty.bv, Ty.bv]
-  |.add.uw => [Ty.bv, Ty.bv]
-  |.sh1add.uw => [Ty.bv, Ty.bv]
-  |.sh2add.uw => [Ty.bv, Ty.bv]
-  |.sh3add.uw => [Ty.bv, Ty.bv]
-  |.sh1add => [Ty.bv, Ty.bv]
-  |.sh2add => [Ty.bv, Ty.bv]
-  |.sh3add => [Ty.bv, Ty.bv]
-=======
   | .mulu  => [Ty.bv, Ty.bv]
   | .mulh  => [Ty.bv, Ty.bv]
   | .mulhu  => [Ty.bv, Ty.bv]
@@ -284,7 +214,6 @@
   | .sh1add => [Ty.bv, Ty.bv]
   | .sh2add => [Ty.bv, Ty.bv]
   | .sh3add => [Ty.bv, Ty.bv]
->>>>>>> 87ea5084
 
 /--
 Specifing the `outTy` of each `RISCV64` operation.
@@ -293,76 +222,6 @@
 @[simp, reducible]
 def Op.outTy : Op  → Ty
   | .li _ => Ty.bv
-<<<<<<< HEAD
-  |.mulu => Ty.bv
-  |.mulh => Ty.bv
-  |.mulhu => Ty.bv
-  |.mulhsu => Ty.bv
-  |.divu => Ty.bv
-  |.rol => Ty.bv
-  |.ror => Ty.bv
-  |.remwu => Ty.bv
-  |.remu =>  Ty.bv
-  |.addiw (imm : BitVec 12) => Ty.bv
-  |.lui (imm : BitVec 20) => Ty.bv
-  |.auipc (imm : BitVec 20) => Ty.bv
-  |.slliw (shamt : BitVec 5) => Ty.bv
-  |.srliw (shamt : BitVec 5) => Ty.bv
-  |.sraiw (shamt : BitVec 5) => Ty.bv
-  |.slli (shamt : BitVec 6) => Ty.bv
-  |.srli (shamt : BitVec 6) => Ty.bv
-  |srai (shamt : BitVec 6) => Ty.bv
-  |.addw => Ty.bv
-  |.subw => Ty.bv
-  |.sllw => Ty.bv
-  |.srlw => Ty.bv
-  |.sraw => Ty.bv
-  |.add => Ty.bv
-  |.slt => Ty.bv
-  |.sltu => Ty.bv
-  |.and => Ty.bv
-  |.or => Ty.bv
-  |.xor => Ty.bv
-  |.sll => Ty.bv
-  |.srl => Ty.bv
-  |.sub => Ty.bv
-  |.sra => Ty.bv
-  |.remw  => Ty.bv
-  |.rem => Ty.bv
-  |.mul => Ty.bv
-  |.mulw => Ty.bv
-  |.div => Ty.bv
-  |.divw => Ty.bv
-  |.divwu => Ty.bv
-  |.addi (imm : BitVec 12) => Ty.bv
-  |.slti (imm : BitVec 12) => Ty.bv
-  |.sltiu (imm : BitVec 12) => Ty.bv
-  |.andi (imm : BitVec 12) => Ty.bv
-  |.ori (imm : BitVec 12) => Ty.bv
-  |.xori (imm : BitVec 12) => Ty.bv
-  |.czero.eqz => Ty.bv
-  |.czero.nez => Ty.bv
-  |.sext.b => Ty.bv
-  |.sext.h => Ty.bv
-  |.zext.h => Ty.bv
-  |.bclr => Ty.bv
-  |.bext => Ty.bv
-  |.binv => Ty.bv
-  |.bset => Ty.bv
-  |.bclri (shamt : BitVec 6) => Ty.bv
-  |.bexti (shamt : BitVec 6) => Ty.bv
-  |.binvi (shamt : BitVec 6) => Ty.bv
-  |.bseti (shamt : BitVec 6) => Ty.bv
-  |.rolw => Ty.bv
-  |.rorw => Ty.bv
-  |.add.uw => Ty.bv
-  |.sh1add.uw => Ty.bv
-  |.sh2add.uw => Ty.bv
-  |.sh3add.uw => Ty.bv
-  |.sh1add => Ty.bv
-  |.sh2add => Ty.bv
-  |.sh3add => Ty.bv
-=======
   | .mulu => Ty.bv
   | .mulh => Ty.bv
   | .mulhu => Ty.bv
@@ -431,7 +290,6 @@
   | .sh1add => Ty.bv
   | .sh2add => Ty.bv
   | .sh3add => Ty.bv
->>>>>>> 87ea5084
 
 /-- Combine `outTy` and `sig` together into a `Signature`. -/
 @[simp, reducible]
