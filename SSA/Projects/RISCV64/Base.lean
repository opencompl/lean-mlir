--- conflicted
+++ resolved
@@ -63,10 +63,6 @@
   | sltu
   -- RISC-V `M` extension instructions (multiply & divide)
   | mul    -- performs signed multiplication on 64 x 64 bits and returns the lower 64 bits of the result .
-<<<<<<< HEAD
- -- | mulu   -- performs unsigned multiplication on 64 x 64 bits and returns the lower 64 bits of the result .
-=======
->>>>>>> 50330735
   | mulw
   | mulh   -- performs signed multiplication on 64 x 64 bits and returns the upper 64 bits of the result.
   | mulhu  -- performs unsigned multiplication on 64 x 64 bits and returns the upper 64 bits of the result.
@@ -178,10 +174,6 @@
 @[simp, reducible]
 def Op.sig : Op → List Ty
   | .li _ => []
-<<<<<<< HEAD
-  --| .mulu  => [Ty.bv, Ty.bv]
-=======
->>>>>>> 50330735
   | .mulh  => [Ty.bv, Ty.bv]
   | .mulhu  => [Ty.bv, Ty.bv]
   | .mulhsu  => [Ty.bv, Ty.bv]
@@ -279,10 +271,6 @@
 @[simp, reducible]
 def Op.outTy : Op  → Ty
   | .li _ => Ty.bv
-<<<<<<< HEAD
- -- | .mulu => Ty.bv
-=======
->>>>>>> 50330735
   | .mulh => Ty.bv
   | .mulhu => Ty.bv
   | .mulhsu => Ty.bv
@@ -390,12 +378,7 @@
 
 def opToString (op : RISCV64.Op) : String :=
   let op  : String := match op with
-<<<<<<< HEAD
-  | .li _imm => s! "li"
-  --| .mulu => "mulu"
-=======
   | .li imm => s! "li \{immediate = { imm.toInt } : i20 }"
->>>>>>> 50330735
   | .mulh => "mulh"
   | .mulhu => "mulhu"
   | .mulhsu => "mulhsu"
@@ -565,10 +548,6 @@
   | .remuw, regs, _ => UNSIGNED_pure64_REMW_bv (regs.getN 1 (by simp [DialectSignature.sig, signature]))  (regs.getN 0 (by simp [DialectSignature.sig, signature]))
   | .rem, regs, _ => SIGNED_pure64_REM_bv (regs.getN 1 (by simp [DialectSignature.sig, signature]))  (regs.getN 0 (by simp [DialectSignature.sig, signature]))
   | .remu, regs, _ => UNSIGNED_pure64_REM_bv (regs.getN 1 (by simp [DialectSignature.sig, signature]))  (regs.getN 0 (by simp [DialectSignature.sig, signature]))
-<<<<<<< HEAD
-  --| .mulu, regs, _ => MUL_pure64_fff_bv (regs.getN 1 (by simp [DialectSignature.sig, signature]))  (regs.getN 0 (by simp [DialectSignature.sig, signature]))
-=======
->>>>>>> 50330735
   | .mulhu,regs, _ => pure64_MUL_bv_tff (regs.getN 1 (by simp [DialectSignature.sig, signature]))  (regs.getN 0 (by simp [DialectSignature.sig, signature]))
   | .mul ,regs, _ => pure64_MUL_ftt (regs.getN 1 (by simp [DialectSignature.sig, signature]))  (regs.getN 0 (by simp [DialectSignature.sig, signature]))
   | .mulhsu ,regs, _ => pure64_MUL_bv_ttf (regs.getN 1 (by simp [DialectSignature.sig, signature]))  (regs.getN 0 (by simp [DialectSignature.sig, signature]))
