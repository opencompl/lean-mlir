import SSA.Projects.RISCV64.Semantics
import SSA.Projects.RISCV64.PseudoOpSemantics
import SSA.Core.Framework

open RV64Semantics
open RV64PseudoOpSemantics

namespace RISCV64
/-! ## The `RISCV64` dialect -/

/-! ## Dialect operation definitions -/

-- Options needed for `Deriving DecidableEQ` on large inductives:
set_option maxHeartbeats 1000000000000000000 in
set_option maxRecDepth 10000000000000 in
/--
`Op` models the RV64I base instruction set [1] plus selected RISC-V ISA extensions:
`M` for standard integer division and multiplication [2],
`B` for bit manipulation instructions (comprises instructions provided by the `Zba`, `Zbb`, and `Zbs` extensions) [3],
and `Zicond` for conditional operations [4].

We model RV64 as an SSA IR, meaning that instructions won't specify any registers
(instead, they'll later receive SSA values).
However, any other attributes (e.g., flags or immediate values) are still encoded as part of the operation.

[1] https://github.com/riscv/riscv-isa-manual/blob/main/src/rv64.adoc
[2] https://github.com/riscv/riscv-isa-manual/blob/main/src/m-st-ext.adoc
[3] https://github.com/riscv/riscv-isa-manual/blob/main/src/b-st-ext.adoc
[4] https://github.com/riscvarchive/riscv-zicond/blob/main/zicondops.adoc
-/
inductive Op
  | li : (val : BitVec 64) → Op
  | lui (imm : BitVec 20)
  | auipc (imm : BitVec 20)
  | addi (imm : BitVec 12)
  | andi (imm : BitVec 12)
  | ori (imm : BitVec 12)
  | xori (imm : BitVec 12)
  | addiw (imm : BitVec 12)
  | add
  | slli (shamt : BitVec 6)
  | sub
  | and
  | or
  | xor
  | sll
  | srl
  | sra
  | addw
  | subw
  | sllw
  | srlw
  | sraw
  -- fence missing, future work.
  | slti (imm : BitVec 12)
  | sltiu (imm : BitVec 12)
  | srli (shamt : BitVec 6)
  | srai (shamt : BitVec 6)
  | slliw (shamt : BitVec 5)
  | srliw (shamt : BitVec 5)
  | sraiw (shamt : BitVec 5)
  | slt
  | sltu
  -- RISC-V `M` extension instructions (multiply & divide)
  | mul    -- performs signed multiplication on 64 x 64 bits and returns the lower 64 bits of the result .
<<<<<<< HEAD
 -- | mulu   -- performs unsigned multiplication on 64 x 64 bits and returns the lower 64 bits of the result .
=======
>>>>>>> e4d998ee
  | mulw
  | mulh   -- performs signed multiplication on 64 x 64 bits and returns the upper 64 bits of the result.
  | mulhu  -- performs unsigned multiplication on 64 x 64 bits and returns the upper 64 bits of the result.
  | mulhsu -- performs multiplication on (rs1 signed) x (rs2 unsigned) and returns the upper 64 bits of the result.
  | divw
  | divuw
  | div    -- signed division
  | divu   -- unsigned division
  | remw
  | rem    --sign of result is according to sign of dividend
  | remuw
  | remu
  -- RISC-V `Zba` extension
  | add.uw
  | sh1add.uw
  | sh2add.uw
  | sh3add.uw
  | sh1add
  | sh2add
  | sh3add
<<<<<<< HEAD
  -- new addition to complete ZBA
=======
>>>>>>> e4d998ee
  | slli.uw (shamt : BitVec 6)
  -- part of the RISC-V `Zbb` & `Zbkb` extension
  | andn
  | orn
  | xnor
  -- | clz
  -- | clzw
  -- | ctz
  -- | ctzw
  -- | cpop
  -- | cpopw
  | max
  | maxu
  | min
  | minu
  | sext.b
  | sext.h
  | zext.h
<<<<<<< HEAD
  -- new featuring complete ZBB extensions
  | rori (_shamt : BitVec 5)
  | roriw (_shamt : BitVec 5)
  | andn
  | orn
  | xnor
  | max
  | maxu
  | min
  | minu
=======
  | rol
  | rolw
  | ror
  | rori (_shamt : BitVec 5)
  | roriw (_shamt : BitVec 5)
  | rorw
  -- | orc.b
  -- | rev8
>>>>>>> e4d998ee
  /-
  in the future:
  |pack
  |packh
  -/
  -- part of the RISC-V `Zbs` extension
  | bclr
  | bclri (shamt : BitVec 6)
  | bext
  | bexti (shamt : BitVec 6)
  | binv
  | binvi (shamt : BitVec 6)
  | bset
  | bseti (shamt : BitVec 6)
  /- RISC-V `Zicond` conditional operations extension  -/
  | czero.eqz
  | czero.nez
<<<<<<< HEAD
    -- adding RISC-V standart pseudo-instructions according to : https://github.com/riscv-non-isa/riscv-asm-manual/blob/main/src/asm-manual.adoc
=======
  -- RISC-V standard pseudo-instructions according to:
  -- https://github.com/riscv-non-isa/riscv-asm-manual/blob/main/src/asm-manual.adoc
>>>>>>> e4d998ee
  | mv
  | not
  | neg
  | negw
  | sext.w
  | zext.b
  | seqz
  | snez
  | sltz
  | sgtz

  deriving DecidableEq, Repr, Lean.ToExpr

/--
## Dialect type definitions
Defining a type system for the `RISCV64` dialect. `bv` represents bit vector.
-/
inductive Ty
  | bv : Ty
  deriving DecidableEq, Repr, Inhabited, Lean.ToExpr

instance : ToString (Ty) where
  toString t := match t with
  | Ty.bv => "bv"

/-!
Connecting the `bv` type to its underlying Lean type `BitVec 64`. By providing a `TyDenote` instance,
we define how the `RISCV64` types transalte into actual Lean types.
-/
instance : TyDenote Ty where
  toType := fun
  | Ty.bv => BitVec 64

instance (ty : Ty) : Inhabited (TyDenote.toType ty) where
  default := match ty with
  | .bv  => 0#64

instance : ToString (Ty) where
  toString t :=  match t with
  | Ty.bv => "!riscv.reg"

/-! ## Dialect operation definitions-/
/--
Specifing the signature of each `RISCV64` operation. `Sig` refers to the input types
for each operation as a list of types.

We mark it as `simp` and `reducible` such that the type checker and elaborator
always fully unfold a `sig` to its underlying definition and when the simplifier
encounters a `sig` it can replace it by its definition.
-/
@[simp, reducible]
def Op.sig : Op → List Ty
  | .li _ => []
<<<<<<< HEAD
  --| .mulu  => [Ty.bv, Ty.bv]
=======
>>>>>>> e4d998ee
  | .mulh  => [Ty.bv, Ty.bv]
  | .mulhu  => [Ty.bv, Ty.bv]
  | .mulhsu  => [Ty.bv, Ty.bv]
  | .divu =>  [Ty.bv, Ty.bv]
<<<<<<< HEAD
  | .rol => [Ty.bv, Ty.bv]
  | .ror => [Ty.bv, Ty.bv]
=======
>>>>>>> e4d998ee
  | .remuw  => [Ty.bv, Ty.bv]
  | .remu  =>  [Ty.bv, Ty.bv]
  | .addiw (_imm : BitVec 12) => [Ty.bv]
  | .lui (_imm : BitVec 20) => [Ty.bv]
  | .auipc (_imm : BitVec 20)  => [Ty.bv]
  | .slliw (_shamt : BitVec 5)  => [Ty.bv]
  | .srliw (_shamt : BitVec 5) => [Ty.bv]
  | .sraiw (_shamt : BitVec 5) => [Ty.bv]
  | .slli (_shamt : BitVec 6) => [Ty.bv]
  | .srli (_shamt : BitVec 6) => [Ty.bv]
  | .srai (_shamt : BitVec 6) => [Ty.bv]
  | .addw => [Ty.bv, Ty.bv]
  | .subw => [Ty.bv, Ty.bv]
  | .sllw => [Ty.bv, Ty.bv]
  | .srlw => [Ty.bv, Ty.bv]
  | .sraw => [Ty.bv, Ty.bv]
  | .add => [Ty.bv, Ty.bv]
  | .slt => [Ty.bv, Ty.bv]
  | .sltu => [Ty.bv, Ty.bv]
  | .and => [Ty.bv, Ty.bv]
  | .or => [Ty.bv, Ty.bv]
  | .xor => [Ty.bv, Ty.bv]
  | .sll => [Ty.bv, Ty.bv]
  | .srl => [Ty.bv, Ty.bv]
  | .sub => [Ty.bv, Ty.bv]
  | .sra => [Ty.bv, Ty.bv]
  | .remw  => [Ty.bv, Ty.bv]
  | .rem  =>  [Ty.bv, Ty.bv]
  | .mul => [Ty.bv, Ty.bv]
  | .mulw => [Ty.bv, Ty.bv]
  | .div  =>  [Ty.bv, Ty.bv]
  | .divw  =>  [Ty.bv, Ty.bv]
  | .divuw  =>  [Ty.bv, Ty.bv]
  | .addi (_imm : BitVec 12) => [Ty.bv]
  | .slti (_imm : BitVec 12) => [Ty.bv]
  | .sltiu (_imm : BitVec 12) => [Ty.bv]
  | .andi (_imm : BitVec 12) => [Ty.bv]
  | .ori (_imm : BitVec 12) => [Ty.bv]
  | .xori (_imm : BitVec 12) => [Ty.bv]
  | RISCV64.Op.czero.eqz =>  [Ty.bv, Ty.bv]
  | RISCV64.Op.czero.nez =>  [Ty.bv, Ty.bv]
  | .bclr => [Ty.bv, Ty.bv]
  | .bext => [Ty.bv, Ty.bv]
  | .binv => [Ty.bv, Ty.bv]
  | .bset  => [Ty.bv, Ty.bv]
  | .bclri (_shamt : BitVec 6) => [Ty.bv]
  | .bexti (_shamt : BitVec 6) => [Ty.bv]
  | .binvi (_shamt : BitVec 6) => [Ty.bv]
  | .bseti (_shamt : BitVec 6) => [Ty.bv]
  | RISCV64.Op.add.uw => [Ty.bv, Ty.bv]
  | RISCV64.Op.sh1add.uw => [Ty.bv, Ty.bv]
  | RISCV64.Op.sh2add.uw => [Ty.bv, Ty.bv]
  | RISCV64.Op.sh3add.uw => [Ty.bv, Ty.bv]
  | .sh1add => [Ty.bv, Ty.bv]
  | .sh2add => [Ty.bv, Ty.bv]
  | .sh3add => [Ty.bv, Ty.bv]
  | RISCV64.Op.slli.uw (_shamt : BitVec 6) => [Ty.bv]
<<<<<<< HEAD
  -- newly added
  | rori (_shamt : BitVec 5) =>[Ty.bv]
  | roriw (_shamt : BitVec 5) =>[Ty.bv]
  | andn => [Ty.bv, Ty.bv]
  | orn => [Ty.bv, Ty.bv]
  | xnor => [Ty.bv, Ty.bv]
=======
  | andn => [Ty.bv, Ty.bv]
  | orn => [Ty.bv, Ty.bv]
  | xnor => [Ty.bv, Ty.bv]
  -- | clz
  -- | clzw
  -- | ctz
  -- | ctzw
  -- | cpop
  -- | cpopw
>>>>>>> e4d998ee
  | max => [Ty.bv, Ty.bv]
  | maxu => [Ty.bv, Ty.bv]
  | min  => [Ty.bv, Ty.bv]
  | minu  => [Ty.bv, Ty.bv]
<<<<<<< HEAD
=======
  | RISCV64.Op.sext.b => [Ty.bv]
  | RISCV64.Op.sext.h => [Ty.bv]
  | RISCV64.Op.zext.h => [Ty.bv]
  | .rol => [Ty.bv, Ty.bv]
  | .rolw => [Ty.bv, Ty.bv]
  | .ror => [Ty.bv, Ty.bv]
  | rori (_shamt : BitVec 5) =>[Ty.bv]
  | roriw (_shamt : BitVec 5) =>[Ty.bv]
  | .rorw => [Ty.bv, Ty.bv]
  -- orc.b
  -- rev8
>>>>>>> e4d998ee
  -- pseudo-instructions
  | mv => [Ty.bv]
  | not => [Ty.bv]
  | neg => [Ty.bv]
  | negw => [Ty.bv]
  | sext.w => [Ty.bv]
  | zext.b => [Ty.bv]
  | seqz => [Ty.bv]
  | snez => [Ty.bv]
  | sltz => [Ty.bv]
  | sgtz => [Ty.bv]

/--
Specifing the `outTy` of each `RISCV64` operation.
Again, we mark  it as `simp` and `reducible`.
-/
@[simp, reducible]
def Op.outTy : Op  → Ty
  | .li _ => Ty.bv
<<<<<<< HEAD
 -- | .mulu => Ty.bv
=======
>>>>>>> e4d998ee
  | .mulh => Ty.bv
  | .mulhu => Ty.bv
  | .mulhsu => Ty.bv
  | .divu => Ty.bv
<<<<<<< HEAD
  | .rol => Ty.bv
  | .ror => Ty.bv
=======

>>>>>>> e4d998ee
  | .remuw => Ty.bv
  | .remu =>  Ty.bv
  | .addiw (_imm : BitVec 12) => Ty.bv
  | .lui (_imm : BitVec 20) => Ty.bv
  | .auipc (_imm : BitVec 20) => Ty.bv
  | .slliw (_shamt : BitVec 5) => Ty.bv
  | .srliw (_shamt : BitVec 5) => Ty.bv
  | .sraiw (_shamt : BitVec 5) => Ty.bv
  | .slli (_shamt : BitVec 6) => Ty.bv
  | .srli (_shamt : BitVec 6) => Ty.bv
  | .srai (_shamt : BitVec 6) => Ty.bv
  | .addw => Ty.bv
  | .subw => Ty.bv
  | .sllw => Ty.bv
  | .srlw => Ty.bv
  | .sraw => Ty.bv
  | .add => Ty.bv
  | .slt => Ty.bv
  | .sltu => Ty.bv
  | .and => Ty.bv
  | .or => Ty.bv
  | .xor => Ty.bv
  | .sll => Ty.bv
  | .srl => Ty.bv
  | .sub => Ty.bv
  | .sra => Ty.bv
  | .remw  => Ty.bv
  | .rem => Ty.bv
  | .mul => Ty.bv
  | .mulw => Ty.bv
  | .div => Ty.bv
  | .divw => Ty.bv
  | .divuw => Ty.bv
  | .addi (_imm : BitVec 12) => Ty.bv
  | .slti (_imm : BitVec 12) => Ty.bv
  | .sltiu (_imm : BitVec 12) => Ty.bv
  | .andi (_imm : BitVec 12) => Ty.bv
  | .ori (_imm : BitVec 12) => Ty.bv
  | .xori (_imm : BitVec 12) => Ty.bv
  | RISCV64.Op.czero.eqz => Ty.bv
  | RISCV64.Op.czero.nez => Ty.bv
  | .bclr => Ty.bv
  | .bext => Ty.bv
  | .binv => Ty.bv
  | .bset => Ty.bv
  | .bclri (_shamt : BitVec 6) => Ty.bv
  | .bexti (_shamt : BitVec 6) => Ty.bv
  | .binvi (_shamt : BitVec 6) => Ty.bv
  | .bseti (_shamt : BitVec 6) => Ty.bv
  | RISCV64.Op.add.uw => Ty.bv
  | RISCV64.Op.sh1add.uw => Ty.bv
  | RISCV64.Op.sh2add.uw => Ty.bv
  | RISCV64.Op.sh3add.uw => Ty.bv
  | .sh1add => Ty.bv
  | .sh2add => Ty.bv
  | .sh3add => Ty.bv
  | RISCV64.Op.slli.uw (_shamt : BitVec 6) => Ty.bv
<<<<<<< HEAD
  | .rori (_shamt : BitVec 5) => Ty.bv
  | .roriw (_shamt : BitVec 5) => Ty.bv
  | .andn =>  Ty.bv
  | .orn =>  Ty.bv
  | .xnor =>  Ty.bv
=======
  | .andn =>  Ty.bv
  | .orn =>  Ty.bv
  | .xnor =>  Ty.bv
  -- | clz
  -- | clzw
  -- | ctz
  -- | ctzw
  -- | cpop
  -- | cpopw
>>>>>>> e4d998ee
  | .max =>  Ty.bv
  | .maxu =>  Ty.bv
  | .min  =>  Ty.bv
  | .minu  =>  Ty.bv
<<<<<<< HEAD
  --pseudo-instructions
=======
  | RISCV64.Op.sext.b => Ty.bv
  | RISCV64.Op.sext.h => Ty.bv
  | RISCV64.Op.zext.h => Ty.bv
  | .rol => Ty.bv
  | .rolw => Ty.bv
  | .ror => Ty.bv
  | .rori (_shamt : BitVec 5) => Ty.bv
  | .roriw (_shamt : BitVec 5) => Ty.bv
  | .rorw => Ty.bv
  -- orc.b
  -- rev8
  -- pseudo-instructions
>>>>>>> e4d998ee
  | mv => Ty.bv
  | not => Ty.bv
  | neg => Ty.bv
  | negw => Ty.bv
  | sext.w => Ty.bv
  | zext.b => Ty.bv
  | seqz => Ty.bv
  | snez => Ty.bv
  | sltz => Ty.bv
  | sgtz => Ty.bv

/-- Combine `outTy` and `sig` together into a `Signature`. -/
@[simp, reducible]
def Op.signature : Op → Signature (Ty) :=
  fun o => {sig := Op.sig o, outTy := Op.outTy o, regSig := []}

/--
Bundling the `Ops`and `Ty`into a dialect and abbreviating `RISCV64`
into a dialect named `RV64`.
We pass our `Op.signature` as an instance -/
@[simp]
abbrev RV64 : Dialect where
  Op := Op
  Ty := Ty

instance : DialectSignature RV64 := ⟨Op.signature⟩

def opToString (op : RISCV64.Op) : String :=
  let op  : String := match op with
<<<<<<< HEAD
  | .li _imm => s! "li"
  --| .mulu => "mulu"
=======
  | .li (_imm : BitVec 64) => "li"
>>>>>>> e4d998ee
  | .mulh => "mulh"
  | .mulhu => "mulhu"
  | .mulhsu => "mulhsu"
  | .divu => "divu"
<<<<<<< HEAD
  | .rol => "rol"
  | .ror => "ror"
=======
>>>>>>> e4d998ee
  | .remuw => "remuw"
  | .remu => "remu"
  | .addiw (_imm : BitVec 12) => "addiw"
  | .lui (_imm : BitVec 20) => "lui"
  | .auipc (_imm : BitVec 20) => "auipc"
  | .slliw (_shamt : BitVec 5) => "slliw"
<<<<<<< HEAD
  | .srliw (_shamt : BitVec 5) => "srliw "
=======
  | .srliw (_shamt : BitVec 5) => "srliw"
>>>>>>> e4d998ee
  | .sraiw (_shamt : BitVec 5) => "sraiw"
  | .slli (_shamt : BitVec 6) => "slli"
  | .srli (_shamt : BitVec 6) => "srli"
  | .srai (_shamt : BitVec 6) => "srai"
  | .addw => "addw"
  | .subw => "subw"
  | .sllw => "sllw"
  | .srlw => "srlw"
  | .sraw => "sraw"
  | .add => "add"
  | .slt => "slt"
  | .sltu => "sltu"
  | .and => "and"
  | .or => "or"
  | .xor => "xor"
  | .sll => "sll"
  | .srl => "srl"
  | .sub => "sub"
  | .sra => "sra"
  | .remw  => "remw"
  | .rem => "rem"
  | .mul => "mul"
  | .mulw => "mulw"
  | .div => "div"
  | .divw => "divw"
<<<<<<< HEAD
  | .divuw => "diwu"
=======
  | .divuw => "divuw"
>>>>>>> e4d998ee
  | .addi (_imm : BitVec 12) => "addi"
  | .slti (_imm : BitVec 12) => "slti"
  | .sltiu (_imm : BitVec 12) => "sltiu"
  | .andi (_imm : BitVec 12) => "andi"
  | .ori (_imm : BitVec 12) => "ori"
  | .xori (_imm : BitVec 12) => "xori"
  | RISCV64.Op.czero.eqz => "czero.eqz"
  | RISCV64.Op.czero.nez => "czero.nez"
  | .bclr => "bclr"
  | .bext => "bext"
  | .binv => "binv"
  | .bset => "bset"
  | .bclri (_shamt : BitVec 6) => "bclri"
<<<<<<< HEAD
  | .bexti (_shamt : BitVec 6) =>"bexti"
  | .binvi (_shamt : BitVec 6) => "binvi"
  | .bseti (_shamt : BitVec 6) => "bseti"
  | .rolw => "rolw"
  | .rorw => "rorw"
=======
  | .bexti (_shamt : BitVec 6) => "bexti"
  | .binvi (_shamt : BitVec 6) => "binvi"
  | .bseti (_shamt : BitVec 6) => "bseti"
>>>>>>> e4d998ee
  | RISCV64.Op.add.uw => "add.uw"
  | RISCV64.Op.sh1add.uw => "sh1add.uw"
  | RISCV64.Op.sh2add.uw => "sh2add.uw"
  | RISCV64.Op.sh3add.uw => "sh3add.uw"
  | .sh1add => "sh1add"
  | .sh2add => "sh2add"
  | .sh3add => "sh3add"
  | RISCV64.Op.slli.uw (_shamt : BitVec 6) => "slli.uw"
<<<<<<< HEAD
  | .rori (_shamt : BitVec 5) => "rori"
  | .roriw (_shamt : BitVec 5) => "roriw"
  | .andn => "andn"
  | .orn => "orn"
  | .xnor => "xnor"
=======
  | .andn => "andn"
  | .orn => "orn"
  | .xnor => "xnor"
  -- | clz
  -- | clzw
  -- | ctz
  -- | ctzw
  -- | cpop
  -- | cpopw
>>>>>>> e4d998ee
  | .max => "max"
  | .maxu => "maxu"
  | .min  => "min"
  | .minu  => "minu"
<<<<<<< HEAD
    --pseudo-instructions
=======
  | RISCV64.Op.sext.b => "sext.b"
  | RISCV64.Op.sext.h => "sext.h"
  | RISCV64.Op.zext.h => "zext.h"
  | .rol => "rol"
  | .rolw => "rolw"
  | .ror => "ror"
  | .rori (_shamt : BitVec 5) => "rori"
  | .roriw (_shamt : BitVec 5) => "roriw"
  | .rorw => "rorw"
  -- orc.b
  -- rev8
  -- pseudo-instructions
>>>>>>> e4d998ee
  | .mv => "mv"
  | .not => "not"
  | .neg => "neg"
  | .negw => "negw"
  | RISCV64.Op.sext.w => "sext.w"
  | RISCV64.Op.zext.b => "zext.b"
  | .seqz => "seqz"
  | .snez => "snez"
  | .sltz => "sltz"
  | .sgtz => "sgtz"
  op

def attributesToPrint: RISCV64.Op → String
<<<<<<< HEAD
  | .li imm => s! "\{immediate = { imm.toInt } : i32 }"
=======
  | .li imm => s! "\{immediate = { imm.toInt } : i64 }"
>>>>>>> e4d998ee
  | .addiw (_imm : BitVec 12) => s!"\{immediate = { _imm.toInt} : i12 }"
  | .lui (_imm : BitVec 20) => s!"\{immediate = { _imm.toInt} : i20 } "
  | .auipc (_imm : BitVec 20) => s!"\{imm = { _imm.toInt} : si20 }" -- adding a s such that xdsl can parsee it, double-check when needed and when not
  | .slliw (_shamt : BitVec 5) => s!"\{shamt = { _shamt.toInt} : i5 }"
  | .srliw (_shamt : BitVec 5) => s!"\{shamt = { _shamt.toInt} : i5 }"
  | .sraiw (_shamt : BitVec 5) => s!"\{shamt = { _shamt.toInt} :i5 }"
  | .slli (_shamt : BitVec 6) => s!"\{shamt = { _shamt.toInt} : i6 }"
  | .srli (_shamt : BitVec 6) => s!"\{shamt = { _shamt.toInt} : i6 }"
  | .srai (_shamt : BitVec 6) => s!"\{shamt = { _shamt.toInt} : i6 }"
  | .addi (_imm : BitVec 12) => s!"\{immediate = { _imm.toInt } : i12 }"
  | .slti (_imm : BitVec 12) => s!"\{immediate = { _imm.toInt } : i12 }"
  | .sltiu (_imm : BitVec 12) => s!"\{immediate = { _imm.toInt } : i12 }"
  | .andi (_imm : BitVec 12) => s!"\{immediate = { _imm.toInt } : i12 }"
  | .ori (_imm : BitVec 12) => s!"\{immediate = { _imm.toInt } : i12 }"
  | .xori (_imm : BitVec 12) => s!"\{immediate = { _imm.toInt } : si12 }"
  | .bclri (_shamt : BitVec 6) => s!"\{immediate = { _shamt.toInt} : i6 }"
  | .bexti (_shamt : BitVec 6) =>s!"\{immediate = { _shamt.toInt} : i6 }"
  | .binvi (_shamt : BitVec 6) => s!"\{immediate = { _shamt.toInt} : i6 }"
  | .bseti (_shamt : BitVec 6) => s!"\{immediate = { _shamt.toInt} : i6 }"
<<<<<<< HEAD
  --| RISCV64.Op.slli.uw (_shamt : BitVec 6) => s!"\{immediate = { _shamt.toInt} : i6 }"
=======
  | RISCV64.Op.slli.uw (_shamt : BitVec 6) => s!"\{immediate = { _shamt.toInt} : i6 }"
>>>>>>> e4d998ee
  | .rori (_shamt : BitVec 5) => s!"\{immediate = { _shamt.toInt} : i5 }"
  | .roriw (_shamt : BitVec 5) => s!"\{immediate = { _shamt.toInt} : i5 }"
  | _ => ""

instance : ToString (Op) where
  toString := opToString

<<<<<<< HEAD
instance : DialectPrint (RV64) where
=======
instance : ToPrint (RV64) where
>>>>>>> e4d998ee
  printOpName
  | op => "riscv." ++ toString op
  printTy := toString
  printAttributes := attributesToPrint
  printDialect:= "riscv"
  printReturn _ := "riscv.ret"
  printFunc _ := "riscv_func.func @f"
<<<<<<< HEAD
=======

-- We extend `hvector_get_elem_tactic` so that `HVector.getN` can automatically
-- prove that indices are in-bounds when defining the semantics of RV64.
macro_rules
| `(tactic| hvector_get_elem_tactic) =>
    `(tactic| simp [DialectSignature.sig, signature])

>>>>>>> e4d998ee
/--
## Dialect semantics
We assign semantics defined in `RV64` to each operation.
This defines the meaning of each operation in Lean.
When writting RISC-V-like abstract MLIR ISA intuitively
we write `op  arg1 arg2`.
The `RISCV64` semantics are defined to first process the second operand
then the first. Therefore we first pass `.get 1` then `.get 0` into the
functions that define our semantics.
-/
@[simp, simp_denote]
abbrev Op.denote : (o : RV64.Op) → HVector toType o.sig → ⟦o.outTy⟧
  | .li imm, _  => imm
  | .addiw imm, regs => pure64_RISCV_ADDIW imm (regs.getN 0)
  | .lui imm, regs  => UTYPE_pure64_RISCV_LUI imm
  | .auipc imm, regs => UTYPE_pure64_RISCV_AUIPC imm (regs.getN 0)
  | .slliw shamt, regs => SHIFTIWOP_pure64_RISCV_SLLIW_bv shamt (regs.getN 0)
  | .srliw shamt, regs => SHIFTIWOP_pure64_RISCV_SRLIW_bv shamt (regs.getN 0)
  | .sraiw shamt, regs => SHIFTIWOP_pure64_RISCV_SRAIW_bv shamt (regs.getN 0)
  | .slli shamt, regs => SHIFTIOP_pure64_RISCV_SLLI_bv shamt (regs.getN 0)
  | .srli shamt, regs => SHIFTIOP_pure64_RISCV_SRLI_bv shamt (regs.getN 0)
  | .srai shamt, regs => SHIFTIOP_pure64_RISCV_SRAI_bv shamt (regs.getN 0)
  | .addw, regs => RTYPEW_pure64_RISCV_ADDW (regs.getN 1) (regs.getN 0)
  | .subw, regs => RTYPEW_pure64_RISCV_SUBW (regs.getN 1) (regs.getN 0)
  | .sllw, regs => RTYPEW_pure64_RISCV_SLLW_bv (regs.getN 1) (regs.getN 0)
  | .srlw, regs => RTYPEW_pure64_RISCV_SRLW_bv (regs.getN 1) (regs.getN 0)
  | .sraw, regs => RTYPEW_pure64_RISCV_SRAW_bv (regs.getN 1) (regs.getN 0)
  | .add, regs => RTYPE_pure64_RISCV_ADD (regs.getN 1) (regs.getN 0)
  | .slt, regs => RTYPE_pure64_RISCV_SLT (regs.getN 1) (regs.getN 0)
  | .sltu, regs => RTYPE_pure64_RISCV_SLTU (regs.getN 1) (regs.getN 0)
  | .and, regs => RTYPE_pure64_RISCV_AND (regs.getN 1) (regs.getN 0)
  | .or, regs => RTYPE_pure64_RISCV_OR (regs.getN 1) (regs.getN 0)
  | .xor, regs => RTYPE_pure64_RISCV_XOR (regs.getN 1) (regs.getN 0)
  | .sll, regs => RTYPE_pure64_RISCV_SLL_bv (regs.getN 1) (regs.getN 0)
  | .srl, regs => RTYPE_pure64_RISCV_SRL_bv (regs.getN 1) (regs.getN 0)
  | .sub, regs => RTYPE_pure64_RISCV_SUB (regs.getN 1) (regs.getN 0)
  | .sra, regs => RTYPE_pure64_RISCV_SRA_bv (regs.getN 1) (regs.getN 0)
  | .remw, regs => SIGNED_pure64_REMW_bv (regs.getN 1) (regs.getN 0)
  | .remuw, regs => UNSIGNED_pure64_REMW_bv (regs.getN 1) (regs.getN 0)
  | .rem, regs => SIGNED_pure64_REM_bv (regs.getN 1) (regs.getN 0)
  | .remu, regs => UNSIGNED_pure64_REM_bv (regs.getN 1) (regs.getN 0)
  | .mulhu,regs => pure64_MUL_bv_tff (regs.getN 1) (regs.getN 0)
  | .mul ,regs => pure64_MUL_ftt (regs.getN 1) (regs.getN 0)
  | .mulhsu ,regs => pure64_MUL_bv_ttf (regs.getN 1) (regs.getN 0)
  | .mulh,regs => pure64_MUL_bv_ttt (regs.getN 1) (regs.getN 0)
  | .mulw,  regs => pure64_MULW_bv (regs.getN 1) (regs.getN 0)
  | .div, regs => SIGNED_pure64_DIV_bv (regs.getN 1) (regs.getN 0)
  | .divu,  regs => UNSIGNED_pure64_DIV_bv (regs.getN 1) (regs.getN 0)
  | .divw, regs => SIGNED_pure64_DIVW (regs.getN 1) (regs.getN 0)
  | .divuw, regs => UNSIGNED_pure64_DIVW (regs.getN 1) (regs.getN 0)
  | .addi imm, reg => ITYPE_pure64_RISCV_ADDI imm (reg.getN 0)
  | .slti imm, reg => ITYPE_pure64_RISCV_SLTI imm (reg.getN 0)
  | .sltiu imm, reg => ITYPE_pure64_RISCV_SLTIU imm (reg.getN 0)
  | .andi imm, reg => ITYPE_pure64_RISCV_ANDI imm (reg.getN 0)
  | .ori imm, reg => ITYPE_pure64_RISCV_ORI imm (reg.getN 0)
  | .xori imm, reg => ITYPE_pure64_RISCV_XORI imm (reg.getN 0)
  | RISCV64.Op.czero.eqz, regs => ZICOND_RTYPE_pure64_RISCV_CZERO_EQZ (regs.getN 1) (regs.getN 0)
  | RISCV64.Op.czero.nez, regs => ZICOND_RTYPE_pure64_RISCV_CZERO_NEZ (regs.getN 1) (regs.getN 0)
  | .bclr, regs => ZBS_RTYPE_pure64_RISCV_BCLR_bv (regs.getN 1) (regs.getN 0)
  | .bext, regs => ZBS_RTYPE_pure64_RISCV_BEXT_bv (regs.getN 1) (regs.getN 0)
  | .binv, regs => ZBS_RTYPE_pure64_BINV_bv (regs.getN 1) (regs.getN 0)
  | .bset, regs => ZBS_RTYPE_pure64_RISCV_BSET_bv (regs.getN 1) (regs.getN 0)
  | .bclri shamt , reg => ZBS_IOP_pure64_RISCV_BCLRI_bv shamt (reg.getN 0)
  | .bexti shamt, reg => ZBS_IOP_pure64_RISCV_BEXTI_bv shamt (reg.getN 0)
  | .binvi shamt, reg => ZBS_IOP_pure64_RISCV_BINVI_bv shamt (reg.getN 0)
  | .bseti shamt, reg => ZBS_IOP_pure64_RISCV_BSETI_bv shamt (reg.getN 0)
  | RISCV64.Op.add.uw, regs => ZBA_RTYPEUW_pure64_RISCV_ADDUW (regs.getN 1) (regs.getN 0)
  | RISCV64.Op.sh1add.uw , regs => ZBA_RTYPEUW_pure64_RISCV_SH1ADDUW (regs.getN 1) (regs.getN 0)
  | RISCV64.Op.sh2add.uw, regs => ZBA_RTYPEUW_pure64_RISCV_SH2ADDUW (regs.getN 1) (regs.getN 0)
  | RISCV64.Op.sh3add.uw, regs => ZBA_RTYPEUW_pure64_RISCV_SH3ADDUW (regs.getN 1) (regs.getN 0)
  | .sh1add, regs => ZBA_RTYPE_pure64_RISCV_SH1ADD (regs.getN 1) (regs.getN 0)
  | .sh2add, regs => ZBA_RTYPE_pure64_RISCV_SH2ADD (regs.getN 1) (regs.getN 0)
  | .sh3add, regs => ZBA_RTYPE_pure64_RISCV_SH3ADD (regs.getN 1) (regs.getN 0)
  | RISCV64.Op.slli.uw shamt, regs => ZBA_pure64_RISCV_SLLIUW shamt (regs.getN 0)
  | .andn, regs => ZBB_RTYPE_pure_RISCV_ANDN (regs.getN 1) (regs.getN 0)
  | .orn, regs => ZBB_RTYPE_pure_RISCV_ORN (regs.getN 1) (regs.getN 0)
  | .xnor, regs => ZBB_RTYPE_pure_RISCV_XNOR (regs.getN 1) (regs.getN 0)
  -- | clz
  -- | clzw
  -- | ctz
  -- | ctzw
  -- | cpop
  -- | cpopw
  | .max, regs => ZBB_RTYPE_pure_RISCV_MAX (regs.getN 1) (regs.getN 0)
  | .maxu, regs => ZBB_RTYPE_pure_RISCV_MAXU (regs.getN 1) (regs.getN 0)
  | .min, regs => ZBB_RTYPE_pure_RISCV_MIN (regs.getN 1) (regs.getN 0)
  | .minu, regs => ZBB_RTYPE_pure_RISCV_MINU (regs.getN 1) (regs.getN 0)
  | RISCV64.Op.sext.b, reg => ZBB_EXTOP_pure64_RISCV_SEXTB (reg.getN 0)
  | RISCV64.Op.sext.h, reg => ZBB_EXTOP_pure64_RISCV_SEXTH (reg.getN 0)
  | RISCV64.Op.zext.h, reg => ZBB_EXTOP_pure64_RISCV_ZEXTH (reg.getN 0)
  | .rol, regs => ZBB_RTYPE_pure64_RISCV_ROL_bv (regs.getN 1) (regs.getN 0)
  | .rolw, regs => ZBB_RTYPEW_pure64_RISCV_ROLW (regs.getN 1) (regs.getN 0)
  | .ror, regs => ZBB_RTYPE_pure64_RISCV_ROR_bv (regs.getN 1) (regs.getN 0)
  | .rori shamt, regs => ZBB_pure64_RISCV_RORI shamt (regs.getN 0)
  | .roriw shamt, regs => ZBB_pure64_RISCV_RORIW shamt (regs.getN 0)
  | .rorw, regs => ZBB_RTYPEW_pure64_RISCV_RORW (regs.getN 1) (regs.getN 0)
  -- orc.b
  -- rev8
  -- pseudo-instructions
  | .mv, regs  => MV_pure64_pseudo (regs.getN 0)
  | .not, regs => NOT_pure64_pseudo (regs.getN 0)
  | .neg, regs => NEG_pure64_pseudo (regs.getN 0)
  | .negw, regs => NEGW_pure64_pseudo (regs.getN 0)
  | RISCV64.Op.sext.w, regs => SEXTW_pure64_pseudo (regs.getN 0)
  | RISCV64.Op.zext.b, regs => ZEXTB_pure64_pseudo (regs.getN 0)
  | .seqz, regs => SEQZ_pure64_pseudo (regs.getN 0)
  | .snez, regs => SNEZ_pure64_pseudo (regs.getN 0)
  | .sltz, regs => SLTZ_pure64_pseudo (regs.getN 0)
  | .sgtz, regs => SGZT_pure64_pseudo (regs.getN 0)

@[simp, reducible]
<<<<<<< HEAD
instance : DialectDenote (RV64) where
  denote
  | .li imm, _ , _ => imm
  | .addiw imm, regs, _ => pure64_RISCV_ADDIW imm (regs.getN 0 (by simp [DialectSignature.sig, signature]))
  | .lui imm, regs , _ => UTYPE_pure64_RISCV_LUI imm
  | .auipc imm, regs, _ => UTYPE_pure64_RISCV_AUIPC imm (regs.getN 0 (by simp [DialectSignature.sig, signature]))
  | .slliw shamt, regs, _ => SHIFTIWOP_pure64_RISCV_SLLIW_bv shamt (regs.getN 0 (by simp [DialectSignature.sig, signature]))
  | .srliw shamt, regs, _ => SHIFTIWOP_pure64_RISCV_SRLIW_bv shamt (regs.getN 0 (by simp [DialectSignature.sig, signature]))
  | .sraiw shamt, regs, _ => SHIFTIWOP_pure64_RISCV_SRAIW_bv shamt (regs.getN 0 (by simp [DialectSignature.sig, signature]))
  | .slli shamt, regs, _ => SHIFTIOP_pure64_RISCV_SLLI_bv shamt (regs.getN 0 (by simp [DialectSignature.sig, signature]))
  | .srli shamt, regs, _ => SHIFTIOP_pure64_RISCV_SRLI_bv shamt (regs.getN 0 (by simp [DialectSignature.sig, signature]))
  | .srai shamt, regs, _ => SHIFTIOP_pure64_RISCV_SRAI_bv shamt  (regs.getN 0 (by simp [DialectSignature.sig, signature]))
  | .addw, regs, _ => RTYPEW_pure64_RISCV_ADDW (regs.getN 1 (by simp [DialectSignature.sig, signature]))  (regs.getN 0 (by simp [DialectSignature.sig, signature]))
  | .subw, regs, _ => RTYPEW_pure64_RISCV_SUBW (regs.getN 1 (by simp [DialectSignature.sig, signature]))  (regs.getN 0 (by simp [DialectSignature.sig, signature]))
  | .sllw, regs, _ => RTYPEW_pure64_RISCV_SLLW_bv (regs.getN 1 (by simp [DialectSignature.sig, signature]))  (regs.getN 0 (by simp [DialectSignature.sig, signature]))
  | .srlw, regs, _ => RTYPEW_pure64_RISCV_SRLW_bv (regs.getN 1 (by simp [DialectSignature.sig, signature]))  (regs.getN 0 (by simp [DialectSignature.sig, signature]))
  | .sraw, regs, _ => RTYPEW_pure64_RISCV_SRAW_bv (regs.getN 1 (by simp [DialectSignature.sig, signature]))  (regs.getN 0 (by simp [DialectSignature.sig, signature]))
  | .add, regs, _ => RTYPE_pure64_RISCV_ADD (regs.getN 1 (by simp [DialectSignature.sig, signature]))  (regs.getN 0 (by simp [DialectSignature.sig, signature]))
  | .slt, regs, _ => RTYPE_pure64_RISCV_SLT (regs.getN 1 (by simp [DialectSignature.sig, signature]))  (regs.getN 0 (by simp [DialectSignature.sig, signature]))
  | .sltu, regs, _ => RTYPE_pure64_RISCV_SLTU (regs.getN 1 (by simp [DialectSignature.sig, signature]))  (regs.getN 0 (by simp [DialectSignature.sig, signature]))
  | .and, regs, _ => RTYPE_pure64_RISCV_AND (regs.getN 1 (by simp [DialectSignature.sig, signature]))  (regs.getN 0 (by simp [DialectSignature.sig, signature]))
  | .or, regs, _ => RTYPE_pure64_RISCV_OR (regs.getN 1 (by simp [DialectSignature.sig, signature]))  (regs.getN 0 (by simp [DialectSignature.sig, signature]))
  | .xor, regs, _ => RTYPE_pure64_RISCV_XOR (regs.getN 1 (by simp [DialectSignature.sig, signature]))  (regs.getN 0 (by simp [DialectSignature.sig, signature]))
  | .sll, regs, _ => RTYPE_pure64_RISCV_SLL_bv (regs.getN 1 (by simp [DialectSignature.sig, signature]))  (regs.getN 0 (by simp [DialectSignature.sig, signature]))
  | .srl, regs, _ => RTYPE_pure64_RISCV_SRL_bv (regs.getN 1 (by simp [DialectSignature.sig, signature]))  (regs.getN 0 (by simp [DialectSignature.sig, signature]))
  | .sub, regs, _ => RTYPE_pure64_RISCV_SUB (regs.getN 1 (by simp [DialectSignature.sig, signature]))  (regs.getN 0 (by simp [DialectSignature.sig, signature]))
  | .sra, regs, _ => RTYPE_pure64_RISCV_SRA_bv (regs.getN 1 (by simp [DialectSignature.sig, signature]))  (regs.getN 0 (by simp [DialectSignature.sig, signature]))
  | .remw, regs, _ => SIGNED_pure64_REMW_bv (regs.getN 1 (by simp [DialectSignature.sig, signature]))  (regs.getN 0 (by simp [DialectSignature.sig, signature]))
  | .remuw, regs, _ => UNSIGNED_pure64_REMW_bv (regs.getN 1 (by simp [DialectSignature.sig, signature]))  (regs.getN 0 (by simp [DialectSignature.sig, signature]))
  | .rem, regs, _ => SIGNED_pure64_REM_bv (regs.getN 1 (by simp [DialectSignature.sig, signature]))  (regs.getN 0 (by simp [DialectSignature.sig, signature]))
  | .remu, regs, _ => UNSIGNED_pure64_REM_bv (regs.getN 1 (by simp [DialectSignature.sig, signature]))  (regs.getN 0 (by simp [DialectSignature.sig, signature]))
  --| .mulu, regs, _ => MUL_pure64_fff_bv (regs.getN 1 (by simp [DialectSignature.sig, signature]))  (regs.getN 0 (by simp [DialectSignature.sig, signature]))
  | .mulhu,regs, _ => pure64_MUL_bv_tff (regs.getN 1 (by simp [DialectSignature.sig, signature]))  (regs.getN 0 (by simp [DialectSignature.sig, signature]))
  | .mul ,regs, _ => pure64_MUL_ftt (regs.getN 1 (by simp [DialectSignature.sig, signature]))  (regs.getN 0 (by simp [DialectSignature.sig, signature]))
  | .mulhsu ,regs, _ => pure64_MUL_bv_ttf (regs.getN 1 (by simp [DialectSignature.sig, signature]))  (regs.getN 0 (by simp [DialectSignature.sig, signature]))
  | .mulh,regs, _ => pure64_MUL_bv_ttt (regs.getN 1 (by simp [DialectSignature.sig, signature]))  (regs.getN 0 (by simp [DialectSignature.sig, signature]))
  | .mulw,  regs, _ => pure64_MULW_bv (regs.getN 1 (by simp [DialectSignature.sig, signature]))  (regs.getN 0 (by simp [DialectSignature.sig, signature]))
  | .div, regs, _ => SIGNED_pure64_DIV_bv (regs.getN 1 (by simp [DialectSignature.sig, signature]))  (regs.getN 0 (by simp [DialectSignature.sig, signature]))
  | .divu,  regs, _ => UNSIGNED_pure64_DIV_bv (regs.getN 1 (by simp [DialectSignature.sig, signature]))  (regs.getN 0 (by simp [DialectSignature.sig, signature]))
  | .divw, regs, _ => SIGNED_pure64_DIVW (regs.getN 1 (by simp [DialectSignature.sig, signature]))  (regs.getN 0 (by simp [DialectSignature.sig, signature]))
  | .divuw, regs, _ => UNSIGNED_pure64_DIVW (regs.getN 1 (by simp [DialectSignature.sig, signature]))  (regs.getN 0 (by simp [DialectSignature.sig, signature]))
  | .addi imm, reg, _ => ITYPE_pure64_RISCV_ADDI  imm (reg.getN 0 (by simp [DialectSignature.sig, signature]))
  | .slti imm, reg, _ => ITYPE_pure64_RISCV_SLTI  imm (reg.getN 0 (by simp [DialectSignature.sig, signature]))
  | .sltiu imm, reg, _ => ITYPE_pure64_RISCV_SLTIU  imm (reg.getN 0 (by simp [DialectSignature.sig, signature]))
  | .andi imm, reg, _ => ITYPE_pure64_RISCV_ANDI  imm (reg.getN 0 (by simp [DialectSignature.sig, signature]))
  | .ori imm, reg, _ => ITYPE_pure64_RISCV_ORI  imm (reg.getN 0 (by simp [DialectSignature.sig, signature]))
  | .xori imm, reg, _ => ITYPE_pure64_RISCV_XORI  imm (reg.getN 0 (by simp [DialectSignature.sig, signature]))
  | RISCV64.Op.czero.eqz, regs, _ => ZICOND_RTYPE_pure64_RISCV_CZERO_EQZ (regs.getN 1 (by simp [DialectSignature.sig, signature]))  (regs.getN 0 (by simp [DialectSignature.sig, signature]))
  | RISCV64.Op.czero.nez, regs, _ => ZICOND_RTYPE_pure64_RISCV_CZERO_NEZ (regs.getN 1 (by simp [DialectSignature.sig, signature])) (regs.getN 0 (by simp [DialectSignature.sig, signature]))
  | RISCV64.Op.sext.b, reg, _ => ZBB_EXTOP_pure64_RISCV_SEXTB (reg.getN 0 (by simp [DialectSignature.sig, signature]))
  | RISCV64.Op.sext.h, reg, _ => ZBB_EXTOP_pure64_RISCV_SEXTH (reg.getN 0 (by simp [DialectSignature.sig, signature]))
  | RISCV64.Op.zext.h, reg, _ => ZBB_EXTOP_pure64_RISCV_ZEXTH (reg.getN 0 (by simp [DialectSignature.sig, signature]))
  | .bclr, regs, _ => ZBS_RTYPE_pure64_RISCV_BCLR_bv (regs.getN 1 (by simp [DialectSignature.sig, signature]))  (regs.getN 0 (by simp [DialectSignature.sig, signature]))
  | .bext, regs, _ => ZBS_RTYPE_pure64_RISCV_BEXT_bv (regs.getN 1 (by simp [DialectSignature.sig, signature]))  (regs.getN 0 (by simp [DialectSignature.sig, signature]))
  | .binv, regs, _ => ZBS_RTYPE_pure64_BINV_bv (regs.getN 1 (by simp [DialectSignature.sig, signature]))  (regs.getN 0 (by simp [DialectSignature.sig, signature]))
  | .bset, regs, _ => ZBS_RTYPE_pure64_RISCV_BSET_bv (regs.getN 1 (by simp [DialectSignature.sig, signature]))  (regs.getN 0 (by simp [DialectSignature.sig, signature]))
  | .bclri shamt , reg, _ => ZBS_IOP_pure64_RISCV_BCLRI_bv shamt (reg.getN 0 (by simp [DialectSignature.sig, signature]))
  | .bexti shamt, reg, _ => ZBS_IOP_pure64_RISCV_BEXTI_bv shamt (reg.getN 0 (by simp [DialectSignature.sig, signature]))
  | .binvi shamt, reg, _ => ZBS_IOP_pure64_RISCV_BINVI_bv shamt (reg.getN 0 (by simp [DialectSignature.sig, signature]))
  | .bseti shamt, reg, _ => ZBS_IOP_pure64_RISCV_BSETI_bv shamt (reg.getN 0 (by simp [DialectSignature.sig, signature]))
  | .rolw, regs, _ => ZBB_RTYPEW_pure64_RISCV_ROLW (regs.getN 1 (by simp [DialectSignature.sig, signature]))  (regs.getN 0 (by simp [DialectSignature.sig, signature]))
  | .rorw, regs, _ => ZBB_RTYPEW_pure64_RISCV_RORW (regs.getN 1 (by simp [DialectSignature.sig, signature]))  (regs.getN 0 (by simp [DialectSignature.sig, signature]))
  | .rol, regs, _ => ZBB_RTYPE_pure64_RISCV_ROL_bv (regs.getN 1 (by simp [DialectSignature.sig, signature]))  (regs.getN 0 (by simp [DialectSignature.sig, signature]))
  | .ror, regs, _ => ZBB_RTYPE_pure64_RISCV_ROR_bv (regs.getN 1 (by simp [DialectSignature.sig, signature]))  (regs.getN 0 (by simp [DialectSignature.sig, signature]))
  | RISCV64.Op.add.uw, regs, _ => ZBA_RTYPEUW_pure64_RISCV_ADDUW (regs.getN 1 (by simp [DialectSignature.sig, signature]))  (regs.getN 0 (by simp [DialectSignature.sig, signature]))
  | RISCV64.Op.sh1add.uw , regs, _ => ZBA_RTYPEUW_pure64_RISCV_SH1ADDUW (regs.getN 1 (by simp [DialectSignature.sig, signature]))  (regs.getN 0 (by simp [DialectSignature.sig, signature]))
  | RISCV64.Op.sh2add.uw, regs, _ => ZBA_RTYPEUW_pure64_RISCV_SH2ADDUW (regs.getN 1 (by simp [DialectSignature.sig, signature]))  (regs.getN 0 (by simp [DialectSignature.sig, signature]))
  | RISCV64.Op.sh3add.uw, regs, _ => ZBA_RTYPEUW_pure64_RISCV_SH3ADDUW (regs.getN 1 (by simp [DialectSignature.sig, signature]))  (regs.getN 0 (by simp [DialectSignature.sig, signature]))
  | .sh1add, regs, _ => ZBA_RTYPE_pure64_RISCV_SH1ADD (regs.getN 1 (by simp [DialectSignature.sig, signature]))  (regs.getN 0 (by simp [DialectSignature.sig, signature]))
  | .sh2add, regs, _ => ZBA_RTYPE_pure64_RISCV_SH2ADD (regs.getN 1 (by simp [DialectSignature.sig, signature]))  (regs.getN 0 (by simp [DialectSignature.sig, signature]))
  | .sh3add, regs, _ => ZBA_RTYPE_pure64_RISCV_SH3ADD (regs.getN 1 (by simp [DialectSignature.sig, signature]))  (regs.getN 0 (by simp [DialectSignature.sig, signature]))
  | RISCV64.Op.slli.uw shamt, regs, _ => ZBA_pure64_RISCV_SLLIUW shamt (regs.getN 0 (by simp [DialectSignature.sig, signature]))
  | .rori shamt, regs, _ => ZBB_pure64_RISCV_RORI shamt (regs.getN 0 (by simp [DialectSignature.sig, signature]))
  | .roriw shamt, regs, _ => ZBB_pure64_RISCV_RORIW shamt (regs.getN 0 (by simp [DialectSignature.sig, signature]))
  | .andn, regs, _ => ZBB_RTYPE_pure_RISCV_ANDN (regs.getN 1 (by simp [DialectSignature.sig, signature])) (regs.getN 0 (by simp [DialectSignature.sig, signature]))
  | .orn, regs, _ => ZBB_RTYPE_pure_RISCV_ORN (regs.getN 1 (by simp [DialectSignature.sig, signature])) (regs.getN 0 (by simp [DialectSignature.sig, signature]))
  | .xnor, regs, _ => ZBB_RTYPE_pure_RISCV_XNOR (regs.getN 1 (by simp [DialectSignature.sig, signature])) (regs.getN 0 (by simp [DialectSignature.sig, signature]))
  | .max, regs, _ => ZBB_RTYPE_pure_RISCV_MAX (regs.getN 1 (by simp [DialectSignature.sig, signature])) (regs.getN 0 (by simp [DialectSignature.sig, signature]))
  | .maxu, regs, _ => ZBB_RTYPE_pure_RISCV_MAXU (regs.getN 1 (by simp [DialectSignature.sig, signature])) (regs.getN 0 (by simp [DialectSignature.sig, signature]))
  | .min, regs, _ => ZBB_RTYPE_pure_RISCV_MIN (regs.getN 1 (by simp [DialectSignature.sig, signature])) (regs.getN 0 (by simp [DialectSignature.sig, signature]))
  | .minu, regs, _ => ZBB_RTYPE_pure_RISCV_MINU (regs.getN 1 (by simp [DialectSignature.sig, signature])) (regs.getN 0 (by simp [DialectSignature.sig, signature]))
  --pseudo-instructions
  | .mv, regs, _  => MV_pure64_pseudo (regs.getN 0 (by simp [DialectSignature.sig, signature]))
  | .not, regs, _ => NOT_pure64_pseudo (regs.getN 0 (by simp [DialectSignature.sig, signature]))
  | .neg, regs, _ => NEG_pure64_pseudo (regs.getN 0 (by simp [DialectSignature.sig, signature]))
  | .negw, regs, _ => NEGW_pure64_pseudo (regs.getN 0 (by simp [DialectSignature.sig, signature]))
  | RISCV64.Op.sext.w, regs, _ => SEXTW_pure64_pseudo (regs.getN 0 (by simp [DialectSignature.sig, signature]))
  | RISCV64.Op.zext.b, regs, _ => ZEXTB_pure64_pseudo (regs.getN 0 (by simp [DialectSignature.sig, signature]))
  | .seqz, regs, _ => SEQZ_pure64_pseudo (regs.getN 0 (by simp [DialectSignature.sig, signature]))
  | .snez, regs, _ => SNEZ_pure64_pseudo (regs.getN 0 (by simp [DialectSignature.sig, signature]))
  | .sltz, regs, _ => SLTZ_pure64_pseudo (regs.getN 0 (by simp [DialectSignature.sig, signature]))
  | .sgtz, regs, _ => SGZT_pure64_pseudo (regs.getN 0 (by simp [DialectSignature.sig, signature]))
=======
instance : DialectDenote RV64 where
  denote o args _ := o.denote args

>>>>>>> e4d998ee
end RISCV64<|MERGE_RESOLUTION|>--- conflicted
+++ resolved
@@ -63,10 +63,6 @@
   | sltu
   -- RISC-V `M` extension instructions (multiply & divide)
   | mul    -- performs signed multiplication on 64 x 64 bits and returns the lower 64 bits of the result .
-<<<<<<< HEAD
- -- | mulu   -- performs unsigned multiplication on 64 x 64 bits and returns the lower 64 bits of the result .
-=======
->>>>>>> e4d998ee
   | mulw
   | mulh   -- performs signed multiplication on 64 x 64 bits and returns the upper 64 bits of the result.
   | mulhu  -- performs unsigned multiplication on 64 x 64 bits and returns the upper 64 bits of the result.
@@ -87,10 +83,6 @@
   | sh1add
   | sh2add
   | sh3add
-<<<<<<< HEAD
-  -- new addition to complete ZBA
-=======
->>>>>>> e4d998ee
   | slli.uw (shamt : BitVec 6)
   -- part of the RISC-V `Zbb` & `Zbkb` extension
   | andn
@@ -109,18 +101,6 @@
   | sext.b
   | sext.h
   | zext.h
-<<<<<<< HEAD
-  -- new featuring complete ZBB extensions
-  | rori (_shamt : BitVec 5)
-  | roriw (_shamt : BitVec 5)
-  | andn
-  | orn
-  | xnor
-  | max
-  | maxu
-  | min
-  | minu
-=======
   | rol
   | rolw
   | ror
@@ -129,7 +109,6 @@
   | rorw
   -- | orc.b
   -- | rev8
->>>>>>> e4d998ee
   /-
   in the future:
   |pack
@@ -147,12 +126,8 @@
   /- RISC-V `Zicond` conditional operations extension  -/
   | czero.eqz
   | czero.nez
-<<<<<<< HEAD
-    -- adding RISC-V standart pseudo-instructions according to : https://github.com/riscv-non-isa/riscv-asm-manual/blob/main/src/asm-manual.adoc
-=======
   -- RISC-V standard pseudo-instructions according to:
   -- https://github.com/riscv-non-isa/riscv-asm-manual/blob/main/src/asm-manual.adoc
->>>>>>> e4d998ee
   | mv
   | not
   | neg
@@ -206,19 +181,10 @@
 @[simp, reducible]
 def Op.sig : Op → List Ty
   | .li _ => []
-<<<<<<< HEAD
-  --| .mulu  => [Ty.bv, Ty.bv]
-=======
->>>>>>> e4d998ee
   | .mulh  => [Ty.bv, Ty.bv]
   | .mulhu  => [Ty.bv, Ty.bv]
   | .mulhsu  => [Ty.bv, Ty.bv]
   | .divu =>  [Ty.bv, Ty.bv]
-<<<<<<< HEAD
-  | .rol => [Ty.bv, Ty.bv]
-  | .ror => [Ty.bv, Ty.bv]
-=======
->>>>>>> e4d998ee
   | .remuw  => [Ty.bv, Ty.bv]
   | .remu  =>  [Ty.bv, Ty.bv]
   | .addiw (_imm : BitVec 12) => [Ty.bv]
@@ -276,14 +242,6 @@
   | .sh2add => [Ty.bv, Ty.bv]
   | .sh3add => [Ty.bv, Ty.bv]
   | RISCV64.Op.slli.uw (_shamt : BitVec 6) => [Ty.bv]
-<<<<<<< HEAD
-  -- newly added
-  | rori (_shamt : BitVec 5) =>[Ty.bv]
-  | roriw (_shamt : BitVec 5) =>[Ty.bv]
-  | andn => [Ty.bv, Ty.bv]
-  | orn => [Ty.bv, Ty.bv]
-  | xnor => [Ty.bv, Ty.bv]
-=======
   | andn => [Ty.bv, Ty.bv]
   | orn => [Ty.bv, Ty.bv]
   | xnor => [Ty.bv, Ty.bv]
@@ -293,13 +251,10 @@
   -- | ctzw
   -- | cpop
   -- | cpopw
->>>>>>> e4d998ee
   | max => [Ty.bv, Ty.bv]
   | maxu => [Ty.bv, Ty.bv]
   | min  => [Ty.bv, Ty.bv]
   | minu  => [Ty.bv, Ty.bv]
-<<<<<<< HEAD
-=======
   | RISCV64.Op.sext.b => [Ty.bv]
   | RISCV64.Op.sext.h => [Ty.bv]
   | RISCV64.Op.zext.h => [Ty.bv]
@@ -311,7 +266,6 @@
   | .rorw => [Ty.bv, Ty.bv]
   -- orc.b
   -- rev8
->>>>>>> e4d998ee
   -- pseudo-instructions
   | mv => [Ty.bv]
   | not => [Ty.bv]
@@ -331,20 +285,11 @@
 @[simp, reducible]
 def Op.outTy : Op  → Ty
   | .li _ => Ty.bv
-<<<<<<< HEAD
- -- | .mulu => Ty.bv
-=======
->>>>>>> e4d998ee
   | .mulh => Ty.bv
   | .mulhu => Ty.bv
   | .mulhsu => Ty.bv
   | .divu => Ty.bv
-<<<<<<< HEAD
-  | .rol => Ty.bv
-  | .ror => Ty.bv
-=======
-
->>>>>>> e4d998ee
+
   | .remuw => Ty.bv
   | .remu =>  Ty.bv
   | .addiw (_imm : BitVec 12) => Ty.bv
@@ -402,13 +347,6 @@
   | .sh2add => Ty.bv
   | .sh3add => Ty.bv
   | RISCV64.Op.slli.uw (_shamt : BitVec 6) => Ty.bv
-<<<<<<< HEAD
-  | .rori (_shamt : BitVec 5) => Ty.bv
-  | .roriw (_shamt : BitVec 5) => Ty.bv
-  | .andn =>  Ty.bv
-  | .orn =>  Ty.bv
-  | .xnor =>  Ty.bv
-=======
   | .andn =>  Ty.bv
   | .orn =>  Ty.bv
   | .xnor =>  Ty.bv
@@ -418,14 +356,10 @@
   -- | ctzw
   -- | cpop
   -- | cpopw
->>>>>>> e4d998ee
   | .max =>  Ty.bv
   | .maxu =>  Ty.bv
   | .min  =>  Ty.bv
   | .minu  =>  Ty.bv
-<<<<<<< HEAD
-  --pseudo-instructions
-=======
   | RISCV64.Op.sext.b => Ty.bv
   | RISCV64.Op.sext.h => Ty.bv
   | RISCV64.Op.zext.h => Ty.bv
@@ -438,7 +372,6 @@
   -- orc.b
   -- rev8
   -- pseudo-instructions
->>>>>>> e4d998ee
   | mv => Ty.bv
   | not => Ty.bv
   | neg => Ty.bv
@@ -468,32 +401,18 @@
 
 def opToString (op : RISCV64.Op) : String :=
   let op  : String := match op with
-<<<<<<< HEAD
-  | .li _imm => s! "li"
-  --| .mulu => "mulu"
-=======
   | .li (_imm : BitVec 64) => "li"
->>>>>>> e4d998ee
   | .mulh => "mulh"
   | .mulhu => "mulhu"
   | .mulhsu => "mulhsu"
   | .divu => "divu"
-<<<<<<< HEAD
-  | .rol => "rol"
-  | .ror => "ror"
-=======
->>>>>>> e4d998ee
   | .remuw => "remuw"
   | .remu => "remu"
   | .addiw (_imm : BitVec 12) => "addiw"
   | .lui (_imm : BitVec 20) => "lui"
   | .auipc (_imm : BitVec 20) => "auipc"
   | .slliw (_shamt : BitVec 5) => "slliw"
-<<<<<<< HEAD
-  | .srliw (_shamt : BitVec 5) => "srliw "
-=======
   | .srliw (_shamt : BitVec 5) => "srliw"
->>>>>>> e4d998ee
   | .sraiw (_shamt : BitVec 5) => "sraiw"
   | .slli (_shamt : BitVec 6) => "slli"
   | .srli (_shamt : BitVec 6) => "srli"
@@ -519,11 +438,7 @@
   | .mulw => "mulw"
   | .div => "div"
   | .divw => "divw"
-<<<<<<< HEAD
-  | .divuw => "diwu"
-=======
   | .divuw => "divuw"
->>>>>>> e4d998ee
   | .addi (_imm : BitVec 12) => "addi"
   | .slti (_imm : BitVec 12) => "slti"
   | .sltiu (_imm : BitVec 12) => "sltiu"
@@ -537,17 +452,9 @@
   | .binv => "binv"
   | .bset => "bset"
   | .bclri (_shamt : BitVec 6) => "bclri"
-<<<<<<< HEAD
-  | .bexti (_shamt : BitVec 6) =>"bexti"
-  | .binvi (_shamt : BitVec 6) => "binvi"
-  | .bseti (_shamt : BitVec 6) => "bseti"
-  | .rolw => "rolw"
-  | .rorw => "rorw"
-=======
   | .bexti (_shamt : BitVec 6) => "bexti"
   | .binvi (_shamt : BitVec 6) => "binvi"
   | .bseti (_shamt : BitVec 6) => "bseti"
->>>>>>> e4d998ee
   | RISCV64.Op.add.uw => "add.uw"
   | RISCV64.Op.sh1add.uw => "sh1add.uw"
   | RISCV64.Op.sh2add.uw => "sh2add.uw"
@@ -556,13 +463,6 @@
   | .sh2add => "sh2add"
   | .sh3add => "sh3add"
   | RISCV64.Op.slli.uw (_shamt : BitVec 6) => "slli.uw"
-<<<<<<< HEAD
-  | .rori (_shamt : BitVec 5) => "rori"
-  | .roriw (_shamt : BitVec 5) => "roriw"
-  | .andn => "andn"
-  | .orn => "orn"
-  | .xnor => "xnor"
-=======
   | .andn => "andn"
   | .orn => "orn"
   | .xnor => "xnor"
@@ -572,14 +472,10 @@
   -- | ctzw
   -- | cpop
   -- | cpopw
->>>>>>> e4d998ee
   | .max => "max"
   | .maxu => "maxu"
   | .min  => "min"
   | .minu  => "minu"
-<<<<<<< HEAD
-    --pseudo-instructions
-=======
   | RISCV64.Op.sext.b => "sext.b"
   | RISCV64.Op.sext.h => "sext.h"
   | RISCV64.Op.zext.h => "zext.h"
@@ -592,7 +488,6 @@
   -- orc.b
   -- rev8
   -- pseudo-instructions
->>>>>>> e4d998ee
   | .mv => "mv"
   | .not => "not"
   | .neg => "neg"
@@ -606,11 +501,7 @@
   op
 
 def attributesToPrint: RISCV64.Op → String
-<<<<<<< HEAD
-  | .li imm => s! "\{immediate = { imm.toInt } : i32 }"
-=======
   | .li imm => s! "\{immediate = { imm.toInt } : i64 }"
->>>>>>> e4d998ee
   | .addiw (_imm : BitVec 12) => s!"\{immediate = { _imm.toInt} : i12 }"
   | .lui (_imm : BitVec 20) => s!"\{immediate = { _imm.toInt} : i20 } "
   | .auipc (_imm : BitVec 20) => s!"\{imm = { _imm.toInt} : si20 }" -- adding a s such that xdsl can parsee it, double-check when needed and when not
@@ -630,11 +521,7 @@
   | .bexti (_shamt : BitVec 6) =>s!"\{immediate = { _shamt.toInt} : i6 }"
   | .binvi (_shamt : BitVec 6) => s!"\{immediate = { _shamt.toInt} : i6 }"
   | .bseti (_shamt : BitVec 6) => s!"\{immediate = { _shamt.toInt} : i6 }"
-<<<<<<< HEAD
-  --| RISCV64.Op.slli.uw (_shamt : BitVec 6) => s!"\{immediate = { _shamt.toInt} : i6 }"
-=======
   | RISCV64.Op.slli.uw (_shamt : BitVec 6) => s!"\{immediate = { _shamt.toInt} : i6 }"
->>>>>>> e4d998ee
   | .rori (_shamt : BitVec 5) => s!"\{immediate = { _shamt.toInt} : i5 }"
   | .roriw (_shamt : BitVec 5) => s!"\{immediate = { _shamt.toInt} : i5 }"
   | _ => ""
@@ -642,11 +529,7 @@
 instance : ToString (Op) where
   toString := opToString
 
-<<<<<<< HEAD
-instance : DialectPrint (RV64) where
-=======
 instance : ToPrint (RV64) where
->>>>>>> e4d998ee
   printOpName
   | op => "riscv." ++ toString op
   printTy := toString
@@ -654,8 +537,6 @@
   printDialect:= "riscv"
   printReturn _ := "riscv.ret"
   printFunc _ := "riscv_func.func @f"
-<<<<<<< HEAD
-=======
 
 -- We extend `hvector_get_elem_tactic` so that `HVector.getN` can automatically
 -- prove that indices are in-bounds when defining the semantics of RV64.
@@ -663,7 +544,6 @@
 | `(tactic| hvector_get_elem_tactic) =>
     `(tactic| simp [DialectSignature.sig, signature])
 
->>>>>>> e4d998ee
 /--
 ## Dialect semantics
 We assign semantics defined in `RV64` to each operation.
@@ -775,102 +655,7 @@
   | .sgtz, regs => SGZT_pure64_pseudo (regs.getN 0)
 
 @[simp, reducible]
-<<<<<<< HEAD
-instance : DialectDenote (RV64) where
-  denote
-  | .li imm, _ , _ => imm
-  | .addiw imm, regs, _ => pure64_RISCV_ADDIW imm (regs.getN 0 (by simp [DialectSignature.sig, signature]))
-  | .lui imm, regs , _ => UTYPE_pure64_RISCV_LUI imm
-  | .auipc imm, regs, _ => UTYPE_pure64_RISCV_AUIPC imm (regs.getN 0 (by simp [DialectSignature.sig, signature]))
-  | .slliw shamt, regs, _ => SHIFTIWOP_pure64_RISCV_SLLIW_bv shamt (regs.getN 0 (by simp [DialectSignature.sig, signature]))
-  | .srliw shamt, regs, _ => SHIFTIWOP_pure64_RISCV_SRLIW_bv shamt (regs.getN 0 (by simp [DialectSignature.sig, signature]))
-  | .sraiw shamt, regs, _ => SHIFTIWOP_pure64_RISCV_SRAIW_bv shamt (regs.getN 0 (by simp [DialectSignature.sig, signature]))
-  | .slli shamt, regs, _ => SHIFTIOP_pure64_RISCV_SLLI_bv shamt (regs.getN 0 (by simp [DialectSignature.sig, signature]))
-  | .srli shamt, regs, _ => SHIFTIOP_pure64_RISCV_SRLI_bv shamt (regs.getN 0 (by simp [DialectSignature.sig, signature]))
-  | .srai shamt, regs, _ => SHIFTIOP_pure64_RISCV_SRAI_bv shamt  (regs.getN 0 (by simp [DialectSignature.sig, signature]))
-  | .addw, regs, _ => RTYPEW_pure64_RISCV_ADDW (regs.getN 1 (by simp [DialectSignature.sig, signature]))  (regs.getN 0 (by simp [DialectSignature.sig, signature]))
-  | .subw, regs, _ => RTYPEW_pure64_RISCV_SUBW (regs.getN 1 (by simp [DialectSignature.sig, signature]))  (regs.getN 0 (by simp [DialectSignature.sig, signature]))
-  | .sllw, regs, _ => RTYPEW_pure64_RISCV_SLLW_bv (regs.getN 1 (by simp [DialectSignature.sig, signature]))  (regs.getN 0 (by simp [DialectSignature.sig, signature]))
-  | .srlw, regs, _ => RTYPEW_pure64_RISCV_SRLW_bv (regs.getN 1 (by simp [DialectSignature.sig, signature]))  (regs.getN 0 (by simp [DialectSignature.sig, signature]))
-  | .sraw, regs, _ => RTYPEW_pure64_RISCV_SRAW_bv (regs.getN 1 (by simp [DialectSignature.sig, signature]))  (regs.getN 0 (by simp [DialectSignature.sig, signature]))
-  | .add, regs, _ => RTYPE_pure64_RISCV_ADD (regs.getN 1 (by simp [DialectSignature.sig, signature]))  (regs.getN 0 (by simp [DialectSignature.sig, signature]))
-  | .slt, regs, _ => RTYPE_pure64_RISCV_SLT (regs.getN 1 (by simp [DialectSignature.sig, signature]))  (regs.getN 0 (by simp [DialectSignature.sig, signature]))
-  | .sltu, regs, _ => RTYPE_pure64_RISCV_SLTU (regs.getN 1 (by simp [DialectSignature.sig, signature]))  (regs.getN 0 (by simp [DialectSignature.sig, signature]))
-  | .and, regs, _ => RTYPE_pure64_RISCV_AND (regs.getN 1 (by simp [DialectSignature.sig, signature]))  (regs.getN 0 (by simp [DialectSignature.sig, signature]))
-  | .or, regs, _ => RTYPE_pure64_RISCV_OR (regs.getN 1 (by simp [DialectSignature.sig, signature]))  (regs.getN 0 (by simp [DialectSignature.sig, signature]))
-  | .xor, regs, _ => RTYPE_pure64_RISCV_XOR (regs.getN 1 (by simp [DialectSignature.sig, signature]))  (regs.getN 0 (by simp [DialectSignature.sig, signature]))
-  | .sll, regs, _ => RTYPE_pure64_RISCV_SLL_bv (regs.getN 1 (by simp [DialectSignature.sig, signature]))  (regs.getN 0 (by simp [DialectSignature.sig, signature]))
-  | .srl, regs, _ => RTYPE_pure64_RISCV_SRL_bv (regs.getN 1 (by simp [DialectSignature.sig, signature]))  (regs.getN 0 (by simp [DialectSignature.sig, signature]))
-  | .sub, regs, _ => RTYPE_pure64_RISCV_SUB (regs.getN 1 (by simp [DialectSignature.sig, signature]))  (regs.getN 0 (by simp [DialectSignature.sig, signature]))
-  | .sra, regs, _ => RTYPE_pure64_RISCV_SRA_bv (regs.getN 1 (by simp [DialectSignature.sig, signature]))  (regs.getN 0 (by simp [DialectSignature.sig, signature]))
-  | .remw, regs, _ => SIGNED_pure64_REMW_bv (regs.getN 1 (by simp [DialectSignature.sig, signature]))  (regs.getN 0 (by simp [DialectSignature.sig, signature]))
-  | .remuw, regs, _ => UNSIGNED_pure64_REMW_bv (regs.getN 1 (by simp [DialectSignature.sig, signature]))  (regs.getN 0 (by simp [DialectSignature.sig, signature]))
-  | .rem, regs, _ => SIGNED_pure64_REM_bv (regs.getN 1 (by simp [DialectSignature.sig, signature]))  (regs.getN 0 (by simp [DialectSignature.sig, signature]))
-  | .remu, regs, _ => UNSIGNED_pure64_REM_bv (regs.getN 1 (by simp [DialectSignature.sig, signature]))  (regs.getN 0 (by simp [DialectSignature.sig, signature]))
-  --| .mulu, regs, _ => MUL_pure64_fff_bv (regs.getN 1 (by simp [DialectSignature.sig, signature]))  (regs.getN 0 (by simp [DialectSignature.sig, signature]))
-  | .mulhu,regs, _ => pure64_MUL_bv_tff (regs.getN 1 (by simp [DialectSignature.sig, signature]))  (regs.getN 0 (by simp [DialectSignature.sig, signature]))
-  | .mul ,regs, _ => pure64_MUL_ftt (regs.getN 1 (by simp [DialectSignature.sig, signature]))  (regs.getN 0 (by simp [DialectSignature.sig, signature]))
-  | .mulhsu ,regs, _ => pure64_MUL_bv_ttf (regs.getN 1 (by simp [DialectSignature.sig, signature]))  (regs.getN 0 (by simp [DialectSignature.sig, signature]))
-  | .mulh,regs, _ => pure64_MUL_bv_ttt (regs.getN 1 (by simp [DialectSignature.sig, signature]))  (regs.getN 0 (by simp [DialectSignature.sig, signature]))
-  | .mulw,  regs, _ => pure64_MULW_bv (regs.getN 1 (by simp [DialectSignature.sig, signature]))  (regs.getN 0 (by simp [DialectSignature.sig, signature]))
-  | .div, regs, _ => SIGNED_pure64_DIV_bv (regs.getN 1 (by simp [DialectSignature.sig, signature]))  (regs.getN 0 (by simp [DialectSignature.sig, signature]))
-  | .divu,  regs, _ => UNSIGNED_pure64_DIV_bv (regs.getN 1 (by simp [DialectSignature.sig, signature]))  (regs.getN 0 (by simp [DialectSignature.sig, signature]))
-  | .divw, regs, _ => SIGNED_pure64_DIVW (regs.getN 1 (by simp [DialectSignature.sig, signature]))  (regs.getN 0 (by simp [DialectSignature.sig, signature]))
-  | .divuw, regs, _ => UNSIGNED_pure64_DIVW (regs.getN 1 (by simp [DialectSignature.sig, signature]))  (regs.getN 0 (by simp [DialectSignature.sig, signature]))
-  | .addi imm, reg, _ => ITYPE_pure64_RISCV_ADDI  imm (reg.getN 0 (by simp [DialectSignature.sig, signature]))
-  | .slti imm, reg, _ => ITYPE_pure64_RISCV_SLTI  imm (reg.getN 0 (by simp [DialectSignature.sig, signature]))
-  | .sltiu imm, reg, _ => ITYPE_pure64_RISCV_SLTIU  imm (reg.getN 0 (by simp [DialectSignature.sig, signature]))
-  | .andi imm, reg, _ => ITYPE_pure64_RISCV_ANDI  imm (reg.getN 0 (by simp [DialectSignature.sig, signature]))
-  | .ori imm, reg, _ => ITYPE_pure64_RISCV_ORI  imm (reg.getN 0 (by simp [DialectSignature.sig, signature]))
-  | .xori imm, reg, _ => ITYPE_pure64_RISCV_XORI  imm (reg.getN 0 (by simp [DialectSignature.sig, signature]))
-  | RISCV64.Op.czero.eqz, regs, _ => ZICOND_RTYPE_pure64_RISCV_CZERO_EQZ (regs.getN 1 (by simp [DialectSignature.sig, signature]))  (regs.getN 0 (by simp [DialectSignature.sig, signature]))
-  | RISCV64.Op.czero.nez, regs, _ => ZICOND_RTYPE_pure64_RISCV_CZERO_NEZ (regs.getN 1 (by simp [DialectSignature.sig, signature])) (regs.getN 0 (by simp [DialectSignature.sig, signature]))
-  | RISCV64.Op.sext.b, reg, _ => ZBB_EXTOP_pure64_RISCV_SEXTB (reg.getN 0 (by simp [DialectSignature.sig, signature]))
-  | RISCV64.Op.sext.h, reg, _ => ZBB_EXTOP_pure64_RISCV_SEXTH (reg.getN 0 (by simp [DialectSignature.sig, signature]))
-  | RISCV64.Op.zext.h, reg, _ => ZBB_EXTOP_pure64_RISCV_ZEXTH (reg.getN 0 (by simp [DialectSignature.sig, signature]))
-  | .bclr, regs, _ => ZBS_RTYPE_pure64_RISCV_BCLR_bv (regs.getN 1 (by simp [DialectSignature.sig, signature]))  (regs.getN 0 (by simp [DialectSignature.sig, signature]))
-  | .bext, regs, _ => ZBS_RTYPE_pure64_RISCV_BEXT_bv (regs.getN 1 (by simp [DialectSignature.sig, signature]))  (regs.getN 0 (by simp [DialectSignature.sig, signature]))
-  | .binv, regs, _ => ZBS_RTYPE_pure64_BINV_bv (regs.getN 1 (by simp [DialectSignature.sig, signature]))  (regs.getN 0 (by simp [DialectSignature.sig, signature]))
-  | .bset, regs, _ => ZBS_RTYPE_pure64_RISCV_BSET_bv (regs.getN 1 (by simp [DialectSignature.sig, signature]))  (regs.getN 0 (by simp [DialectSignature.sig, signature]))
-  | .bclri shamt , reg, _ => ZBS_IOP_pure64_RISCV_BCLRI_bv shamt (reg.getN 0 (by simp [DialectSignature.sig, signature]))
-  | .bexti shamt, reg, _ => ZBS_IOP_pure64_RISCV_BEXTI_bv shamt (reg.getN 0 (by simp [DialectSignature.sig, signature]))
-  | .binvi shamt, reg, _ => ZBS_IOP_pure64_RISCV_BINVI_bv shamt (reg.getN 0 (by simp [DialectSignature.sig, signature]))
-  | .bseti shamt, reg, _ => ZBS_IOP_pure64_RISCV_BSETI_bv shamt (reg.getN 0 (by simp [DialectSignature.sig, signature]))
-  | .rolw, regs, _ => ZBB_RTYPEW_pure64_RISCV_ROLW (regs.getN 1 (by simp [DialectSignature.sig, signature]))  (regs.getN 0 (by simp [DialectSignature.sig, signature]))
-  | .rorw, regs, _ => ZBB_RTYPEW_pure64_RISCV_RORW (regs.getN 1 (by simp [DialectSignature.sig, signature]))  (regs.getN 0 (by simp [DialectSignature.sig, signature]))
-  | .rol, regs, _ => ZBB_RTYPE_pure64_RISCV_ROL_bv (regs.getN 1 (by simp [DialectSignature.sig, signature]))  (regs.getN 0 (by simp [DialectSignature.sig, signature]))
-  | .ror, regs, _ => ZBB_RTYPE_pure64_RISCV_ROR_bv (regs.getN 1 (by simp [DialectSignature.sig, signature]))  (regs.getN 0 (by simp [DialectSignature.sig, signature]))
-  | RISCV64.Op.add.uw, regs, _ => ZBA_RTYPEUW_pure64_RISCV_ADDUW (regs.getN 1 (by simp [DialectSignature.sig, signature]))  (regs.getN 0 (by simp [DialectSignature.sig, signature]))
-  | RISCV64.Op.sh1add.uw , regs, _ => ZBA_RTYPEUW_pure64_RISCV_SH1ADDUW (regs.getN 1 (by simp [DialectSignature.sig, signature]))  (regs.getN 0 (by simp [DialectSignature.sig, signature]))
-  | RISCV64.Op.sh2add.uw, regs, _ => ZBA_RTYPEUW_pure64_RISCV_SH2ADDUW (regs.getN 1 (by simp [DialectSignature.sig, signature]))  (regs.getN 0 (by simp [DialectSignature.sig, signature]))
-  | RISCV64.Op.sh3add.uw, regs, _ => ZBA_RTYPEUW_pure64_RISCV_SH3ADDUW (regs.getN 1 (by simp [DialectSignature.sig, signature]))  (regs.getN 0 (by simp [DialectSignature.sig, signature]))
-  | .sh1add, regs, _ => ZBA_RTYPE_pure64_RISCV_SH1ADD (regs.getN 1 (by simp [DialectSignature.sig, signature]))  (regs.getN 0 (by simp [DialectSignature.sig, signature]))
-  | .sh2add, regs, _ => ZBA_RTYPE_pure64_RISCV_SH2ADD (regs.getN 1 (by simp [DialectSignature.sig, signature]))  (regs.getN 0 (by simp [DialectSignature.sig, signature]))
-  | .sh3add, regs, _ => ZBA_RTYPE_pure64_RISCV_SH3ADD (regs.getN 1 (by simp [DialectSignature.sig, signature]))  (regs.getN 0 (by simp [DialectSignature.sig, signature]))
-  | RISCV64.Op.slli.uw shamt, regs, _ => ZBA_pure64_RISCV_SLLIUW shamt (regs.getN 0 (by simp [DialectSignature.sig, signature]))
-  | .rori shamt, regs, _ => ZBB_pure64_RISCV_RORI shamt (regs.getN 0 (by simp [DialectSignature.sig, signature]))
-  | .roriw shamt, regs, _ => ZBB_pure64_RISCV_RORIW shamt (regs.getN 0 (by simp [DialectSignature.sig, signature]))
-  | .andn, regs, _ => ZBB_RTYPE_pure_RISCV_ANDN (regs.getN 1 (by simp [DialectSignature.sig, signature])) (regs.getN 0 (by simp [DialectSignature.sig, signature]))
-  | .orn, regs, _ => ZBB_RTYPE_pure_RISCV_ORN (regs.getN 1 (by simp [DialectSignature.sig, signature])) (regs.getN 0 (by simp [DialectSignature.sig, signature]))
-  | .xnor, regs, _ => ZBB_RTYPE_pure_RISCV_XNOR (regs.getN 1 (by simp [DialectSignature.sig, signature])) (regs.getN 0 (by simp [DialectSignature.sig, signature]))
-  | .max, regs, _ => ZBB_RTYPE_pure_RISCV_MAX (regs.getN 1 (by simp [DialectSignature.sig, signature])) (regs.getN 0 (by simp [DialectSignature.sig, signature]))
-  | .maxu, regs, _ => ZBB_RTYPE_pure_RISCV_MAXU (regs.getN 1 (by simp [DialectSignature.sig, signature])) (regs.getN 0 (by simp [DialectSignature.sig, signature]))
-  | .min, regs, _ => ZBB_RTYPE_pure_RISCV_MIN (regs.getN 1 (by simp [DialectSignature.sig, signature])) (regs.getN 0 (by simp [DialectSignature.sig, signature]))
-  | .minu, regs, _ => ZBB_RTYPE_pure_RISCV_MINU (regs.getN 1 (by simp [DialectSignature.sig, signature])) (regs.getN 0 (by simp [DialectSignature.sig, signature]))
-  --pseudo-instructions
-  | .mv, regs, _  => MV_pure64_pseudo (regs.getN 0 (by simp [DialectSignature.sig, signature]))
-  | .not, regs, _ => NOT_pure64_pseudo (regs.getN 0 (by simp [DialectSignature.sig, signature]))
-  | .neg, regs, _ => NEG_pure64_pseudo (regs.getN 0 (by simp [DialectSignature.sig, signature]))
-  | .negw, regs, _ => NEGW_pure64_pseudo (regs.getN 0 (by simp [DialectSignature.sig, signature]))
-  | RISCV64.Op.sext.w, regs, _ => SEXTW_pure64_pseudo (regs.getN 0 (by simp [DialectSignature.sig, signature]))
-  | RISCV64.Op.zext.b, regs, _ => ZEXTB_pure64_pseudo (regs.getN 0 (by simp [DialectSignature.sig, signature]))
-  | .seqz, regs, _ => SEQZ_pure64_pseudo (regs.getN 0 (by simp [DialectSignature.sig, signature]))
-  | .snez, regs, _ => SNEZ_pure64_pseudo (regs.getN 0 (by simp [DialectSignature.sig, signature]))
-  | .sltz, regs, _ => SLTZ_pure64_pseudo (regs.getN 0 (by simp [DialectSignature.sig, signature]))
-  | .sgtz, regs, _ => SGZT_pure64_pseudo (regs.getN 0 (by simp [DialectSignature.sig, signature]))
-=======
 instance : DialectDenote RV64 where
   denote o args _ := o.denote args
 
->>>>>>> e4d998ee
 end RISCV64