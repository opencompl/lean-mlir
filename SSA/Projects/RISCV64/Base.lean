--- conflicted
+++ resolved
@@ -391,11 +391,7 @@
   | .lui (_imm : BitVec 20) => "lui"
   | .auipc (_imm : BitVec 20) => "auipc"
   | .slliw (_shamt : BitVec 5) => "slliw"
-<<<<<<< HEAD
-  | .srliw (_shamt : BitVec 5) => "srliw "
-=======
   | .srliw (_shamt : BitVec 5) => "srliw"
->>>>>>> b1a20584
   | .sraiw (_shamt : BitVec 5) => "sraiw"
   | .slli (_shamt : BitVec 6) => "slli"
   | .srli (_shamt : BitVec 6) => "srli"
@@ -438,11 +434,7 @@
   | .binv => "binv"
   | .bset => "bset"
   | .bclri (_shamt : BitVec 6) => "bclri"
-<<<<<<< HEAD
-  | .bexti (_shamt : BitVec 6) =>"bexti"
-=======
   | .bexti (_shamt : BitVec 6) => "bexti"
->>>>>>> b1a20584
   | .binvi (_shamt : BitVec 6) => "binvi"
   | .bseti (_shamt : BitVec 6) => "bseti"
   | .rolw => "rolw"
@@ -537,10 +529,7 @@
   printDialect:= "riscv"
   printReturn _ := "riscv.ret"
   printFunc _ := "riscv_func.func @f"
-<<<<<<< HEAD
-=======
-
->>>>>>> b1a20584
+
 /--
 ## Dialect semantics
 We assign semantics defined in `RV64` to each operation.
