--- conflicted
+++ resolved
@@ -610,11 +610,7 @@
           return ⟨ .pure, .bv ,⟨ .divw, by rfl, by constructor,
                .cons v₁ <| .cons v₂ <| .nil,
                 .nil⟩⟩
-<<<<<<< HEAD
-      | .bv, .bv, "divwu" =>
-=======
       | .bv, .bv, "divuw" =>
->>>>>>> f77b333e
             return ⟨ .pure, .bv ,⟨ .divuw, by rfl, by constructor,
                .cons v₁ <| .cons v₂ <| .nil,
                 .nil⟩⟩
@@ -630,11 +626,7 @@
             return ⟨ .pure, .bv ,⟨ .remw, by rfl, by constructor,
                .cons v₁ <| .cons v₂ <| .nil,
                 .nil⟩⟩
-<<<<<<< HEAD
-      | .bv, .bv, "remwu" =>
-=======
       | .bv, .bv, "remuw" =>
->>>>>>> f77b333e
             return ⟨ .pure, .bv ,⟨ .remuw, by rfl, by constructor,
                .cons v₁ <| .cons v₂ <| .nil,
                 .nil⟩⟩
