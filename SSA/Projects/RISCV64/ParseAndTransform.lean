import Cli
import SSA.Projects.InstCombine.LLVM.Parser
import SSA.Projects.RISCV64.Base
import SSA.Projects.LLVMRiscV.Pipeline.InstructionLowering

open MLIR AST InstCombine
open RISCV64
/-!
This file defines functions that are accessed via the Opt tool to parse input files into the hybrid
dialect. In the future, flags for the Opt tool that perform transformations in the hybrid dialect
will be modeled as function calls from Opt.lean to functions defined in this file. This file can be
seen as an extension of the Opt tool, specific to the LLVMAndRiscV dialect.
-/

/-- `regionTransform_RiscV` attempts to transform a region into a `Com` of type `RV64`.
It throws an error if the transformation fails. -/
def regionTransform_RISCV (region : Region 0) : Except ParseError
  (Σ (Γ' : Ctxt RISCV64.Ty ) (eff : EffectKind)
  (ty : RISCV64.Ty ), Com RV64 Γ' eff ty) :=
  let res := mkCom (d:= RV64) region
  match res with
  | Except.error e => Except.error s!"Error:\n{reprStr e}"
  | Except.ok res => Except.ok res

/-- `parseComFromFile_RiscV` parses a `Com` from the input file as a `Com` of type
`RiscV`. It uses the parsing infrastructure provided by the framework, which is
also used for parsing LLVM `Com`s. -/
def parseComFromFile_LLVMRISCV(fileName : String) :
 IO (Option (Σ (Γ' :  Ctxt RISCV64.Ty ) (eff : EffectKind)
 (ty :  RISCV64.Ty), Com RV64 Γ' eff ty)) := do
 parseRegionFromFile fileName regionTransform_RISCV

def parseAsRiscv (fileName : String ) : IO UInt32 := do
    let icom? ← parseComFromFile_LLVMRISCV fileName
    match icom? with
    | none => return 1
    | some (Sigma.mk _Γ ⟨_eff, ⟨_retTy, c⟩⟩) => do
<<<<<<< HEAD
      IO.println s!"{Com.toPrint c}"
=======
      IO.println s!"{toPrint c}"
>>>>>>> b1a20584
      return 0

private def test_simple := [RV64_com| {
  ^bb0(%e1 : !i64, %e2 : !i64 ):
  %1 = add %e1, %e2 : !i64
       ret %1 : !i64
}]

/--
info: {
  ^entry(%0 : RISCV64.Ty.bv, %1 : RISCV64.Ty.bv):
    %2 = RISCV64.Op.add(%0, %1) : (RISCV64.Ty.bv, RISCV64.Ty.bv) → (RISCV64.Ty.bv)
    return %2 : (RISCV64.Ty.bv) → ()
}
-/
#guard_msgs in #eval! test_simple<|MERGE_RESOLUTION|>--- conflicted
+++ resolved
@@ -35,11 +35,7 @@
     match icom? with
     | none => return 1
     | some (Sigma.mk _Γ ⟨_eff, ⟨_retTy, c⟩⟩) => do
-<<<<<<< HEAD
-      IO.println s!"{Com.toPrint c}"
-=======
       IO.println s!"{toPrint c}"
->>>>>>> b1a20584
       return 0
 
 private def test_simple := [RV64_com| {
