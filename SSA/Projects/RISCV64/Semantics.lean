--- conflicted
+++ resolved
@@ -979,32 +979,6 @@
 def ZBA_pure64_RISCV_SLLIUW (shamt : BitVec 6) (rs1_val : BitVec 64) : BitVec 64 :=
   (BitVec.setWidth 64 (BitVec.extractLsb 31 0 rs1_val)) <<< shamt
 
-<<<<<<< HEAD
-@[simp_riscv]
-def ZBB_pure64_RISCV_RORIW (shamt : (BitVec 5)) (rs1_val : BitVec 64) : BitVec 64 :=
-    BitVec.signExtend 64
-    (BitVec.extractLsb 31 0 rs1_val >>> shamt.toNat ||| BitVec.extractLsb 31 0 rs1_val <<< ((32 - shamt.toNat) % 32))
-
-@[simp_riscv]
-def ZBB_pure64_RISCV_RORI (shamt : (BitVec 5)) (rs1_val : BitVec 64) : BitVec 64 :=
-    rs1_val >>> shamt.toNat ||| rs1_val <<< ((64 - shamt.toNat) % 64)
-
-@[simp_riscv]
-def ZBB_RTYPE_pure_RISCV_XNOR (rs2_val : BitVec 64) (rs1_val : BitVec 64) : BitVec 64 :=
-    ~~~(rs1_val ^^^ rs2_val)
-
-@[simp_riscv]
-def ZBB_RTYPE_pure_RISCV_ORN (rs2_val : BitVec 64) (rs1_val : BitVec 64) : BitVec 64 :=
-  rs1_val ||| ~~~rs2_val
-
-@[simp_riscv]
-def ZBB_RTYPE_pure_RISCV_ANDN (rs2_val : BitVec 64) (rs1_val : BitVec 64) : BitVec 64 :=
-   rs1_val &&& ~~~rs2_val
-
-@[simp_riscv]
-def ZBB_RTYPE_pure_RISCV_MIN (rs2_val : BitVec 64) (rs1_val : BitVec 64) : BitVec 64 :=
-  BitVec.extractLsb' 0 64 (BitVec.ofInt 65 (min rs1_val.toInt rs2_val.toInt))
-
 def ZBB_RTYPE_pure_RISCV_MIN_bv (rs2_val : BitVec 64) (rs1_val : BitVec 64) : BitVec 64 :=
   BitVec.extractLsb' 0 64 (if BitVec.sle rs1_val rs2_val then rs1_val else rs2_val)
 
@@ -1013,10 +987,6 @@
   unfold ZBB_RTYPE_pure_RISCV_MIN ZBB_RTYPE_pure_RISCV_MIN_bv
   sorry
 
-@[simp_riscv]
-def ZBB_RTYPE_pure_RISCV_MINU (rs2_val : BitVec 64) (rs1_val : BitVec 64) : BitVec 64 :=
-   BitVec.extractLsb' 0 64 (BitVec.ofInt 65 (min ↑rs1_val.toNat ↑rs2_val.toNat))
-
 def ZBB_RTYPE_pure_RISCV_MINU_bv (rs2_val : BitVec 64) (rs1_val : BitVec 64) : BitVec 64 :=
   BitVec.extractLsb' 0 64 (if BitVec.ule rs1_val rs2_val then rs1_val else rs2_val)
 
@@ -1026,10 +996,6 @@
   simp
   sorry
 
-@[simp_riscv]
-def ZBB_RTYPE_pure_RISCV_MAXU (rs2_val : BitVec 64) (rs1_val : BitVec 64) : BitVec 64 :=
-   BitVec.extractLsb' 0 64 (BitVec.ofInt (65) (max ↑rs1_val.toNat ↑rs2_val.toNat))
-
 def ZBB_RTYPE_pure_RISCV_MAXU_bv (rs2_val : BitVec 64) (rs1_val : BitVec 64) : BitVec 64 :=
   BitVec.extractLsb' 0 64 (if BitVec.ult rs1_val rs2_val then rs2_val else rs1_val)
 
@@ -1039,10 +1005,6 @@
   simp
   sorry
 
-@[simp_riscv]
-def ZBB_RTYPE_pure_RISCV_MAX (rs2_val : BitVec 64) (rs1_val : BitVec 64) : BitVec 64 :=
-   BitVec.extractLsb' 0 64 (BitVec.ofInt 65 (max rs1_val.toInt rs2_val.toInt))
-
 def ZBB_RTYPE_pure_RISCV_MAX_bv (rs2_val : BitVec 64) (rs1_val : BitVec 64) : BitVec 64 :=
   BitVec.extractLsb' 0 64 (if BitVec.slt rs1_val rs2_val then rs2_val else rs1_val)
 
@@ -1052,6 +1014,4 @@
   simp
   sorry
 
-=======
->>>>>>> e4d998ee
 end RV64Semantics