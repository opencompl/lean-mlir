import Qq
import Lean
import Mathlib.Logic.Function.Iterate
import SSA.Core.Framework
import SSA.Core.Util
<<<<<<< HEAD
import SSA.Projects.InstCombine.LLVM.Transform
import SSA.Projects.MLIRSyntax.AST
import SSA.Projects.MLIRSyntax.EDSL
=======
import Mathlib.Data.StdBitVec.Lemmas
>>>>>>> a37ebf8b

set_option pp.proofs false
set_option pp.proofs.withType false

open Std (BitVec)
open Ctxt(Var)

@[simp]
theorem BitVec.ofInt_zero (w : ℕ) :
    BitVec.ofInt w 0 = 0 :=
  rfl

namespace ToyNoRegion

inductive Ty
  | int
  deriving DecidableEq, Repr

@[reducible]
instance : Goedel Ty where
  toType
    | .int => BitVec 32

inductive Op :  Type
  | add : Op
  | const : (val : ℤ) → Op
  deriving DecidableEq, Repr

instance : OpSignature Op Ty where
  signature
    | .const _ => ⟨[], [], .int⟩
    | .add   => ⟨[.int, .int], [], .int⟩

@[reducible]
instance : OpDenote Op Ty where
  denote
    | .const n, _, _ => BitVec.ofInt 32 n
    | .add, [(a : BitVec 32), (b : BitVec 32)]ₕ, _ => a + b

def cst {Γ : Ctxt _} (n : ℤ) : Expr Op Γ .int  :=
  Expr.mk
    (op := .const n)
    (ty_eq := rfl)
    (args := .nil)
    (regArgs := .nil)

def add {Γ : Ctxt _} (e₁ e₂ : Var Γ .int) : Expr Op Γ .int :=
  Expr.mk
    (op := .add)
    (ty_eq := rfl)
    (args := .cons e₁ <| .cons e₂ .nil)
    (regArgs := .nil)

attribute [local simp] Ctxt.snoc

namespace MLIR2Simple

def mkTy : MLIR.AST.MLIRType φ → MLIR.AST.ExceptM Op Ty
  | MLIR.AST.MLIRType.int MLIR.AST.Signedness.Signless w => do
    return .int
  | _ => throw .unsupportedType

instance instTransformTy : MLIR.AST.TransformTy Op Ty 0 where
  mkTy := mkTy

def mkExpr (Γ : Ctxt Ty) (opStx : MLIR.AST.Op 0) : MLIR.AST.ReaderM Op (Σ ty, Expr Op Γ ty) := do
  match opStx.name with
  | "const" =>
    match opStx.attrs.find_int "value" with
    | .some (v, _ty) => return ⟨.int, cst v⟩
    | .none => throw <| .generic s!"expected 'const' to have int attr 'value', found: {repr opStx}"
  | "add" =>
    match opStx.args with
    | v₁Stx::v₂Stx::[] =>
      let ⟨.int, v₁⟩ ← MLIR.AST.TypedSSAVal.mkVal Γ v₁Stx
      let ⟨.int, v₂⟩ ← MLIR.AST.TypedSSAVal.mkVal Γ v₂Stx
      return ⟨.int, add v₁ v₂⟩
    | _ => throw <| .generic s!"expected two operands for `add`, found #'{opStx.args.length}' in '{repr opStx.args}'"
  | _ => throw <| .unsupportedOp s!"unsupported operation {repr opStx}"

instance : MLIR.AST.TransformExpr Op Ty 0 where
  mkExpr := mkExpr

def mkReturn (Γ : Ctxt Ty) (opStx : MLIR.AST.Op 0) : MLIR.AST.ReaderM Op (Σ ty, Com Op Γ ty) :=
  if opStx.name == "return"
  then match opStx.args with
  | vStx::[] => do
    let ⟨ty, v⟩ ← MLIR.AST.TypedSSAVal.mkVal Γ vStx
    return ⟨ty, Com.ret v⟩
  | _ => throw <| .generic s!"Ill-formed return statement (wrong arity, expected 1, got {opStx.args.length})"
  else throw <| .generic s!"Tried to build return out of non-return statement {opStx.name}"

instance : MLIR.AST.TransformReturn Op Ty 0 where
  mkReturn := mkReturn

def mlir2simple (reg : MLIR.AST.Region 0) :
    MLIR.AST.ExceptM Op (Σ (Γ : Ctxt Ty) (ty : Ty), Com Op Γ ty) := MLIR.AST.mkCom reg

open Qq MLIR AST Lean Elab Term Meta in
elab "[simple_com| " reg:mlir_region "]" : term => do
  let ast_stx ← `([mlir_region| $reg])
  let ast ← elabTermEnsuringTypeQ ast_stx q(Region 0)
  let mvalues ← `(⟨[], by rfl⟩)
  -- let mvalues : Q(Vector Nat 0) ← elabTermEnsuringType mvalues q(Vector Nat 0)
  let com := q(ToyNoRegion.MLIR2Simple.mlir2simple $ast)
  synthesizeSyntheticMVarsNoPostponing
  let com : Q(MLIR.AST.ExceptM Op (Σ (Γ' : Ctxt Ty) (ty : Ty), Com Op Γ' ty)) ←
    withTheReader Core.Context (fun ctx => { ctx with options := ctx.options.setBool `smartUnfolding false }) do
      withTransparency (mode := TransparencyMode.all) <|
        return ←reduce com
  let comExpr : Expr := com
  trace[Meta] com
  trace[Meta] comExpr
  match comExpr.app3? ``Except.ok with
  | .some (_εexpr, _αexpr, aexpr) =>
      match aexpr.app4? ``Sigma.mk with
      | .some (_αexpr, _βexpr, _fstexpr, sndexpr) =>
        match sndexpr.app4? ``Sigma.mk with
        | .some (_αexpr, _βexpr, _fstexpr, sndexpr) =>
            return sndexpr
        | .none => throwError "Found `Except.ok (Sigma.mk _ WRONG)`, Expected (Except.ok (Sigma.mk _ (Sigma.mk _ _))"
      | .none => throwError "Found `Except.ok WRONG`, Expected (Except.ok (Sigma.mk _ _))"
  | .none => throwError "Expected `Except.ok`, found {comExpr}"

end MLIR2Simple

open MLIR AST MLIR2Simple in
def eg₀ : Com Op (Ctxt.ofList []) .int :=
  [simple_com| {
    %c2= "const"() {value = 2} : () -> i32
    %c4 = "const"() {value = 4} : () -> i32
    %c6 = "add"(%c2, %c4) : (i32, i32) -> i32
    %c8 = "add"(%c6, %c2) : (i32, i32) -> i32
    "return"(%c8) : (i32) -> ()
  }]

def eg₀val := Com.denote eg₀ Ctxt.Valuation.nil
#eval eg₀val -- 0x00000008#32

open MLIR AST MLIR2Simple in
/-- x + 0 -/
def lhs : Com Op (Ctxt.ofList [.int]) .int :=
  [simple_com| {
    ^bb0(%x : i32):
      %c0 = "const" () { value = 0 : i32 } : () -> i32
      %out = "add" (%x, %c0) : (i32, i32) -> i32
      "return" (%out) : (i32) -> (i32)
  }]

open MLIR AST MLIR2Simple in
/-- x -/
def rhs : Com Op (Ctxt.ofList [.int]) .int :=
  [simple_com| {
    ^bb0(%x : i32):
      "return" (%x) : (i32) -> (i32)
  }]

open MLIR AST MLIR2Simple in
def p1 : PeepholeRewrite Op [.int] .int :=
  { lhs := lhs, rhs := rhs, correct :=
    by
      rw [lhs, rhs]
      /-:
      Com.denote
        (Com.lete (cst 0)
        (Com.lete (add { val := 1, property := _ } { val := 0, property := _ })
        (Com.ret { val := 0, property := ex1.proof_3 }))) =
      Com.denote (Com.ret { val := 0, property := _ })
      -/
      funext Γv
      simp_peephole [add, cst] at Γv
      /- ⊢ ∀ (a : BitVec 32), a + BitVec.ofInt 32 0 = a -/
      intros a
      rw [BitVec.ofInt_zero]
      ring_nf
      /- goals accomplished 🎉 -/
<<<<<<< HEAD
      sorry -- TODO: import ring instance from other file.
=======
      done
>>>>>>> a37ebf8b
    }

def ex1_rewritePeepholeAt : Com Op  (Ctxt.ofList [.int]) .int := rewritePeepholeAt p1 1 lhs

theorem hex1_rewritePeephole : ex1_rewritePeepholeAt = (
  -- %c0 = 0
  Com.lete (cst 0) <|
  -- %out_dead = %x + %c0
  Com.lete (add ⟨1, by simp [Ctxt.snoc]⟩ ⟨0, by simp [Ctxt.snoc]⟩ ) <| -- %out = %x + %c0
  -- ret %c0
  Com.ret ⟨2, by simp [Ctxt.snoc]⟩)
  := by rfl

def ex1_rewritePeephole : Com Op  (Ctxt.ofList [.int]) .int := rewritePeephole (fuel := 100) p1 lhs

theorem Hex1_rewritePeephole : ex1_rewritePeephole = (
  -- %c0 = 0
  Com.lete (cst 0) <|
  -- %out_dead = %x + %c0
  Com.lete (add ⟨1, by simp [Ctxt.snoc]⟩ ⟨0, by simp [Ctxt.snoc]⟩ ) <| -- %out = %x + %c0
  -- ret %c0
  Com.ret ⟨2, by simp [Ctxt.snoc]⟩)
  := by rfl


end ToyNoRegion

namespace ToyRegion

inductive Ty
  | int
  deriving DecidableEq, Repr

@[reducible]
instance : Goedel Ty where
  toType
    | .int => BitVec 32

inductive Op :  Type
  | add : Op
  | const : (val : ℤ) → Op
  | iterate (k : ℕ) : Op
  deriving DecidableEq, Repr

instance : OpSignature Op Ty where
  signature
    | .const _ => ⟨[], [], .int⟩
    | .add   => ⟨[.int, .int], [], .int⟩
    | .iterate _k => ⟨[.int], [([.int], .int)], .int⟩

@[reducible]
instance : OpDenote Op Ty where
  denote
    | .const n, _, _ => BitVec.ofInt 32 n
    | .add, [(a : BitVec 32), (b : BitVec 32)]ₕ , _ => a + b
    | .iterate k, [(x : BitVec 32)]ₕ, [(f : _ → BitVec 32)]ₕ =>
      let f' (v :  BitVec 32) : BitVec 32 := f  (Ctxt.Valuation.nil.snoc v)
      k.iterate f' x
      -- let f_k := Nat.iterate f' k
      -- f_k x

def cst {Γ : Ctxt _} (n : ℤ) : Expr Op Γ .int  :=
  Expr.mk
    (op := .const n)
    (ty_eq := rfl)
    (args := .nil)
    (regArgs := .nil)

def add {Γ : Ctxt _} (e₁ e₂ : Var Γ .int) : Expr Op Γ .int :=
  Expr.mk
    (op := .add)
    (ty_eq := rfl)
    (args := .cons e₁ <| .cons e₂ .nil)
    (regArgs := .nil)

def iterate {Γ : Ctxt _} (k : Nat) (input : Var Γ Ty.int) (body : Com Op [.int] .int) : Expr Op Γ .int :=
  Expr.mk
    (op := .iterate k)
    (ty_eq := rfl)
    (args := .cons input .nil)
    (regArgs := HVector.cons body HVector.nil)

attribute [local simp] Ctxt.snoc

/-- running `f(x) = x + x` 0 times is the identity. -/
def lhs : Com Op [.int] .int :=
  Com.lete (iterate (k := 0) ⟨0, by simp[Ctxt.snoc]⟩ (
      Com.lete (add ⟨0, by simp[Ctxt.snoc]⟩ ⟨0, by simp[Ctxt.snoc]⟩) -- fun x => (x + x)
      <| Com.ret ⟨0, by simp[Ctxt.snoc]⟩
  )) <|
  Com.ret ⟨0, by simp[Ctxt.snoc]⟩

def rhs : Com Op [.int] .int :=
  Com.ret ⟨0, by simp[Ctxt.snoc]⟩

attribute [local simp] Ctxt.snoc

set_option pp.proofs false in
set_option pp.proofs.withType false in
def p1 : PeepholeRewrite Op [.int] .int:=
  { lhs := lhs, rhs := rhs, correct := by
      rw [lhs, rhs]
      funext Γv
      /-
      Com.denote
        (Com.lete
          (iterate 0 { val := 0, property := lhs.proof_1 }
            (Com.lete (add { val := 0, property := lhs.proof_1 } { val := 0, property := lhs.proof_1 })
              (Com.ret { val := 0, property := lhs.proof_2 })))
          (Com.ret { val := 0, property := lhs.proof_2 }))
        Γv =
      Com.denote (Com.ret { val := 0, property := rhs.proof_1 }) Γv
      -/
      simp_peephole [add, iterate] at Γv
      /-  ∀ (a : BitVec 32), (fun v => v + v)^[0] a = a -/
      simp [Function.iterate_zero]
      done
  }

/-
def ex1' : Com Op  (Ctxt.ofList [.int]) .int := rewritePeepholeAt p1 1 lhs

theorem EX1' : ex1' = (
  -- %c0 = 0
  Com.lete (cst 0) <|
  -- %out_dead = %x + %c0
  Com.lete (add ⟨1, by simp [Ctxt.snoc]⟩ ⟨0, by simp [Ctxt.snoc]⟩ ) <| -- %out = %x + %c0
  -- ret %c0
  Com.ret ⟨2, by simp [Ctxt.snoc]⟩)
  := by rfl
-/

end ToyRegion<|MERGE_RESOLUTION|>--- conflicted
+++ resolved
@@ -3,13 +3,10 @@
 import Mathlib.Logic.Function.Iterate
 import SSA.Core.Framework
 import SSA.Core.Util
-<<<<<<< HEAD
 import SSA.Projects.InstCombine.LLVM.Transform
 import SSA.Projects.MLIRSyntax.AST
 import SSA.Projects.MLIRSyntax.EDSL
-=======
 import Mathlib.Data.StdBitVec.Lemmas
->>>>>>> a37ebf8b
 
 set_option pp.proofs false
 set_option pp.proofs.withType false
@@ -186,11 +183,7 @@
       rw [BitVec.ofInt_zero]
       ring_nf
       /- goals accomplished 🎉 -/
-<<<<<<< HEAD
-      sorry -- TODO: import ring instance from other file.
-=======
       done
->>>>>>> a37ebf8b
     }
 
 def ex1_rewritePeepholeAt : Com Op  (Ctxt.ofList [.int]) .int := rewritePeepholeAt p1 1 lhs
