/-
Released under Apache 2.0 license as described in the file LICENSE.
-/
import Qq
import Lean
import Mathlib.Logic.Function.Iterate
import SSA.Core.Framework
import SSA.Core.Framework.Macro
import SSA.Core.Tactic
import SSA.Core.Util
import SSA.Core.MLIRSyntax.GenericParser
<<<<<<< HEAD
import SSA.Core.MLIRSyntax.EDSL
=======
import SSA.Core.MLIRSyntax.EDSL2
import SSA.Projects.InstCombine.Tactic
>>>>>>> 67b6b0c2
import Mathlib.Tactic.Ring

open BitVec
open Ctxt(Var)

@[simp]
theorem BitVec.ofInt_zero (w : ℕ) :
    BitVec.ofInt w 0 = 0 :=
  rfl

namespace ToyNoRegion

inductive Ty
  | int
  deriving DecidableEq, Repr, Lean.ToExpr

@[reducible]
instance : TyDenote Ty where
  toType
    | .int => BitVec 32

inductive Op : Type
  | add : Op
  | const : (val : ℤ) → Op
  deriving DecidableEq, Repr, Lean.ToExpr

/-- `Simple` is a very basic example dialect -/
abbrev Simple : Dialect where
  Op := Op
  Ty := Ty

def_signature for Simple
  | .add      => (.int, .int) → .int
  | .const _  => () → .int
<<<<<<< HEAD
=======

instance : DialectToExpr Simple where
  toExprM := .const ``Id [0]
  toExprDialect := .const ``Simple []
>>>>>>> 67b6b0c2

def_denote for Simple
  | .const n => BitVec.ofInt 32 n
  | .add     => fun a b => a + b

def cst {Γ : Ctxt _} (n : ℤ) : Expr Simple Γ .pure .int  :=
  Expr.mk
    (op := .const n)
    (eff_le := by constructor)
    (ty_eq := rfl)
    (args := .nil)
    (regArgs := .nil)

def add {Γ : Ctxt _} (e₁ e₂ : Var Γ .int) : Expr Simple Γ .pure .int :=
  Expr.mk
    (op := .add)
    (eff_le := by constructor)
    (ty_eq := rfl)
    (args := .cons e₁ <| .cons e₂ .nil)
    (regArgs := .nil)

attribute [local simp] Ctxt.snoc

namespace MLIR2Simple

def mkTy : MLIR.AST.MLIRType φ → MLIR.AST.ExceptM Simple Ty
  | MLIR.AST.MLIRType.int MLIR.AST.Signedness.Signless _ => do
    return .int
  | _ => throw .unsupportedType

instance instTransformTy : MLIR.AST.TransformTy Simple 0 where
  mkTy := mkTy

def mkExpr (Γ : Ctxt _) (opStx : MLIR.AST.Op 0) :
    MLIR.AST.ReaderM Simple (Σ eff ty, Expr Simple Γ eff ty) := do
  match opStx.name with
  | "const" =>
    match opStx.attrs.find_int "value" with
    | .some (v, _ty) => return ⟨.pure, .int, cst v⟩
    | .none => throw <| .generic s!"expected 'const' to have int attr 'value', found: {repr opStx}"
  | "add" =>
    match opStx.args with
    | v₁Stx::v₂Stx::[] =>
      let ⟨.int, v₁⟩ ← MLIR.AST.TypedSSAVal.mkVal Γ v₁Stx
      let ⟨.int, v₂⟩ ← MLIR.AST.TypedSSAVal.mkVal Γ v₂Stx
      return ⟨.pure, .int, add v₁ v₂⟩
    | _ => throw <| .generic (
        s!"expected two operands for `add`, found #'{opStx.args.length}' in '{repr opStx.args}'")
  | _ => throw <| .unsupportedOp s!"unsupported operation {repr opStx}"

instance : MLIR.AST.TransformExpr Simple 0 where
  mkExpr := mkExpr

def mkReturn (Γ : Ctxt _) (opStx : MLIR.AST.Op 0) :
    MLIR.AST.ReaderM Simple (Σ eff ty, Com Simple Γ eff ty) :=
  if opStx.name == "return"
  then match opStx.args with
  | vStx::[] => do
    let ⟨ty, v⟩ ← MLIR.AST.TypedSSAVal.mkVal Γ vStx
    return ⟨.pure, ty, Com.ret v⟩
  | _ => throw <| .generic (
      s!"Ill-formed return statement (wrong arity, expected 1, got {opStx.args.length})")
  else throw <| .generic s!"Tried to build return out of non-return statement {opStx.name}"

instance : MLIR.AST.TransformReturn Simple 0 where
  mkReturn := mkReturn

open Qq in
elab "[simple_com| " reg:mlir_region "]" : term => SSA.elabIntoCom' reg (Simple)

end MLIR2Simple

open MLIR AST MLIR2Simple in
def eg₀ : Com Simple (Ctxt.ofList []) .pure .int :=
  [simple_com| {
    %c2 = "const"() {value = 2} : () -> i32
    %c4 = "const"() {value = 4} : () -> i32
    %c6 = "add"(%c2, %c4) : (i32, i32) -> i32
    %c8 = "add"(%c6, %c2) : (i32, i32) -> i32
    "return"(%c8) : (i32) -> ()
  }]

def eg₀val := Com.denote eg₀ Ctxt.Valuation.nil
/-- info: 8#32 -/
#guard_msgs in #eval eg₀val

open MLIR AST MLIR2Simple in
/-- x + 0 -/
def lhs : Com Simple (Ctxt.ofList [.int]) .pure .int :=
  [simple_com| {
    ^bb0(%x : i32):
      %c0 = "const" () { value = 0 : i32 } : () -> i32
      %out = "add" (%x, %c0) : (i32, i32) -> i32
      "return" (%out) : (i32) -> (i32)
  }]

/--
info: {
  ^entry(%0 : ToyNoRegion.Ty.int):
    %1 = ToyNoRegion.Op.const 0 : () → (ToyNoRegion.Ty.int)
    %2 = ToyNoRegion.Op.add (%0, %1) : (ToyNoRegion.Ty.int, ToyNoRegion.Ty.int) → (ToyNoRegion.Ty.int)
    return %2 : (ToyNoRegion.Ty.int) → ()
}
-/
#guard_msgs in #eval lhs

open MLIR AST MLIR2Simple in
/-- x -/
def rhs : Com Simple (Ctxt.ofList [.int]) .pure .int :=
  [simple_com| {
    ^bb0(%x : i32):
      "return" (%x) : (i32) -> (i32)
  }]


/--
info: {
  ^entry(%0 : ToyNoRegion.Ty.int):
    return %0 : (ToyNoRegion.Ty.int) → ()
}
-/
#guard_msgs in #eval rhs

open MLIR AST MLIR2Simple in
def p1 : PeepholeRewrite Simple [.int] .int :=
  { lhs := lhs, rhs := rhs, correct :=
    by
      rw [lhs, rhs]
      /-:
      Com.denote
        (Com.var (cst 0)
        (Com.var (add { val := 1, property := _ } { val := 0, property := _ })
        (Com.ret { val := 0, property := ex1.proof_3 }))) =
      Com.denote (Com.ret { val := 0, property := _ })
      -/
      funext Γv
      simp_peephole [add, cst] at Γv
      /- ⊢ ∀ (a : BitVec 32), a + BitVec.ofInt 32 0 = a -/
      intros a
      simp only [ofInt_zero, ofNat_eq_ofNat, BitVec.add_zero]
      /- goals accomplished 🎉 -/
    }

def ex1_rewritePeepholeAt :
    Com Simple  (Ctxt.ofList [.int]) .pure .int := rewritePeepholeAt p1 1 lhs

theorem hex1_rewritePeephole : ex1_rewritePeepholeAt = (
  -- %c0 = 0
  Com.var (cst 0) <|
  -- %out_dead = %x + %c0
  Com.var (add ⟨1, by simp [Ctxt.snoc]⟩ ⟨0, by simp [Ctxt.snoc]⟩ ) <| -- %out = %x + %c0
  -- ret %c0
  Com.ret ⟨2, by simp [Ctxt.snoc]⟩)
  := by sorry


def ex1_rewritePeephole :
    Com Simple  (Ctxt.ofList [.int]) .pure .int := rewritePeephole (fuel := 100) p1 lhs

set_option maxRecDepth 2000 in
theorem Hex1_rewritePeephole : ex1_rewritePeephole = (
  -- %c0 = 0
  Com.var (cst 0) <|
  -- %out_dead = %x + %c0
  Com.var (add ⟨1, by simp [Ctxt.snoc]⟩ ⟨0, by simp [Ctxt.snoc]⟩ ) <| -- %out = %x + %c0
  -- ret %c0
  Com.ret ⟨2, by simp [Ctxt.snoc]⟩)
  := by sorry


end ToyNoRegion

namespace ToyRegion

inductive Ty
  | int
  deriving DecidableEq, Repr

@[reducible]
instance : TyDenote Ty where
  toType
    | .int => BitVec 32

instance : Inhabited (TyDenote.toType (t : Ty)) where
  default := by
    cases t
    exact (0#32)

inductive Op :  Type
  | add : Op
  | const : (val : ℤ) → Op
  | iterate (k : ℕ) : Op
  deriving DecidableEq, Repr

/-- A simple example dialect with regions -/
abbrev SimpleReg : Dialect where
  Op := Op
  Ty := Ty

abbrev SimpleReg.int : SimpleReg.Ty := .int
open SimpleReg (int)

def_signature for SimpleReg
  | .const _    => () → .int
  | .add        => (.int, .int) → .int
<<<<<<< HEAD
  | .iterate _  => { (.int) → .int } → (.int) → .int

def_denote for SimpleReg
  | .const n    => BitVec.ofInt 32 n
  | .add        => fun a b => a + b
  | .iterate k  => fun x f => f^[k] x

/-
TODO: the current `denote` function puts the regular arguments *before* the regions,
      which is then preserved by `def_denote` prettification,
      but the `def_signature` syntax suggests the other order.
      Some solutions:
      * Flip the signature syntax (but that'd look ugly!)
      * Flip the order in `hvectorFun(…)` elab (but that's inelegant)
      * Flip the order in `denote`s definition (the "elegant" solution,
          but that's a pretty big refactor!)
-/
=======
  | .iterate _  => { (.int) → .int } → (.int) -[.pure]-> .int
>>>>>>> 67b6b0c2

@[reducible]
instance : DialectDenote SimpleReg where
  denote
    | .const n, _, _ => BitVec.ofInt 32 n
    | .add, [(a : BitVec 32), (b : BitVec 32)]ₕ , _ => a + b
    | .iterate k, [(x : BitVec 32)]ₕ, [(f : _ → BitVec 32)]ₕ =>
      let f' (v :  BitVec 32) : BitVec 32 := f  (Ctxt.Valuation.nil.snoc v)
      k.iterate f' x
      -- let f_k := Nat.iterate f' k
      -- f_k x

def cst {Γ : Ctxt _} (n : ℤ) : Expr SimpleReg Γ .pure int  :=
  Expr.mk
    (op := .const n)
    (eff_le := by constructor)
    (ty_eq := rfl)
    (args := .nil)
    (regArgs := .nil)

def add {Γ : Ctxt _} (e₁ e₂ : Var Γ int) : Expr SimpleReg Γ .pure int :=
  Expr.mk
    (op := .add)
    (eff_le := by constructor)
    (ty_eq := rfl)
    (args := .cons e₁ <| .cons e₂ .nil)
    (regArgs := .nil)

def iterate {Γ : Ctxt _} (k : Nat) (input : Var Γ int) (body : Com SimpleReg [int] .impure int) :
    Expr SimpleReg Γ .pure int :=
  Expr.mk
    (op := Op.iterate k)
    (eff_le := by constructor)
    (ty_eq := rfl)
    (args := .cons input .nil)
    (regArgs := HVector.cons body HVector.nil)

attribute [local simp] Ctxt.snoc

namespace P1
/-- running `f(x) = x + x` 0 times is the identity. -/
def lhs : Com SimpleReg [int] .pure int :=
  Com.var (iterate (k := 0) (⟨0, by simp[Ctxt.snoc]⟩) (
      Com.letPure (add ⟨0, by simp[Ctxt.snoc]⟩ ⟨0, by simp[Ctxt.snoc]⟩) -- fun x => (x + x)
      <| Com.ret ⟨0, by simp[Ctxt.snoc]⟩
  )) <|
  Com.ret ⟨0, by simp[Ctxt.snoc]⟩

def rhs : Com SimpleReg [int] .pure int :=
  Com.ret ⟨0, by simp[Ctxt.snoc]⟩

attribute [local simp] Ctxt.snoc
--
-- set_option trace.Meta.Tactic.simp true in
open Ctxt (Var Valuation DerivedCtxt) in

def p1 : PeepholeRewrite SimpleReg [int] int:=
  { lhs := lhs, rhs := rhs, correct := by
      rw [lhs, rhs]
      funext Γv
      simp only [show Ty = SimpleReg.Ty from rfl, show Op = SimpleReg.Op from rfl]
      /-
      Com.denote
        (Com.var
          (iterate 0 { val := 0, property := lhs.proof_1 }
            (Com.var (add { val := 0, property := lhs.proof_1 } { val := 0,
            property := lhs.proof_1 }) (Com.ret { val := 0, property :=
            lhs.proof_2 })))
          (Com.ret { val := 0, property := lhs.proof_2 }))
        Γv =
      Com.denote (Com.ret { val := 0, property := rhs.proof_1 }) Γv
      -/
      simp_peephole [add, iterate, (HVector.denote_nil), (HVector.denote_cons)] at Γv

      /-
        For some reason, `simp only [HVector.denote]` fails (which explains why `simp_peephole`
        isn't working), while `rw [HVector.denote]` is able to do the rewrite just fine.

        Zulip (https://leanprover.zulipchat.com/#narrow/stream/270676-lean4/topic/simp.20.5BX.5D.20fails.2C.20rw.20.5BX.5D.20works/near/358857932) suggests this might be related to typeclass instances:
          `simp` will synthesize the instance for a lemma, and then try to match the lemma with this
            canonical instance against the goal, while `rw` does proper unification.

        Indeed, our goal mentions `instTyDenoteTy : TyDenote Ty`, whereas `HVector.denote` has an
          argument of type `TyDenote (SimpleReg.Ty)`. Now, one would think that `SimpleReg.Ty = Ty`
          is a def-eq, and indeed it is.
          Thus, `instTyDenoteTy = (inferInstance : TyDenote SimpleReg.Ty)` is also true by def-eq,
          yet, `rw [show instTyDenoteTy = (inferInstance : TyDenote SimpleReg.Ty) from rfl]` fails
          with the claim that `motive is not type correct`
        Even more curiousl

      -/

      /-  ∀ (a : BitVec 32), (fun v => v + v)^[0] a = a -/
      simp [Function.iterate_zero]
  }

/-
def ex1' : Com Simple  (Ctxt.ofList [.int]) .int := rewritePeepholeAt p1 1 lhs

theorem EX1' : ex1' = (
  -- %c0 = 0
  Com.var (cst 0) <|
  -- %out_dead = %x + %c0
  Com.var (add ⟨1, by simp [Ctxt.snoc]⟩ ⟨0, by simp [Ctxt.snoc]⟩ ) <| -- %out = %x + %c0
  -- ret %c0
  Com.ret ⟨2, by simp [Ctxt.snoc]⟩)
  := by rfl
-/

end P1

namespace P2

/-- running `f(x) = x + 0` 0 times is the identity. -/
def lhs : Com SimpleReg [int] .pure int :=
  Com.var (cst 0) <| -- %c0
  Com.var (add ⟨0, by simp[Ctxt.snoc]⟩ ⟨1, by simp[Ctxt.snoc]⟩) <| -- %out = %x + %c0
  Com.ret ⟨0, by simp[Ctxt.snoc]⟩

def rhs : Com SimpleReg [int] .pure int :=
  Com.ret ⟨0, by simp[Ctxt.snoc]⟩

def p2 : PeepholeRewrite SimpleReg [int] int:=
  { lhs := lhs, rhs := rhs, correct := by
      rw [lhs, rhs]
      funext Γv
      simp_peephole [add, cst] at Γv
      /-  ∀ (a : BitVec 32), a + BitVec.ofInt 32 0 = a -/
      intros a
      simp only [ofInt_zero, ofNat_eq_ofNat, BitVec.add_zero, BitVec.zero_add]
  }

/--
example program that has the pattern 'x + 0' both at the top level,
and inside a region in an iterate. -/
def egLhs : Com SimpleReg [int] .pure int :=
  Com.var (cst 0) <|
  Com.var (add ⟨0, by simp[Ctxt.snoc]⟩ ⟨1, by simp[Ctxt.snoc]⟩) <| -- %out = %x + %c0
  Com.var (iterate (k := 0) (⟨0, by simp[Ctxt.snoc]⟩) (
      Com.letPure (cst 0) <|
      Com.letPure (add ⟨0, by simp[Ctxt.snoc]⟩ ⟨1, by simp[Ctxt.snoc]⟩) -- fun x => (x + x)
      <| Com.ret ⟨0, by simp[Ctxt.snoc]⟩
  )) <|
  Com.ret ⟨0, by simp[Ctxt.snoc]⟩

/--
info: {
  ^entry(%0 : ToyRegion.Ty.int):
    %1 = ToyRegion.Op.const 0 : () → (ToyRegion.Ty.int)
    %2 = ToyRegion.Op.add (%1, %0) : (ToyRegion.Ty.int, ToyRegion.Ty.int) → (ToyRegion.Ty.int)
    %3 = ToyRegion.Op.iterate 0 (%2) ({
      ^entry(%0 : ToyRegion.Ty.int):
        %1 = ToyRegion.Op.const 0 : () → (ToyRegion.Ty.int)
        %2 = ToyRegion.Op.add (%1, %0) : (ToyRegion.Ty.int, ToyRegion.Ty.int) → (ToyRegion.Ty.int)
        return %2 : (ToyRegion.Ty.int) → ()
    }) : (ToyRegion.Ty.int) → (ToyRegion.Ty.int)
    return %3 : (ToyRegion.Ty.int) → ()
}
-/
#guard_msgs in #eval egLhs

def runRewriteOnLhs : Com SimpleReg [int] .pure int :=
  (rewritePeepholeRecursively (fuel := 100) p2 egLhs).val

/--
info: {
  ^entry(%0 : ToyRegion.Ty.int):
    %1 = ToyRegion.Op.const 0 : () → (ToyRegion.Ty.int)
    %2 = ToyRegion.Op.add (%1, %0) : (ToyRegion.Ty.int, ToyRegion.Ty.int) → (ToyRegion.Ty.int)
    %3 = ToyRegion.Op.iterate 0 (%0) ({
      ^entry(%0 : ToyRegion.Ty.int):
        %1 = ToyRegion.Op.const 0 : () → (ToyRegion.Ty.int)
        %2 = ToyRegion.Op.add (%1, %0) : (ToyRegion.Ty.int, ToyRegion.Ty.int) → (ToyRegion.Ty.int)
        return %0 : (ToyRegion.Ty.int) → ()
    }) : (ToyRegion.Ty.int) → (ToyRegion.Ty.int)
    return %3 : (ToyRegion.Ty.int) → ()
}
-/
#guard_msgs in #eval runRewriteOnLhs

def expectedRhs : Com SimpleReg [int] .pure int :=
  Com.var (cst 0) <|
  Com.var (add ⟨0, by simp[Ctxt.snoc]⟩ ⟨1, by simp[Ctxt.snoc]⟩) <| -- %out = %x + %c0
  -- | Note that the argument to 'iterate' is rewritten.
  -- This is a rewrite that fires at the top level.
  Com.var (iterate (k := 0) (⟨2, by simp[Ctxt.snoc]⟩) (
      Com.letPure (cst 0) <|
      Com.letPure (add ⟨0, by simp[Ctxt.snoc]⟩ ⟨1, by simp[Ctxt.snoc]⟩)
      -- | See that the rewrite has fired in the nested region for 'iterate',
      -- and we directly return the block argument.
      <| Com.ret ⟨2, by simp[Ctxt.snoc]⟩
  )) <|
  Com.ret ⟨0, by simp[Ctxt.snoc]⟩

theorem rewriteDidSomething : runRewriteOnLhs ≠ lhs := by
  simp [runRewriteOnLhs, lhs]
  native_decide

set_option maxRecDepth 2000 in
theorem rewriteCorrect : runRewriteOnLhs = expectedRhs := by sorry

end P2

end ToyRegion<|MERGE_RESOLUTION|>--- conflicted
+++ resolved
@@ -9,12 +9,7 @@
 import SSA.Core.Tactic
 import SSA.Core.Util
 import SSA.Core.MLIRSyntax.GenericParser
-<<<<<<< HEAD
-import SSA.Core.MLIRSyntax.EDSL
-=======
 import SSA.Core.MLIRSyntax.EDSL2
-import SSA.Projects.InstCombine.Tactic
->>>>>>> 67b6b0c2
 import Mathlib.Tactic.Ring
 
 open BitVec
@@ -46,16 +41,13 @@
   Op := Op
   Ty := Ty
 
+instance : DialectToExpr Simple where
+  toExprM := .const ``Id [0]
+  toExprDialect := .const ``Simple []
+
 def_signature for Simple
   | .add      => (.int, .int) → .int
   | .const _  => () → .int
-<<<<<<< HEAD
-=======
-
-instance : DialectToExpr Simple where
-  toExprM := .const ``Id [0]
-  toExprDialect := .const ``Simple []
->>>>>>> 67b6b0c2
 
 def_denote for Simple
   | .const n => BitVec.ofInt 32 n
@@ -261,8 +253,7 @@
 def_signature for SimpleReg
   | .const _    => () → .int
   | .add        => (.int, .int) → .int
-<<<<<<< HEAD
-  | .iterate _  => { (.int) → .int } → (.int) → .int
+  | .iterate _  => { (.int) → .int } → (.int) -[.pure]-> .int
 
 def_denote for SimpleReg
   | .const n    => BitVec.ofInt 32 n
@@ -279,9 +270,6 @@
       * Flip the order in `denote`s definition (the "elegant" solution,
           but that's a pretty big refactor!)
 -/
-=======
-  | .iterate _  => { (.int) → .int } → (.int) -[.pure]-> .int
->>>>>>> 67b6b0c2
 
 @[reducible]
 instance : DialectDenote SimpleReg where
