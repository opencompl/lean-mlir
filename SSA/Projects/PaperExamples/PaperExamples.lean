import Qq
import Lean
import Mathlib.Logic.Function.Iterate
import SSA.Core.Framework
import SSA.Core.Tactic
import SSA.Core.Util
import SSA.Core.MLIRSyntax.GenericParser
import SSA.Core.MLIRSyntax.EDSL
import Std.Data.BitVec
import Mathlib.Data.BitVec.Lemmas
import Mathlib.Tactic.Ring
-- import Mathlib.Data.StdBitVec.Lemmas

set_option pp.proofs false
set_option pp.proofs.withType false

open BitVec
open Ctxt(Var)

@[simp]
theorem BitVec.ofInt_zero (w : ℕ) :
    BitVec.ofInt w 0 = 0 :=
  rfl

namespace ToyNoRegion

inductive Ty
  | int
  deriving DecidableEq, Repr

@[reducible]
instance : TyDenote Ty where
  toType
    | .int => BitVec 32

inductive Op :  Type
  | add : Op
  | const : (val : ℤ) → Op
  deriving DecidableEq, Repr

instance : OpSignature Op Ty Id where
  signature
    | .const _ => ⟨[], [], .int, .pure⟩
    | .add   => ⟨[.int, .int], [], .int, .pure⟩

@[reducible]
instance : OpDenote Op Ty Id where
  denote
    | .const n, _, _ => BitVec.ofInt 32 n
    | .add, [(a : BitVec 32), (b : BitVec 32)]ₕ, _ => a + b

def cst {Γ : Ctxt _} (n : ℤ) : Expr Op Γ .pure .int  :=
  Expr.mk
    (op := .const n)
    (ty_eq := rfl)
    (eff_le := by constructor)
    (args := .nil)
    (regArgs := .nil)

def add {Γ : Ctxt _} (e₁ e₂ : Var Γ .int) : Expr Op Γ .pure .int :=
  Expr.mk
    (op := .add)
    (ty_eq := rfl)
(eff_le := by constructor)
    (args := .cons e₁ <| .cons e₂ .nil)
    (regArgs := .nil)

attribute [local simp] Ctxt.snoc

namespace MLIR2Simple

def mkTy : MLIR.AST.MLIRType φ → MLIR.AST.ExceptM Op Ty
  | MLIR.AST.MLIRType.int MLIR.AST.Signedness.Signless _ => do
    return .int
  | _ => throw .unsupportedType

instance instTransformTy : MLIR.AST.TransformTy Op Ty 0 where
  mkTy := mkTy

def mkExpr (Γ : Ctxt Ty) (opStx : MLIR.AST.Op 0) : MLIR.AST.ReaderM Op (Σ ty, Expr Op Γ .pure ty) := do
  match opStx.name with
  | "const" =>
    match opStx.attrs.find_int "value" with
    | .some (v, _ty) => return ⟨.int, cst v⟩
    | .none => throw <| .generic s!"expected 'const' to have int attr 'value', found: {repr opStx}"
  | "add" =>
    match opStx.args with
    | v₁Stx::v₂Stx::[] =>
      let ⟨.int, v₁⟩ ← MLIR.AST.TypedSSAVal.mkVal Γ v₁Stx
      let ⟨.int, v₂⟩ ← MLIR.AST.TypedSSAVal.mkVal Γ v₂Stx
      return ⟨.int, add v₁ v₂⟩
    | _ => throw <| .generic s!"expected two operands for `add`, found #'{opStx.args.length}' in '{repr opStx.args}'"
  | _ => throw <| .unsupportedOp s!"unsupported operation {repr opStx}"

instance : MLIR.AST.TransformExpr Op Ty 0 where
  mkExpr Γ opStx := do return ⟨_, ← mkExpr Γ opStx⟩

def mkReturn (Γ : Ctxt Ty) (opStx : MLIR.AST.Op 0) : MLIR.AST.ReaderM Op (Σ ty, Com Op Γ .pure ty) :=
  if opStx.name == "return"
  then match opStx.args with
  | vStx::[] => do
    let ⟨ty, v⟩ ← MLIR.AST.TypedSSAVal.mkVal Γ vStx
    return ⟨ty, Com.ret v⟩
  | _ => throw <| .generic s!"Ill-formed return statement (wrong arity, expected 1, got {opStx.args.length})"
  else throw <| .generic s!"Tried to build return out of non-return statement {opStx.name}"

instance : MLIR.AST.TransformReturn Op Ty 0 where
  mkReturn Γ opStx := do return ⟨_, ← mkReturn Γ opStx⟩

<<<<<<< HEAD
def mlir2simple (reg : MLIR.AST.Region 0) :
    MLIR.AST.ExceptM Op (Σ (Γ : Ctxt Ty) (eff : EffectKind) (ty : Ty), Com Op Γ eff ty) :=
  MLIR.AST.mkCom reg

open Qq MLIR AST Lean Elab Term Meta in
elab "[simple_com| " reg:mlir_region "]" : term => do
  let ast_stx ← `([mlir_region| $reg])
  let ast ← elabTermEnsuringTypeQ ast_stx q(Region 0)
  let mvalues ← `(⟨[], by rfl⟩)
  -- let mvalues : Q(Vector Nat 0) ← elabTermEnsuringType mvalues q(Vector Nat 0)
  let com := q(ToyNoRegion.MLIR2Simple.mlir2simple $ast)
  synthesizeSyntheticMVarsNoPostponing
  let com : Q(MLIR.AST.ExceptM Op (Σ (Γ' : Ctxt Ty) (eff : _) (ty : Ty), Com Op Γ' eff ty)) ←
    withTheReader Core.Context (fun ctx => { ctx with options := ctx.options.setBool `smartUnfolding false }) do
      withTransparency (mode := TransparencyMode.all) <|
        return ←reduce com
  let comExpr : Expr := com
  trace[Meta] com
  trace[Meta] comExpr
  match comExpr.app3? ``Except.ok with
  | .some (_εexpr, _αexpr, aexpr) =>
      match aexpr.app4? ``Sigma.mk with
      | .some (_αexpr, _βexpr, _fstexpr, sndexpr) =>
        match sndexpr.app4? ``Sigma.mk with
        | .some (_αexpr, _βexpr, _fstexpr, sndexpr) =>
          match sndexpr.app4? ``Sigma.mk with
          | .some (_αexpr, _βexpr, _fstexpr, sndexpr) =>
              return sndexpr
          | .none => throwError "Found `Except.ok (Sigma.mk _ WRONG)`, Expected (Except.ok (Sigma.mk _ (Sigma.mk _ _))"
        | .none => throwError "Found `Except.ok WRONG`, Expected (Except.ok (Sigma.mk _ _))"
      | .none => throwError "Found `Except.ok WRONG`, Expected (Except.ok (Sigma.mk _ _))"
  | .none => throwError "Expected `Except.ok`, found {comExpr}"
=======
open Qq in
elab "[simple_com| " reg:mlir_region "]" : term => SSA.elabIntoCom reg q(Op)
>>>>>>> 0e05c32a

end MLIR2Simple

open MLIR AST MLIR2Simple in
def eg₀ : Com Op (Ctxt.ofList []) .pure .int :=
  [simple_com| {
    %c2= "const"() {value = 2} : () -> i32
    %c4 = "const"() {value = 4} : () -> i32
    %c6 = "add"(%c2, %c4) : (i32, i32) -> i32
    %c8 = "add"(%c6, %c2) : (i32, i32) -> i32
    "return"(%c8) : (i32) -> ()
  }]

def eg₀val := Com.denote eg₀ Ctxt.Valuation.nil
#eval eg₀val -- 0x00000008#32

open MLIR AST MLIR2Simple in
/-- x + 0 -/
def lhs : Com Op (Ctxt.ofList [.int]) .pure .int :=
  [simple_com| {
    ^bb0(%x : i32):
      %c0 = "const" () { value = 0 : i32 } : () -> i32
      %out = "add" (%x, %c0) : (i32, i32) -> i32
      "return" (%out) : (i32) -> (i32)
  }]

open MLIR AST MLIR2Simple in
/-- x -/
def rhs : Com Op (Ctxt.ofList [.int]) .pure .int :=
  [simple_com| {
    ^bb0(%x : i32):
      "return" (%x) : (i32) -> (i32)
  }]

open MLIR AST MLIR2Simple in
def p1 : PeepholeRewrite Op [.int] .int :=
  { lhs := lhs, rhs := rhs, correct :=
    by
      rw [lhs, rhs]
      /-:
      Com.denote
        (Com.lete (cst 0)
        (Com.lete (add { val := 1, property := _ } { val := 0, property := _ })
        (Com.ret { val := 0, property := ex1.proof_3 }))) =
      Com.denote (Com.ret { val := 0, property := _ })
      -/
      funext Γv
      simp_peephole [add, cst] at Γv
      /- ⊢ ∀ (a : BitVec 32), a + BitVec.ofInt 32 0 = a -/
      intros a
      rw [BitVec.ofInt_zero]
      ring_nf
      /- goals accomplished 🎉 -/
      done
    }

def ex1_rewritePeepholeAt : Com Op  (Ctxt.ofList [.int]) .pure .int := rewritePeepholeAt p1 1 lhs

theorem hex1_rewritePeephole : ex1_rewritePeepholeAt = (
  -- %c0 = 0
  Com.lete (cst 0) <|
  -- %out_dead = %x + %c0
  Com.lete (add ⟨1, by simp [Ctxt.snoc]⟩ ⟨0, by simp [Ctxt.snoc]⟩ ) <| -- %out = %x + %c0
  -- ret %c0
  Com.ret ⟨2, by simp [Ctxt.snoc]⟩)
  := by rfl

def ex1_rewritePeephole : Com Op  (Ctxt.ofList [.int]) .pure .int := rewritePeephole (fuel := 100) p1 lhs

theorem Hex1_rewritePeephole : ex1_rewritePeephole = (
  -- %c0 = 0
  Com.lete (cst 0) <|
  -- %out_dead = %x + %c0
  Com.lete (add ⟨1, by simp [Ctxt.snoc]⟩ ⟨0, by simp [Ctxt.snoc]⟩ ) <| -- %out = %x + %c0
  -- ret %c0
  Com.ret ⟨2, by simp [Ctxt.snoc]⟩)
  := by rfl


end ToyNoRegion

namespace ToyRegion

inductive Ty
  | int
  deriving DecidableEq, Repr

@[reducible]
instance : TyDenote Ty where
  toType
    | .int => BitVec 32

inductive Op :  Type
  | add : Op
  | const : (val : ℤ) → Op
  | iterate (k : ℕ) : Op
  deriving DecidableEq, Repr

instance : OpSignature Op Ty Id where
  signature
    | .const _ => ⟨[], [], .int, .pure⟩
    | .add   => ⟨[.int, .int], [], .int, .pure⟩
    | .iterate _k => ⟨[.int], [([.int], .int)], .int, .pure⟩

@[reducible]
instance : OpDenote Op Ty Id where
  denote
    | .const n, _, _ => BitVec.ofInt 32 n
    | .add, [(a : BitVec 32), (b : BitVec 32)]ₕ , _ => a + b
    | .iterate k, [(x : BitVec 32)]ₕ, [(f : _ → BitVec 32)]ₕ =>
      let f' (v :  BitVec 32) : BitVec 32 := f  (Ctxt.Valuation.nil.snoc v)
      k.iterate f' x
      -- let f_k := Nat.iterate f' k
      -- f_k x

def cst {Γ : Ctxt _} (n : ℤ) : Expr Op Γ .pure .int  :=
  Expr.mk
    (op := .const n)
    (ty_eq := rfl)
    (eff_le := by constructor)
    (args := .nil)
    (regArgs := .nil)

def add {Γ : Ctxt _} (e₁ e₂ : Var Γ .int) : Expr Op Γ .pure .int :=
  Expr.mk
    (op := .add)
    (ty_eq := rfl)
(eff_le := by constructor)
    (args := .cons e₁ <| .cons e₂ .nil)
    (regArgs := .nil)

def iterate {Γ : Ctxt _} (k : Nat) (input : Var Γ Ty.int) (body : Com Op [.int] .impure .int) :
    Expr Op Γ .pure .int :=
  Expr.mk
    (op := .iterate k)
    (ty_eq := rfl)
(eff_le := by constructor)
    (args := .cons input .nil)
    (regArgs := HVector.cons body HVector.nil)

attribute [local simp] Ctxt.snoc

/-- running `f(x) = x + x` 0 times is the identity. -/
def lhs : Com Op [.int] .pure .int :=
  Com.lete (iterate (k := 0) ⟨0, by simp[Ctxt.snoc]⟩ (
      Com.letPure (add ⟨0, by simp[Ctxt.snoc]⟩ ⟨0, by simp[Ctxt.snoc]⟩) -- fun x => (x + x)
      <| Com.ret ⟨0, by simp[Ctxt.snoc]⟩
  )) <|
  Com.ret ⟨0, by simp[Ctxt.snoc]⟩

def rhs : Com Op [.int] .pure .int :=
  Com.ret ⟨0, by simp[Ctxt.snoc]⟩

attribute [local simp] Ctxt.snoc

set_option pp.proofs false in
set_option pp.proofs.withType false in
def p1 : PeepholeRewrite Op [.int] .int:=
  { lhs := lhs, rhs := rhs, correct := by
      rw [lhs, rhs]
      funext Γv
      /-
      Com.denote
        (Com.lete
          (iterate 0 { val := 0, property := lhs.proof_1 }
            (Com.lete (add { val := 0, property := lhs.proof_1 } { val := 0, property := lhs.proof_1 })
              (Com.ret { val := 0, property := lhs.proof_2 })))
          (Com.ret { val := 0, property := lhs.proof_2 }))
        Γv =
      Com.denote (Com.ret { val := 0, property := rhs.proof_1 }) Γv
      -/
      simp_peephole [add, iterate] at Γv
      /-  ∀ (a : BitVec 32), (fun v => v + v)^[0] a = a -/
      simp [Function.iterate_zero]
      done
  }

/-
def ex1' : Com Op  (Ctxt.ofList [.int]) .int := rewritePeepholeAt p1 1 lhs

theorem EX1' : ex1' = (
  -- %c0 = 0
  Com.lete (cst 0) <|
  -- %out_dead = %x + %c0
  Com.lete (add ⟨1, by simp [Ctxt.snoc]⟩ ⟨0, by simp [Ctxt.snoc]⟩ ) <| -- %out = %x + %c0
  -- ret %c0
  Com.ret ⟨2, by simp [Ctxt.snoc]⟩)
  := by rfl
-/

end ToyRegion<|MERGE_RESOLUTION|>--- conflicted
+++ resolved
@@ -107,43 +107,8 @@
 instance : MLIR.AST.TransformReturn Op Ty 0 where
   mkReturn Γ opStx := do return ⟨_, ← mkReturn Γ opStx⟩
 
-<<<<<<< HEAD
-def mlir2simple (reg : MLIR.AST.Region 0) :
-    MLIR.AST.ExceptM Op (Σ (Γ : Ctxt Ty) (eff : EffectKind) (ty : Ty), Com Op Γ eff ty) :=
-  MLIR.AST.mkCom reg
-
-open Qq MLIR AST Lean Elab Term Meta in
-elab "[simple_com| " reg:mlir_region "]" : term => do
-  let ast_stx ← `([mlir_region| $reg])
-  let ast ← elabTermEnsuringTypeQ ast_stx q(Region 0)
-  let mvalues ← `(⟨[], by rfl⟩)
-  -- let mvalues : Q(Vector Nat 0) ← elabTermEnsuringType mvalues q(Vector Nat 0)
-  let com := q(ToyNoRegion.MLIR2Simple.mlir2simple $ast)
-  synthesizeSyntheticMVarsNoPostponing
-  let com : Q(MLIR.AST.ExceptM Op (Σ (Γ' : Ctxt Ty) (eff : _) (ty : Ty), Com Op Γ' eff ty)) ←
-    withTheReader Core.Context (fun ctx => { ctx with options := ctx.options.setBool `smartUnfolding false }) do
-      withTransparency (mode := TransparencyMode.all) <|
-        return ←reduce com
-  let comExpr : Expr := com
-  trace[Meta] com
-  trace[Meta] comExpr
-  match comExpr.app3? ``Except.ok with
-  | .some (_εexpr, _αexpr, aexpr) =>
-      match aexpr.app4? ``Sigma.mk with
-      | .some (_αexpr, _βexpr, _fstexpr, sndexpr) =>
-        match sndexpr.app4? ``Sigma.mk with
-        | .some (_αexpr, _βexpr, _fstexpr, sndexpr) =>
-          match sndexpr.app4? ``Sigma.mk with
-          | .some (_αexpr, _βexpr, _fstexpr, sndexpr) =>
-              return sndexpr
-          | .none => throwError "Found `Except.ok (Sigma.mk _ WRONG)`, Expected (Except.ok (Sigma.mk _ (Sigma.mk _ _))"
-        | .none => throwError "Found `Except.ok WRONG`, Expected (Except.ok (Sigma.mk _ _))"
-      | .none => throwError "Found `Except.ok WRONG`, Expected (Except.ok (Sigma.mk _ _))"
-  | .none => throwError "Expected `Except.ok`, found {comExpr}"
-=======
 open Qq in
 elab "[simple_com| " reg:mlir_region "]" : term => SSA.elabIntoCom reg q(Op)
->>>>>>> 0e05c32a
 
 end MLIR2Simple
 
