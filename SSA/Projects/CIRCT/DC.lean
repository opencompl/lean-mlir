import Qq
import Lean
import SSA.Core.Framework
import SSA.Projects.CIRCT.DC.Stream
import SSA.Core.MLIRSyntax.GenericParser
import SSA.Core.MLIRSyntax.EDSL


open MLIR AST Ctxt

/-!

# Semantics for the `DC` Dialect
This file is still in a **highly experimental** state

-/
namespace DC


/-!
## Operation Semantics
-/
namespace Stream

/--
`branch x c` has two output streams,
forwarding tokens from `x` to either
the first or the second output depending on whether the corresponding token of `c` is
`true`, resp. `false`.

If only one input stream has a message available, the component will wait,
not consuming any tokens, until a message becomes available on the other stream as well.
Note that consuming `none`s is still allowed (and in fact neccessary to make progress).

-/

def branch (x : Stream α) (c : Stream Bool) : Stream α × Stream α :=

  corec₂ (β := Stream α × Stream Bool) (x, c)
    fun ⟨x, c⟩ => Id.run <| do

      let c₀ := c 0
      let c' := c.tail
      let x₀ := x 0
      let x' := x.tail

      match c₀, x₀ with
        | none, _ => (none, none, (x, c'))
        | _, none => (none, none, (x', c))
        | some c₀, some x₀ =>
          if c₀ then
            (some x₀, none, (x', c'))
          else
            (none, some x₀, (x', c'))

/--
`merge x y` is a deterinistic merge which keeps dequeuing from the left stream until it encounters a `none`,
in which case it tries to dequeue from the right stream.  The only case when no token is consumed is when there
is a token in both streams, because only the left one is left through and the right one is saved.
-/
def merge (x y : Stream α) : Stream α :=
  Stream.corec (β := Stream α × Stream α) (x, y) fun ⟨x, y⟩ =>
    match x 0, y 0 with
    | some x', some _ => (some x', (x.tail, y))
    | some x', none => (some x', (x.tail, y.tail))
    | none, some y' => (some y', (x.tail, y.tail))
    | none, none => (none, (x.tail, y.tail))

/-!
Crucially, the `merge` component is *deterministic*, but its output does depend on the presence of
`none`s in the input.

Consider the following inputs streams, where `_` indicates a `none`
x | x₀ _  _  x₁ _ _ ...
y | y₀ y₁ y₂ _  _ _ ...

In this case, the output will be
  | x₀ y₀ y₁ x₁ y₂

However, if we remove some `none` from the inputs, i.e.:
x | x₀ x₁ _  _ ...
y | y₀ y₁ y₂ _

This will give a different output!
  | x₀ x₁ y₀ y₁ y₂



One potential response to this situation is to require components be *determinate*.
That is, by defining our component semantics in such a way that its output does not change
depending on the presence or absence of (a finite sequence of) `none`s in its input.
See `altMerge` for an example semantics for a `merge` component that is fully determinate.
-/

/-- Internal state for `altMerge` component,
indicating from which stream to consume the next message -/
inductive ConsumeFrom
  | left
  | right

/--
`altMerge x y` is a fully determinate merge which will alternate (`some _`) messages from its two input streams.
That is, it will deque messages from the left stream, until it encounters a `some _`,
which it will output and then it switches to dequeing messages from the right stream,
until it encounters a `some _` again.
-/
def altMerge (x y : Stream α) : Stream α :=
  Stream.corec (β := Stream α × Stream α × ConsumeFrom) (x, y, .left) fun ⟨x, y, consume⟩ =>
    match consume with
      | .left  =>
        let x0 := x.head
        let x := x.tail
        let nextConsume := match x0 with
          | some _ => .right
          | none   => .left
        (x0, x, y, nextConsume)
      | .right =>
        let y0 := y.head
        let y := y.tail
        let nextConsume := match y0 with
          | some _ => .left
          | none   => .right
        (y0, x, y, nextConsume)

end Stream

/-!
## LeanMLIR Dialect Definitions
Define a `DC` dialect, and connect its semantics to the function defined above
-/
<<<<<<< HEAD
=======
section Dialect
>>>>>>> e692bf4a

inductive Ty2
  | int : Ty2
  | bool : Ty2
deriving Inhabited, DecidableEq, Repr

inductive Op
| merge (t : Ty2)
| branch (t : Ty2)
| fst (t : Ty2)
| snd (t : Ty2)
deriving Inhabited, DecidableEq, Repr

inductive Ty
| stream (ty2 : Ty2) : Ty
| stream2 (ty2 : Ty2) : Ty
deriving Inhabited, DecidableEq, Repr


instance : TyDenote Ty2 where
toType := fun
|  Ty2.int => Int
|  Ty2.bool => Bool

open TyDenote (toType) in
instance : TyDenote Ty where
toType := fun
| Ty.stream ty2 => Stream (toType ty2)
| Ty.stream2 ty2 => Stream (toType ty2) × Stream (toType ty2)


set_option linter.dupNamespace false in
/-- `FHE` is the dialect for fully homomorphic encryption -/
abbrev DC : Dialect where
  Op := Op
  Ty := Ty

open TyDenote (toType)

-- arg type CONF
@[simp, reducible]
def Op.sig : Op  → List Ty
| .branch t₁ => [Ty.stream t₁, Ty.stream Ty2.bool]
| .merge t₁ => [Ty.stream t₁, Ty.stream t₁]
| .fst t | .snd t => [Ty.stream2 t]

-- return type CONF
@[simp, reducible]
def Op.outTy : Op → Ty
  | .branch t₁ => Ty.stream2 t₁
  | .merge t₁ => Ty.stream t₁
  | .fst t | .snd t => Ty.stream t

@[simp, reducible]
def Op.signature : Op → Signature (Ty) :=
  fun o => {sig := Op.sig o, outTy := Op.outTy o, regSig := []}

instance : DialectSignature DC := ⟨Op.signature⟩

@[simp]
instance : DialectDenote (DC) where
    denote
    | .branch _, arg, _ => Stream.branch (arg.getN 0) (arg.getN 1)
    | .merge _, arg, _  => Stream.merge (arg.getN 0) (arg.getN 1)
    | .fst _, arg, _ => (arg.getN 0).fst
    | .snd _, arg, _ => (arg.getN 0).snd




/-!
## LeanMLIR EDSL Syntax for DC
Implement the necessary typeclasses for the `dc` dialect to
be recognized by the LeanMLIR generic syntax parser, and
defines a `[dc_com| ...]` macro to hook into this generic syntax parser
-/

<<<<<<< HEAD
namespace Syntax

def mkTy2 : String → MLIR.AST.ExceptM DC Ty2
=======
def mkTy2 : String → MLIR.AST.ExceptM (DC) Ty2
>>>>>>> e692bf4a
  | "Int" => return (.int)
  | "Bool" => return (.bool)
  | _ => throw .unsupportedType


def mkTy : MLIR.AST.MLIRType φ → MLIR.AST.ExceptM DC DC.Ty
  | MLIR.AST.MLIRType.undefined s => do
    match s.splitOn "_" with
    | ["Stream", r] =>
      return .stream (← mkTy2 r)
    | ["Stream2", r] =>
      return .stream2 (← mkTy2 r)
    | _ => throw .unsupportedType
  | _ => throw .unsupportedType

instance instTransformTy : MLIR.AST.TransformTy DC 0 where
  mkTy := mkTy



def branch {r} {Γ : Ctxt _} (a : Var Γ (.stream r)) (c : Var Γ (.stream .bool)) : Expr (DC) Γ .pure (.stream2 r) :=
  Expr.mk
    (op := .branch r)
    (ty_eq := rfl)
    (eff_le := by constructor)
    (args := .cons a <| .cons c <| .nil)
    (regArgs := .nil)

def merge {Γ : Ctxt _} (a b : Var Γ (.stream r)) : Expr (DC) Γ .pure (.stream r)  :=
  Expr.mk
    (op := .merge r)
    (ty_eq := rfl)
    (eff_le := by constructor)
    (args := .cons a <| .cons b <| .nil)
    (regArgs := .nil)

def fst {Γ : Ctxt _} (a : Var Γ (.stream2 r)) : Expr (DC) Γ .pure (.stream r)  :=
  Expr.mk
    (op := .fst r)
    (ty_eq := rfl)
    (eff_le := by constructor)
    (args := .cons a <| .nil)
    (regArgs := .nil)

def snd {Γ : Ctxt _} (a : Var Γ (.stream2 r)) : Expr (DC) Γ .pure (.stream r)  :=
  Expr.mk
    (op := .snd r)
    (ty_eq := rfl)
    (eff_le := by constructor)
    (args := .cons a <| .nil)
    (regArgs := .nil)

def mkExpr (Γ : Ctxt _) (opStx : MLIR.AST.Op 0) :
    MLIR.AST.ReaderM (DC) (Σ eff ty, Expr (DC) Γ eff ty) := do
  match opStx.name with
  | op@"dc.branch" | op@"dc.merge" =>
    match opStx.args with
    | v₁Stx::v₂Stx::[] =>
      let ⟨ty₁, v₁⟩ ← MLIR.AST.TypedSSAVal.mkVal Γ v₁Stx
      let ⟨ty₂, v₂⟩ ← MLIR.AST.TypedSSAVal.mkVal Γ v₂Stx
      match ty₁, ty₂, op with
      | .stream r₁, .stream .bool, "dc.branch" => return ⟨_, .stream2 r₁, @branch r₁ _ v₁ v₂⟩
      -- unsure this is correct
      | .stream r₁, _, "dc.merge" => return ⟨_, .stream r₁, merge v₁ v₁⟩
      | _, _, _ => throw <| .generic s!"type mismatch"
    | _ => throw <| .generic s!"expected two operands for `monomial`, found #'{opStx.args.length}' in '{repr opStx.args}'"
  | op@"dc.fst" | op@"dc.snd" =>
    match opStx.args with
    | v₁Stx::[] =>
      let ⟨ty₁, v₁⟩ ← MLIR.AST.TypedSSAVal.mkVal Γ v₁Stx
      match ty₁, op with
      | .stream2 r, "dc.fst" => return ⟨_, .stream r, fst v₁⟩
      | .stream2 r, "dc.snd"  => return ⟨_, .stream r, snd v₁⟩
      | _, _ => throw <| .generic s!"type mismatch"
    | _ => throw <| .generic s!"expected two operands for `monomial`, found #'{opStx.args.length}' in '{repr opStx.args}'"
  | _ => throw <| .unsupportedOp s!"unsupported operation {repr opStx}"

instance : MLIR.AST.TransformExpr DC 0 where
  mkExpr := mkExpr

def mkReturn (Γ : Ctxt (DC).Ty) (opStx : MLIR.AST.Op 0) : MLIR.AST.ReaderM (DC)
    (Σ eff ty, Com DC Γ eff ty) :=
  if opStx.name == "return"
  then match opStx.args with
  | vStx::[] => do
    let ⟨ty, v⟩ ← MLIR.AST.TypedSSAVal.mkVal Γ vStx
    return ⟨.pure, ty, Com.ret v⟩
  | _ => throw <| .generic s!"Ill-formed return statement (wrong arity, expected 1, got {opStx.args.length})"
  else throw <| .generic s!"Tried to build return out of non-return statement {opStx.name}"

instance : MLIR.AST.TransformReturn DC 0 where
  mkReturn := mkReturn

open Qq in
elab "[dc_com| " reg:mlir_region "]" : term => SSA.elabIntoCom reg q(DC)

end Syntax

/-!
## Examples
-/
<<<<<<< HEAD
=======
namespace Examples

def BranchEg1 := [dc_com| {
  ^entry(%0: !Stream_Bool, %1: !Stream_Bool):
    -- %out = "dc.branch" (%0, %1) : (!Stream_Bool, !Stream_Bool) -> (!Stream2_Bool)
    -- %outf = "dc.fst" (%out) : (!Stream2_Bool) -> (!Stream_Bool)
    -- %outs = "dc.snd" (%out) : (!Stream2_Bool) -> (!Stream_Bool)
    -- %out2 = "dc.merge" (%outf, %outs) : (!Stream_Bool, !Stream_Bool) -> (!Stream_Bool)
    "return" (%0) : (!Stream_Bool) -> ()
  }]
>>>>>>> e692bf4a

open MLIR AST Syntax in

def BranchEg1 :=
  [dc_com| {
    ^bb0(%0 : !Stream_Bool, %1 : !Stream_Bool) :
      %out = "dc.branch" (%0, %1) : (!Stream_Bool, !Stream_Bool) -> (!Stream2_Bool)
      %outf = "dc.fst" (%out) : (!Stream2_Bool) -> (!Stream_Bool)
      %outs = "dc.snd" (%out) : (!Stream2_Bool) -> (!Stream_Bool)
      %out2 = "dc.merge" (%outf, %outs) : (!Stream_Bool, !Stream_Bool) -> (!Stream_Bool)
      "return" (%0) : (!Stream_Bool) -> ()
  }]

-- #check BranchEg1
-- #eval BranchEg1
-- #reduce BranchEg1
-- #check BranchEg1.denote
-- #print axioms BranchEg1

-- def ofList (vals : List (Option α)) : Stream α :=
--   fun i => (vals.get? i).join

-- def x : Stream Bool := ofList [some true, none, some false, some true, some false]
-- def c : Stream Bool := ofList [some true, some false, none, some true]

-- def test : Stream Bool :=
--   BranchEg1.denote (Valuation.ofPair c x)

-- def remNone (lst : List (Option Bool)) : List (Option Bool) :=
--   lst.filter (fun | some x => true
--                   | none => false)


end DC<|MERGE_RESOLUTION|>--- conflicted
+++ resolved
@@ -128,10 +128,7 @@
 ## LeanMLIR Dialect Definitions
 Define a `DC` dialect, and connect its semantics to the function defined above
 -/
-<<<<<<< HEAD
-=======
 section Dialect
->>>>>>> e692bf4a
 
 inductive Ty2
   | int : Ty2
@@ -199,6 +196,7 @@
     | .fst _, arg, _ => (arg.getN 0).fst
     | .snd _, arg, _ => (arg.getN 0).snd
 
+end Dialect
 
 
 
@@ -209,13 +207,9 @@
 defines a `[dc_com| ...]` macro to hook into this generic syntax parser
 -/
 
-<<<<<<< HEAD
 namespace Syntax
 
-def mkTy2 : String → MLIR.AST.ExceptM DC Ty2
-=======
 def mkTy2 : String → MLIR.AST.ExceptM (DC) Ty2
->>>>>>> e692bf4a
   | "Int" => return (.int)
   | "Bool" => return (.bool)
   | _ => throw .unsupportedType
@@ -317,50 +311,36 @@
 /-!
 ## Examples
 -/
-<<<<<<< HEAD
-=======
 namespace Examples
 
 def BranchEg1 := [dc_com| {
   ^entry(%0: !Stream_Bool, %1: !Stream_Bool):
-    -- %out = "dc.branch" (%0, %1) : (!Stream_Bool, !Stream_Bool) -> (!Stream2_Bool)
-    -- %outf = "dc.fst" (%out) : (!Stream2_Bool) -> (!Stream_Bool)
-    -- %outs = "dc.snd" (%out) : (!Stream2_Bool) -> (!Stream_Bool)
-    -- %out2 = "dc.merge" (%outf, %outs) : (!Stream_Bool, !Stream_Bool) -> (!Stream_Bool)
+    %out = "dc.branch" (%0, %1) : (!Stream_Bool, !Stream_Bool) -> (!Stream2_Bool)
+    %outf = "dc.fst" (%out) : (!Stream2_Bool) -> (!Stream_Bool)
+    %outs = "dc.snd" (%out) : (!Stream2_Bool) -> (!Stream_Bool)
+    %out2 = "dc.merge" (%outf, %outs) : (!Stream_Bool, !Stream_Bool) -> (!Stream_Bool)
     "return" (%0) : (!Stream_Bool) -> ()
   }]
->>>>>>> e692bf4a
-
-open MLIR AST Syntax in
-
-def BranchEg1 :=
-  [dc_com| {
-    ^bb0(%0 : !Stream_Bool, %1 : !Stream_Bool) :
-      %out = "dc.branch" (%0, %1) : (!Stream_Bool, !Stream_Bool) -> (!Stream2_Bool)
-      %outf = "dc.fst" (%out) : (!Stream2_Bool) -> (!Stream_Bool)
-      %outs = "dc.snd" (%out) : (!Stream2_Bool) -> (!Stream_Bool)
-      %out2 = "dc.merge" (%outf, %outs) : (!Stream_Bool, !Stream_Bool) -> (!Stream_Bool)
-      "return" (%0) : (!Stream_Bool) -> ()
-  }]
-
--- #check BranchEg1
--- #eval BranchEg1
--- #reduce BranchEg1
--- #check BranchEg1.denote
--- #print axioms BranchEg1
-
--- def ofList (vals : List (Option α)) : Stream α :=
---   fun i => (vals.get? i).join
-
--- def x : Stream Bool := ofList [some true, none, some false, some true, some false]
--- def c : Stream Bool := ofList [some true, some false, none, some true]
-
--- def test : Stream Bool :=
---   BranchEg1.denote (Valuation.ofPair c x)
-
--- def remNone (lst : List (Option Bool)) : List (Option Bool) :=
---   lst.filter (fun | some x => true
---                   | none => false)
-
-
+
+
+#check BranchEg1
+#eval BranchEg1
+#reduce BranchEg1
+#check BranchEg1.denote
+#print axioms BranchEg1
+
+def ofList (vals : List (Option α)) : Stream α :=
+  fun i => (vals.get? i).join
+
+def x : Stream Bool := ofList [some true, none, some false, some true, some false]
+def c : Stream Bool := ofList [some true, some false, none, some true]
+
+def test : Stream Bool :=
+  BranchEg1.denote (Valuation.ofPair c x)
+
+def remNone (lst : List (Option Bool)) : List (Option Bool) :=
+  lst.filter (fun | some x => true
+                  | none => false)
+
+end Examples
 end DC