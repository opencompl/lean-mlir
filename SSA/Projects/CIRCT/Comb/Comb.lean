import Qq
import SSA.Core.Framework
import SSA.Core.Framework.Macro
import SSA.Core.MLIRSyntax.GenericParser
import SSA.Core.MLIRSyntax.EDSL2
import SSA.Core.Tactic.SimpSet
import SSA.Projects.CIRCT.Comb.CombSemantics
import SSA.Projects.InstCombine.Base
import SSA.Core.MLIRSyntax.Transform.Utils
import SSA.Projects.InstCombine.LLVM.CLITests

open Qq Lean Meta Elab.Term Elab Command
open MLIR

namespace MLIR2Comb

section Dialect

inductive Ty
| bitvec (w : Nat) : Ty -- A bitvector of width `w`.
deriving DecidableEq, Repr, ToExpr

inductive Op
| add (w : Nat) (arity : Nat)
| and (w : Nat) (arity : Nat)
-- | concat (w : List Nat) -- len(w) = #args, wi is the width of the i-th arg
| divs (w : Nat)
| divu (w : Nat)
| extract (w : Nat) (n : Nat)
| icmp (p : String) (w : Nat)
| mods (w : Nat)
| modu (w : Nat)
| mul (w : Nat) (arity : Nat)
| mux (w : Nat)
| or (w : Nat) (arity : Nat)
| parity (w : Nat)
| replicate (w : Nat) (n : Nat)
| shl (w : Nat)
| shrs (w : Nat)
| shru (w : Nat)
| sub (w : Nat)
| xor (w : Nat) (arity : Nat)
deriving DecidableEq, Repr, ToExpr

abbrev Comb : Dialect where
  Op := Op
  Ty := Ty

instance : ToString Ty where
  toString t := repr t |>.pretty

def_signature for Comb where
  | .add w n => ${List.replicate n (Ty.bitvec w)} → (Ty.bitvec w)
  | .and w n => ${List.replicate n (Ty.bitvec w)} → (Ty.bitvec w)
  -- | .concat l => (Ty.hList l) → (Ty.bitvec l.sum)
  | .divs w => (Ty.bitvec w, Ty.bitvec w) → (Ty.bitvec w)
  | .divu w => (Ty.bitvec w, Ty.bitvec w) → (Ty.bitvec w)
  | .extract w n => (Ty.bitvec w) → (Ty.bitvec (w - n))
  | .icmp _ w => (Ty.bitvec w, Ty.bitvec w) → (Ty.bitvec 1)
  | .mods w => (Ty.bitvec w, Ty.bitvec w) → (Ty.bitvec w)
  | .modu w => (Ty.bitvec w, Ty.bitvec w) → (Ty.bitvec w)
  | .mul w n => ${List.replicate n (Ty.bitvec w)} → (Ty.bitvec w)
  | .mux w => (Ty.bitvec w, Ty.bitvec w, Ty.bitvec 1) → (Ty.bitvec w)
  | .or w n => ${List.replicate n (Ty.bitvec w)} → (Ty.bitvec w)
  | .parity w => (Ty.bitvec w) → (Ty.bitvec 1)
  | .replicate w n => (Ty.bitvec w) → (Ty.bitvec (w * n))
  | .shl w => (Ty.bitvec w, Ty.bitvec w) → (Ty.bitvec w)
  | .shrs w => (Ty.bitvec w, Ty.bitvec w) → (Ty.bitvec w)
  | .shru w => (Ty.bitvec w, Ty.bitvec w) → (Ty.bitvec w)
  | .sub w => (Ty.bitvec w, Ty.bitvec w) → (Ty.bitvec w)
  | .xor w n => ${List.replicate n (Ty.bitvec w)} → (Ty.bitvec w)

instance : TyDenote (Dialect.Ty Comb) where
  toType := fun
  | .bitvec w => BitVec w

def HVector.replicateToList {α : Type} {f : α → Type} {a : α} :
    {n : Nat} → HVector f (List.replicate n a) → List (f a)
  | 0, _ => []
  | n+1, HVector.cons x xs => x :: replicateToList xs

def ofString? (s : String) : Option CombOp.IcmpPredicate :=
  match s with
  | "eq" => some .eq
  | "ne" => some .ne
  | "slt" => some .slt
  | "sle" => some .sle
  | "sgt" => some .sgt
  | "sge" => some .sge
  | "ult" => some .ult
  | "ule" => some .ule
  | "ugt" => some .ugt
  | "uge" => some .uge
  | _     => none

def_denote for Comb where
  | .add _ _ => fun xs => CombOp.add (HVector.replicateToList (f := TyDenote.toType) xs)
  | .and _ _ => fun xs => CombOp.and (HVector.replicateToList (f := TyDenote.toType) xs)
  -- | .concat _ => fun xs => CombOp.concat xs
  | .divs _ => BitVec.sdiv
  | .divu _ => BitVec.udiv
  | .extract _ _ => fun x => CombOp.extract x _
  | .icmp p _ => fun x y => CombOp.icmp (Option.get! (ofString? p)) x y
  | .mods _ => BitVec.smod
  | .modu _ => BitVec.umod
  | .mul _ _ => fun xs => CombOp.mul (HVector.replicateToList (f := TyDenote.toType) xs)
  | .mux _ => fun x y => CombOp.mux x y
  | .or _ _ => fun xs => CombOp.or (HVector.replicateToList (f := TyDenote.toType) xs)
  | .parity _ => fun x => CombOp.parity x
  | .replicate _ n => fun xs => CombOp.replicate xs n
  | .shl _ => fun x y => CombOp.shl x y
  | .shrs _ => BitVec.sshiftRight'
  | .shru _ => fun x y => CombOp.shru x y
  | .sub _ => BitVec.sub
  | .xor _ _ => fun xs => CombOp.xor (HVector.replicateToList (f := TyDenote.toType) xs)

end Dialect

def mkTy : MLIR.AST.MLIRType 0 → MLIR.AST.ExceptM Comb (Comb.Ty)
  | MLIR.AST.MLIRType.int _ w =>
    match w with
    | .concrete w' => return .bitvec w'
<<<<<<< HEAD
    | .mvar _ => throw <| .generic s!" bitVec size can't be an mvar!"
=======
    | .mvar _ => throw <| .generic s!" BitVec size can't be an mvar!"
>>>>>>> cd7c7544
  | _ => throw .unsupportedType

-- borrowed from the LLVM/EDSL infra
def getVarWidth {Γ : Ctxt Comb.Ty} : (Σ t, Γ.Var t) → Nat
  | ⟨.bitvec w, _⟩ => w

instance instTransformTy : AST.TransformTy (Comb) 0 := { mkTy }
instance : AST.TransformTy (Comb) 0 := { mkTy }

/-- Convert a list of dependent pairs into an HVector -/
def ofList {Γ : Ctxt _} ty : (l : List ((ty : Comb.Ty) × Γ.Var ty)) → (h : l.all (·.1 = ty)) → HVector (Γ.Var) (List.replicate l.length ty)
| [], h => .nil
| ⟨ty', var⟩::rest, h =>
  have hty : ty' = ty := by simp_all
  have hrest : rest.all (·.1 = ty) := by simp_all
  .cons (hty ▸ var) (ofList _ rest hrest)

def mkExpr (Γ : Ctxt _) (opStx : MLIR.AST.Op 0) :
    MLIR.AST.ReaderM Comb (Σ eff ty, Expr Comb Γ eff ty) := do
  let args ← opStx.parseArgs Γ
  -- 1-ary ops
  let unW := do
    let args ← args.assumeArity 1
    return getVarWidth args[0]
  -- 2-ary ops
  let binW : AST.ReaderM (Comb) (Nat) := do
    let args ← args.assumeArity 2
    return getVarWidth args[0]
  -- 3-ary ops
  let terW : AST.ReaderM (Comb) (Nat) := do
    let args ← args.assumeArity 3
    return getVarWidth args[0]
  -- n-ary ops
<<<<<<< HEAD
  let args' ← opStx.args.mapM (MLIR.AST.TypedSSAVal.mkVal Γ) -- will need to find a better way to do this
  if h : args'.length = 0 then
=======
  if h : args.toList.length = 0 then
>>>>>>> cd7c7544
    throw <| .generic s!" empty list of argument provided for the variadic op {repr opStx.args}"
  else
    -- exclude empty list of args
    let nnW : AST.ReaderM (Comb) (Nat) := do
<<<<<<< HEAD
      let args ← args.assumeArity args'.length
=======
      let args ← args.assumeArity args.toList.length
>>>>>>> cd7c7544
      return getVarWidth args[0]
    let mkExprOf := opStx.mkExprOf (args? := args) Γ
    match (opStx.name).splitOn "_" with
    -- 1-ary
    | ["Comb.parity"] => mkExprOf <| .parity (← unW)
    | ["Comb.extract", ns] =>
      match ns.toNat? with
      | some n =>  mkExprOf <| .extract (← unW) n
      | _ => throw <| .generic s!" an integer attribute should be provided for {repr opStx.args}"
    | ["Comb.replicate", ns] =>
      match ns.toNat? with
      | some n =>  mkExprOf <| .replicate (← unW) n
      | _ => throw <| .generic s!" an integer attribute should be provided for {repr opStx.args}"
    -- 2-ary
    | ["Comb.divs"] => mkExprOf <| .divs (← binW)
    | ["Comb.divu"] => mkExprOf <| .divu (← binW)
    | ["Comb.icmp", ps] =>
      match (ofString? ps) with
      -- we avoid passing p as an IcmpPred type to avoid denoting the type
      | some p => mkExprOf <| .icmp ps (← binW)
      | _ => throw <| .generic s!" invalid attribute provided for {repr opStx.args}"
    | ["Comb.mods"] => mkExprOf <| .mods (← binW)
    | ["Comb.modu"] => mkExprOf <| .modu (← binW)
    | ["Comb.shl"] => mkExprOf <| .shl (← binW)
    | ["Comb.shrs"] => mkExprOf <| .shrs (← binW)
    | ["Comb.shru"] => mkExprOf <| .shru (← binW)
    | ["Comb.sub "] => mkExprOf <| .sub (← binW)
    -- 3-ary
    | ["Comb.mux"] => mkExprOf <| .mux (← terW)
    -- n-ary (variadic)
<<<<<<< HEAD
    | ["Comb.add"] => mkExprOf <| .add (← nnW) args'.length
    | ["Comb.and"] => mkExprOf <| .and (← nnW) args'.length
    | ["Comb.mul"] => mkExprOf <| .mul (← nnW) args'.length
    | ["Comb.or"] => mkExprOf <| .or (← nnW) args'.length
    | ["Comb.xor"] => mkExprOf <| .xor (← nnW) args'.length
=======
    | ["Comb.add"] => mkExprOf <| .add (← nnW) args.toList.length
    | ["Comb.and"] => mkExprOf <| .and (← nnW) args.toList.length
    | ["Comb.mul"] => mkExprOf <| .mul (← nnW) args.toList.length
    | ["Comb.or"] => mkExprOf <| .or (← nnW) args.toList.length
    | ["Comb.xor"] => mkExprOf <| .xor (← nnW) args.toList.length
>>>>>>> cd7c7544
    | _ => throw <| .unsupportedOp s!"{repr opStx}"

def mkReturn (Γ : Ctxt Comb.Ty) (opStx : MLIR.AST.Op 0) :
   MLIR.AST.ReaderM Comb (Σ eff ty, Com Comb Γ eff ty) := do
  if opStx.name ≠ "return" then
    throw <| .generic s!"Tried to build return out of non-return statement {opStx.name}"
  else
    let args ← (← opStx.parseArgs Γ).assumeArity 1
    let ⟨ty, v⟩ := args[0]
    return ⟨.pure, ty, Com.ret v⟩

instance : MLIR.AST.TransformExpr (Comb) 0 where
  mkExpr := mkExpr

instance : AST.TransformReturn Comb 0 := { mkReturn }

instance : DialectToExpr Comb where
  toExprM := .const ``Id [0]
  toExprDialect := .const ``Comb []

open Qq MLIR AST Lean Elab Term Meta in
elab "[Comb_com| " reg:mlir_region "]" : term => do
  SSA.elabIntoCom' reg Comb

end MLIR2Comb<|MERGE_RESOLUTION|>--- conflicted
+++ resolved
@@ -120,11 +120,7 @@
   | MLIR.AST.MLIRType.int _ w =>
     match w with
     | .concrete w' => return .bitvec w'
-<<<<<<< HEAD
-    | .mvar _ => throw <| .generic s!" bitVec size can't be an mvar!"
-=======
     | .mvar _ => throw <| .generic s!" BitVec size can't be an mvar!"
->>>>>>> cd7c7544
   | _ => throw .unsupportedType
 
 -- borrowed from the LLVM/EDSL infra
@@ -158,21 +154,12 @@
     let args ← args.assumeArity 3
     return getVarWidth args[0]
   -- n-ary ops
-<<<<<<< HEAD
-  let args' ← opStx.args.mapM (MLIR.AST.TypedSSAVal.mkVal Γ) -- will need to find a better way to do this
-  if h : args'.length = 0 then
-=======
   if h : args.toList.length = 0 then
->>>>>>> cd7c7544
     throw <| .generic s!" empty list of argument provided for the variadic op {repr opStx.args}"
   else
     -- exclude empty list of args
     let nnW : AST.ReaderM (Comb) (Nat) := do
-<<<<<<< HEAD
-      let args ← args.assumeArity args'.length
-=======
       let args ← args.assumeArity args.toList.length
->>>>>>> cd7c7544
       return getVarWidth args[0]
     let mkExprOf := opStx.mkExprOf (args? := args) Γ
     match (opStx.name).splitOn "_" with
@@ -203,19 +190,11 @@
     -- 3-ary
     | ["Comb.mux"] => mkExprOf <| .mux (← terW)
     -- n-ary (variadic)
-<<<<<<< HEAD
-    | ["Comb.add"] => mkExprOf <| .add (← nnW) args'.length
-    | ["Comb.and"] => mkExprOf <| .and (← nnW) args'.length
-    | ["Comb.mul"] => mkExprOf <| .mul (← nnW) args'.length
-    | ["Comb.or"] => mkExprOf <| .or (← nnW) args'.length
-    | ["Comb.xor"] => mkExprOf <| .xor (← nnW) args'.length
-=======
     | ["Comb.add"] => mkExprOf <| .add (← nnW) args.toList.length
     | ["Comb.and"] => mkExprOf <| .and (← nnW) args.toList.length
     | ["Comb.mul"] => mkExprOf <| .mul (← nnW) args.toList.length
     | ["Comb.or"] => mkExprOf <| .or (← nnW) args.toList.length
     | ["Comb.xor"] => mkExprOf <| .xor (← nnW) args.toList.length
->>>>>>> cd7c7544
     | _ => throw <| .unsupportedOp s!"{repr opStx}"
 
 def mkReturn (Γ : Ctxt Comb.Ty) (opStx : MLIR.AST.Op 0) :
