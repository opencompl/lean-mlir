/-
Released under Apache 2.0 license as described in the file LICENSE.
-/
/-
Syntax definitions for FHE, providing a custom [fhe_com|...] with syntax sugar.

Authors: Andrés Goens<andres@goens.org>, Siddharth Bhat<siddu.druid@gmail.com>
-/
import SSA.Core.MLIRSyntax.EDSL
import SSA.Projects.FullyHomomorphicEncryption.Basic

open MLIR AST Ctxt
open Polynomial -- for R[X] notation

section MkFuns
variable {q : Nat} {n : Nat} [Fact (q > 1)]

def mkTy : MLIR.AST.MLIRType φ → MLIR.AST.ExceptM (FHE q n) (FHE q n).Ty
  | MLIR.AST.MLIRType.undefined "R" => do
    return .polynomialLike
  | MLIR.AST.MLIRType.int MLIR.AST.Signedness.Signless _ => do
    return .integer
  | MLIR.AST.MLIRType.index  => do
    return .index
  | _ => throw .unsupportedType

instance instTransformTy : MLIR.AST.TransformTy (FHE q n) 0 where
  mkTy := mkTy

<<<<<<< HEAD
def cstInt {Γ : Ctxt _} (z :Int) : Expr (Op q n) Γ .pure .integer  :=
=======
def cstInt {Γ : Ctxt _} (z :Int) : Expr (FHE q n) Γ .integer  :=
>>>>>>> d264d196
  Expr.mk
    (op := .const_int z)
    (ty_eq := rfl)
    (eff_le := by constructor)
    (args := .nil)
    (regArgs := .nil)

<<<<<<< HEAD
def cstIdx {Γ : Ctxt _} (i : Nat) : Expr (Op q n) Γ .pure .index :=
=======
def cstIdx {Γ : Ctxt _} (i : Nat) : Expr (FHE q n) Γ .index :=
>>>>>>> d264d196
  Expr.mk
    (op := .const_idx i)
    (ty_eq := rfl)
    (eff_le := by constructor)
    (args := .nil)
    (regArgs := .nil)

<<<<<<< HEAD
def add {Γ : Ctxt (Ty q n)} (e₁ e₂ : Var Γ .polynomialLike) : Expr (Op q n) Γ .pure .polynomialLike :=
=======
def add {Γ : Ctxt (Ty q n)} (e₁ e₂ : Var Γ .polynomialLike) : Expr (FHE q n) Γ .polynomialLike :=
>>>>>>> d264d196
  Expr.mk
    (op := .add)
    (ty_eq := rfl)
    (eff_le := by constructor)
    (args := .cons e₁ <| .cons e₂ .nil)
    (regArgs := .nil)

<<<<<<< HEAD
def mul {Γ : Ctxt (Ty q n)} (e₁ e₂ : Var Γ .polynomialLike) : Expr (Op q n) Γ .pure .polynomialLike :=
=======
def mul {Γ : Ctxt (Ty q n)} (e₁ e₂ : Var Γ .polynomialLike) : Expr (FHE q n) Γ .polynomialLike :=
>>>>>>> d264d196
  Expr.mk
    (op := .mul)
    (ty_eq := rfl)
    (eff_le := by constructor)
    (args := .cons e₁ <| .cons e₂ .nil)
    (regArgs := .nil)

<<<<<<< HEAD
def mon {Γ : Ctxt (Ty q n)} (a : Var Γ .integer) (i : Var Γ .index) :
    Expr (Op q n) Γ .pure .polynomialLike :=
=======
def mon {Γ : Ctxt (Ty q n)} (a : Var Γ .integer) (i : Var Γ .index) : Expr (FHE q n) Γ .polynomialLike :=
>>>>>>> d264d196
  Expr.mk
    (op := .monomial)
    (ty_eq := rfl)
    (eff_le := by constructor)
    (args := .cons a <| .cons i .nil)
    (regArgs := .nil)


section CstComputable

def ROfZComputable_impl (z : ℤ) : R q n :=
  let zq : ZMod q := z
  let p : (ZMod q)[X] := {
      toFinsupp := Finsupp.mk
        (support := List.toFinset (if zq = 0 then  [] else [0]))
        (toFun := fun i => if i = 0 then z else 0)
        (mem_support_toFun := by
          intros a
          constructor
          · intros ha
            simp at ha
            split at ha
            case mp.inl hz =>
              simp at ha
            case mp.inr hz =>
              simp at ha
              subst ha
              simp [hz]
          · intros hb
            simp at hb
            obtain ⟨ha, hz⟩ := hb
            subst ha
            simp [hz]
        )
      : (ZMod q)[X]
  }
  R.fromPoly p

/-#
Explanation of what's going on:
- We want to have a `cstComputable : Z -> R`, which achieves three properties:
1. It is computable, since the meta code needs it to be computable for `[fhe_icom|..]` to elaborate.
2. It is equal to the noncomputable definition `(coe z : R q n)`
3. It does not unfold when using `simp_peephole`, so we can rewrite using the equation
     `ROfZComputable_def` after calling `simp_peephole`.

We achieve this by the following means:

1. computable => implemented_by.
2. equal to the noncomputable defn => make this the lean definition.
3. does not unfold => irreducible, allow using the definition with the lemma `ROfZComputable_def`.
-/


@[irreducible, implemented_by ROfZComputable_impl]
def ROfZComputable_stuck_term (q n : Nat) (z : ℤ) :=
  (↑ z : R q n)

@[simp]
lemma ROfZComputable_def (q n :Nat) (z : ℤ) : ROfZComputable_stuck_term  q n z = (↑ z : R q n) := by
  unfold ROfZComputable_stuck_term
  rfl

<<<<<<< HEAD
def cstComputable {Γ : Ctxt _} (z : Int) : Expr (Op q n) Γ .pure .polynomialLike :=
=======
def cstComputable {Γ : Ctxt _} (z : Int) : Expr (FHE q n) Γ .polynomialLike :=
>>>>>>> d264d196
  Expr.mk
    (op := Op.const (ROfZComputable_stuck_term q n z))
    (ty_eq := rfl)
    (eff_le := by constructor)
    (args := .nil)
    (regArgs := .nil)
end CstComputable

<<<<<<< HEAD
def mkExpr (Γ : Ctxt (Ty q n)) (opStx : MLIR.AST.Op 0) :
    MLIR.AST.ReaderM (Op q n) (Σ eff ty, Expr (Op q n) Γ eff ty) := do
=======
def mkExpr (Γ : Ctxt _) (opStx : MLIR.AST.Op 0) :
    MLIR.AST.ReaderM (FHE q n) (Σ ty, Expr (FHE q n) Γ ty) := do
>>>>>>> d264d196
  match opStx.name with
  | "poly.const" =>
    match opStx.attrs.find_int "value" with
    | .some (v, _ty) =>
      return ⟨_, .polynomialLike, cstComputable v⟩
    | .none => throw <| .generic s!"expected 'const' to have int attr 'value', found: {repr opStx}"
  | "arith.const" =>
    match opStx.attrs.find_int "value" with
    | .some (v, vty) => match vty with
        | .int _ _ => match opStx.res with
          | [(_,MLIR.AST.MLIRType.int MLIR.AST.Signedness.Signless _)] =>
              return ⟨_, .integer, cstInt v⟩
          | [(_,MLIR.AST.MLIRType.index)] =>
              return ⟨_, .index, cstIdx v.toNat⟩
          | _ => throw <| .generic s!"unsupported result type {repr opStx.res} for arith.const"
        | _ => throw <| .generic s!"unsupported constant type {repr vty} for arith.const"
    | .none => throw <| .generic s!"expected 'const' to have int attr 'value', found: {repr opStx}"
  | "poly.monomial" =>
    match opStx.args with
    | v₁Stx::v₂Stx::[] =>
      let ⟨ty₁, v₁⟩ ← MLIR.AST.TypedSSAVal.mkVal Γ v₁Stx
      let ⟨ty₂, v₂⟩ ← MLIR.AST.TypedSSAVal.mkVal Γ v₂Stx
      match ty₁, ty₂ with
        | .integer, .index => return ⟨_, .polynomialLike, mon v₁ v₂⟩
        | _, _ => throw <| .generic s!"expected operands to be of types `integer` and `index` for `monomial`. Got: {repr ty₁}, {repr ty₂}"
    | _ => throw <| .generic s!"expected two operands for `monomial`, found #'{opStx.args.length}' in '{repr opStx.args}'"
  | "poly.add" =>
    match opStx.args with
    | v₁Stx::v₂Stx::[] =>
      let ⟨ty₁, v₁⟩ ← MLIR.AST.TypedSSAVal.mkVal Γ v₁Stx
      let ⟨ty₂, v₂⟩ ← MLIR.AST.TypedSSAVal.mkVal Γ v₂Stx
      match ty₁, ty₂ with
        | .polynomialLike, .polynomialLike => return ⟨_, .polynomialLike, add v₁ v₂⟩
        | _, _ => throw <| .generic s!"expected both operands to be of type 'polynomialLike'"
    | _ => throw <| .generic s!"expected two operands for `add`, found #'{opStx.args.length}' in '{repr opStx.args}'"
  | _ => throw <| .unsupportedOp s!"unsupported operation {repr opStx}"

instance : MLIR.AST.TransformExpr (FHE q n) 0 where
  mkExpr := mkExpr

<<<<<<< HEAD
def mkReturn (Γ : Ctxt (Ty q n)) (opStx : MLIR.AST.Op 0) : MLIR.AST.ReaderM (Op q n)
    (Σ eff ty, Com (Op q n) Γ eff ty) :=
=======
def mkReturn (Γ : Ctxt _) (opStx : MLIR.AST.Op 0) : MLIR.AST.ReaderM (FHE q n) (Σ ty, Com (FHE q n) Γ ty) :=
>>>>>>> d264d196
  if opStx.name == "return"
  then match opStx.args with
  | vStx::[] => do
    let ⟨ty, v⟩ ← MLIR.AST.TypedSSAVal.mkVal Γ vStx
    return ⟨.pure, ty, Com.ret v⟩
  | _ => throw <| .generic s!"Ill-formed return statement (wrong arity, expected 1, got {opStx.args.length})"
  else throw <| .generic s!"Tried to build return out of non-return statement {opStx.name}"

instance : MLIR.AST.TransformReturn (FHE q n) 0 where
  mkReturn := mkReturn

end MkFuns -- we don't want q and i here anymore

open Qq MLIR AST Lean Elab Term Meta in
elab "[fhe_com" qi:term "," ni:term "," hq:term " | " reg:mlir_region "]" : term => do
  let q : Q(Nat) ← elabTermEnsuringTypeQ qi q(Nat)
  let n : Q(Nat) ← elabTermEnsuringTypeQ ni q(Nat)
  let _factval ← elabTermEnsuringTypeQ hq q(Fact ($q > 1))

  SSA.elabIntoCom reg q(FHE $q $n)<|MERGE_RESOLUTION|>--- conflicted
+++ resolved
@@ -27,11 +27,7 @@
 instance instTransformTy : MLIR.AST.TransformTy (FHE q n) 0 where
   mkTy := mkTy
 
-<<<<<<< HEAD
-def cstInt {Γ : Ctxt _} (z :Int) : Expr (Op q n) Γ .pure .integer  :=
-=======
-def cstInt {Γ : Ctxt _} (z :Int) : Expr (FHE q n) Γ .integer  :=
->>>>>>> d264d196
+def cstInt {Γ : Ctxt _} (z :Int) : Expr (FHE q n) Γ .pure .integer  :=
   Expr.mk
     (op := .const_int z)
     (ty_eq := rfl)
@@ -39,11 +35,7 @@
     (args := .nil)
     (regArgs := .nil)
 
-<<<<<<< HEAD
-def cstIdx {Γ : Ctxt _} (i : Nat) : Expr (Op q n) Γ .pure .index :=
-=======
-def cstIdx {Γ : Ctxt _} (i : Nat) : Expr (FHE q n) Γ .index :=
->>>>>>> d264d196
+def cstIdx {Γ : Ctxt _} (i : Nat) : Expr (FHE q n) Γ .pure .index :=
   Expr.mk
     (op := .const_idx i)
     (ty_eq := rfl)
@@ -51,11 +43,7 @@
     (args := .nil)
     (regArgs := .nil)
 
-<<<<<<< HEAD
-def add {Γ : Ctxt (Ty q n)} (e₁ e₂ : Var Γ .polynomialLike) : Expr (Op q n) Γ .pure .polynomialLike :=
-=======
-def add {Γ : Ctxt (Ty q n)} (e₁ e₂ : Var Γ .polynomialLike) : Expr (FHE q n) Γ .polynomialLike :=
->>>>>>> d264d196
+def add {Γ : Ctxt (Ty q n)} (e₁ e₂ : Var Γ .polynomialLike) : Expr (FHE q n) Γ .pure .polynomialLike :=
   Expr.mk
     (op := .add)
     (ty_eq := rfl)
@@ -63,11 +51,7 @@
     (args := .cons e₁ <| .cons e₂ .nil)
     (regArgs := .nil)
 
-<<<<<<< HEAD
-def mul {Γ : Ctxt (Ty q n)} (e₁ e₂ : Var Γ .polynomialLike) : Expr (Op q n) Γ .pure .polynomialLike :=
-=======
-def mul {Γ : Ctxt (Ty q n)} (e₁ e₂ : Var Γ .polynomialLike) : Expr (FHE q n) Γ .polynomialLike :=
->>>>>>> d264d196
+def mul {Γ : Ctxt (Ty q n)} (e₁ e₂ : Var Γ .polynomialLike) : Expr (FHE q n) Γ .pure .polynomialLike :=
   Expr.mk
     (op := .mul)
     (ty_eq := rfl)
@@ -75,12 +59,8 @@
     (args := .cons e₁ <| .cons e₂ .nil)
     (regArgs := .nil)
 
-<<<<<<< HEAD
 def mon {Γ : Ctxt (Ty q n)} (a : Var Γ .integer) (i : Var Γ .index) :
-    Expr (Op q n) Γ .pure .polynomialLike :=
-=======
-def mon {Γ : Ctxt (Ty q n)} (a : Var Γ .integer) (i : Var Γ .index) : Expr (FHE q n) Γ .polynomialLike :=
->>>>>>> d264d196
+    Expr (FHE q n) Γ .pure .polynomialLike :=
   Expr.mk
     (op := .monomial)
     (ty_eq := rfl)
@@ -144,11 +124,7 @@
   unfold ROfZComputable_stuck_term
   rfl
 
-<<<<<<< HEAD
-def cstComputable {Γ : Ctxt _} (z : Int) : Expr (Op q n) Γ .pure .polynomialLike :=
-=======
-def cstComputable {Γ : Ctxt _} (z : Int) : Expr (FHE q n) Γ .polynomialLike :=
->>>>>>> d264d196
+def cstComputable {Γ : Ctxt _} (z : Int) : Expr (FHE q n) Γ .pure .polynomialLike :=
   Expr.mk
     (op := Op.const (ROfZComputable_stuck_term q n z))
     (ty_eq := rfl)
@@ -157,13 +133,8 @@
     (regArgs := .nil)
 end CstComputable
 
-<<<<<<< HEAD
-def mkExpr (Γ : Ctxt (Ty q n)) (opStx : MLIR.AST.Op 0) :
-    MLIR.AST.ReaderM (Op q n) (Σ eff ty, Expr (Op q n) Γ eff ty) := do
-=======
-def mkExpr (Γ : Ctxt _) (opStx : MLIR.AST.Op 0) :
-    MLIR.AST.ReaderM (FHE q n) (Σ ty, Expr (FHE q n) Γ ty) := do
->>>>>>> d264d196
+def mkExpr (Γ : Ctxt (FHE q n).Ty) (opStx : MLIR.AST.Op 0) :
+    MLIR.AST.ReaderM (FHE q n) (Σ eff ty, Expr (FHE q n) Γ eff ty) := do
   match opStx.name with
   | "poly.const" =>
     match opStx.attrs.find_int "value" with
@@ -204,12 +175,8 @@
 instance : MLIR.AST.TransformExpr (FHE q n) 0 where
   mkExpr := mkExpr
 
-<<<<<<< HEAD
-def mkReturn (Γ : Ctxt (Ty q n)) (opStx : MLIR.AST.Op 0) : MLIR.AST.ReaderM (Op q n)
-    (Σ eff ty, Com (Op q n) Γ eff ty) :=
-=======
-def mkReturn (Γ : Ctxt _) (opStx : MLIR.AST.Op 0) : MLIR.AST.ReaderM (FHE q n) (Σ ty, Com (FHE q n) Γ ty) :=
->>>>>>> d264d196
+def mkReturn (Γ : Ctxt (FHE q n).Ty) (opStx : MLIR.AST.Op 0) : MLIR.AST.ReaderM (FHE q n)
+    (Σ eff ty, Com (FHE q n) Γ eff ty) :=
   if opStx.name == "return"
   then match opStx.args with
   | vStx::[] => do
