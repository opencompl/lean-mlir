/-
This file contains the definition of the MLIR `Poly` dialect as implemented in HEIR, see:
https://github.com/google/heir/blob/a18d4e8ddc0031e2a0e6dd2dd0d7fe289b9d1651/include/Dialect/Poly/IR/PolyDialect.td
https://github.com/j2kun/heir/blob/5c5c0e2ff2ae37a7d1ec5791ec6c38046c4115c1/include/Dialect/Poly/IR/PolyOps.td
https://github.com/google/heir/blob/a18d4e8ddc0031e2a0e6dd2dd0d7fe289b9d1651/tests/poly/poly_ops.mlir

This dialect describes operations on equivalence classes of polynomials in ℤ/qℤ[X]/(X^(2^n) + 1).
For the rationale behind this, see:
 Junfeng Fan and Frederik Vercauteren, Somewhat Practical Fully Homomorphic Encryption
https://eprint.iacr.org/2012/144

Authors: Andrés Goens<andres@goens.org>, Siddharth Bhat<siddu.druid@gmail.com>
-/
import Mathlib.RingTheory.Polynomial.Quotient
import Mathlib.RingTheory.Ideal.Quotient
import Mathlib.RingTheory.Ideal.QuotientOperations
import Mathlib.Data.ZMod.Defs
import Mathlib.Data.ZMod.Basic
import Mathlib.Algebra.MonoidAlgebra.Basic
import Mathlib.Data.Finset.Sort
import Mathlib.Data.List.ToFinsupp
import Mathlib.Data.List.Basic
import SSA.Core.Framework

open Polynomial -- for R[X] notation

/-
We assume that `q > 1` is a natural number (not necessarily a prime) and `n` is a natural number.
We will use these to build `ℤ/qℤ[X]/(X^(2^n) + 1)`
-/
variable (q t : Nat) [ hqgt1 : Fact (q > 1)] (n : Nat)

-- Can we make this computable?
-- see: https://leanprover.zulipchat.com/#narrow/stream/113488-general/topic/Way.20to.20recover.20computability.3F/near/322382109
-- and :https://leanprover.zulipchat.com/#narrow/stream/113488-general/topic/Groebner.20bases

-- Question: Can we make something like d := 2^n work as a macro?

noncomputable def f : (ZMod q)[X] := X^(2^n) + 1

-- theorem zmodq_eq_finq : ZMod q = Fin q := by
--   have h : q > 1 := hqgt1.elim
--   unfold ZMod
--   cases q
--   · exfalso
--     apply Nat.not_lt_zero 1
--     exact h
--   · simp [Fin]
--   done

def ZMod.toInt (x : ZMod q) : Int := ZMod.cast x
def ZMod.toFin (x : ZMod q) : Fin q := ZMod.cast x

@[simp]
theorem ZMod.toInt_inj {x y : ZMod q} : x.toInt = y.toInt ↔ x = y := by
  constructor
  · intro h
    simp [toInt] at h
    apply ZMod.val_injective
    rw[ZMod.cast_eq_val] at h
    rw[ZMod.cast_eq_val] at h
    norm_cast at h
  · intro h
    rw [h]

def ZMod.toInt_zero_iff_zero (x : ZMod q) : x = 0 ↔ x.toInt = 0 := by
  constructor
  · intro h
    rw [h]
    simp [toInt]
  · intro h
    have h0 : ZMod.toInt q 0 = (0 : Int) := by simp [ZMod.toInt]
    rw [← h0] at h
    apply (ZMod.toInt_inj q).1
    assumption

instance : Nontrivial (ZMod q) where
  exists_pair_ne := by
    exists 0
    exists 1
    norm_num

/-- Charaterizing `f`: `f` has degree `2^n` -/
theorem f_deg_eq : (f q n).degree = 2^n := by
  simp [f]
  rw [Polynomial.degree_add_eq_left_of_degree_lt]
  <;> rw [Polynomial.degree_X_pow]
  simp
  simp [Polynomial.degree_one]
  simp [Preorder.toLT, WithBot.preorder, OfNat.ofNat]
  simp [Zero.zero, WithTop.coe_zero, WithTop.coe_one, One.one]
  norm_cast
  exact Fin.size_pos'

/-- Charaterizing `f`: `f` is monic -/
theorem f_monic : Monic (f q n) := by
  have hn : 2^n = (2^n - 1) + 1 := by rw [Nat.sub_add_cancel (@Nat.one_le_two_pow n)]
  rw [f, hn]
  apply Polynomial.monic_X_pow_add
  simp

notation "(" v ")_" I => Ideal.span I v
notation r "∔" I => (Ideal.Quotient.mk I) r
/--
The basic ring of interest in this dialect is `R q n` which corresponds to
the ring `ℤ/qℤ[X]/(X^(2^n) + 1)`.
-/
abbrev R := (ZMod q)[X] ⧸ (Ideal.span {f q n})
-- Coefficients of `a : R' q n` are `a\_i : Zmod q`.
-- TODO: get this from mathlib

/-- Canonical epimorphism / quotient map: `ZMod q[X] ->*+ R q n` -/
abbrev R.fromPoly {q n : Nat} : (ZMod q)[X] →+* R q n := Ideal.Quotient.mk (Ideal.span {f q n})

/-- fromPoly, the canonical epi from `ZMod q[X] →*+ R q n` is surjective -/
theorem R.surjective_fromPoly (q n : ℕ) : Function.Surjective (R.fromPoly (q := q) (n := n)) := by
  simp[R.fromPoly]
  apply Ideal.Quotient.mk_surjective

private noncomputable def R.representative' : R q n → (ZMod q)[X] := Function.surjInv (R.surjective_fromPoly q n)

theorem R.injective_representative' (q n : ℕ) : Function.Injective (R.representative' (q := q) (n := n)) := by
  simp[R.representative']
  apply Function.injective_surjInv

/-- A concrete version that shows that mapping into the ideal back from the representative produces the representative'
  NOTE: Lean times out if I use the abbreviation `R.fromPoly` for unclear reasons! -/
theorem R.fromPoly_representatitive' (a : R q n) : R.fromPoly (R.representative' q n a) = ↑ a := by
  simp[R.fromPoly, R.representative']
  apply Function.surjInv_eq

theorem R.fromPoly_representatitive'_toFun (a : R q n) : (R.fromPoly (q := q) (n := n)).toFun (R.representative' q n a) = ↑a := by
  apply Function.surjInv_eq

/--
The representative of `a : R q n` is the (unique) polynomial `p : ZMod q[X]` of degree `< 2^n`
 such that `R.fromPoly p = a`.
-/
noncomputable def R.representative : R q n → (ZMod q)[X] := fun x => R.representative' q n x %ₘ (f q n)

@[simp]
theorem R.fromPoly_kernel_eq_zero (x : (ZMod q)[X]) : R.fromPoly (n := n) (f q n * x) = 0 := by
   unfold fromPoly
   apply Ideal.Quotient.eq_zero_iff_mem.2
   rw [Ideal.mem_span_singleton]
   simp [Dvd.dvd]
   use x

/--
`R.representative` is in fact a representative of the equivalence class.
-/
@[simp]
theorem R.fromPoly_representative : forall a : R q n, (R.fromPoly (n:=n) (R.representative q n a)) = a := by
 intro a
 simp [R.representative]
 rw [Polynomial.modByMonic_eq_sub_mul_div _ (f_monic q n)]
 rw [RingHom.map_sub (R.fromPoly (q := q) (n:=n)) _ _]
 rw [R.fromPoly_kernel_eq_zero]
 simp
 apply Function.surjInv_eq


/--
Characterization theorem for any potential representative (in terms of ideals).
For an  `a : (ZMod q)[X]`, the representative of its equivalence class
is just `a + i` for some `i ∈ (Ideal.span {f q n})`.
-/
theorem R.fromPoly_rep'_eq_ideal : forall a : (ZMod q)[X], ∃ i ∈ Ideal.span {f q n}, (R.fromPoly (n:=n) a).representative' = a + i := by
  intro a
  exists (R.fromPoly (n:=n) a).representative' - a
  constructor
  · apply Ideal.Quotient.eq.1
    simp [R.representative', Function.surjInv_eq]
  · ring
  done
/--
Characterization theorem for any potential representative (in terms of elements).
For an  `a : (ZMod q)[X]`, the representative of its equivalence class
is a concrete element of the form `a + k * (f q n)` for some `k ∈ (ZMod q)[X]`.
-/
theorem R.exists_representative_fromPoly_eq_mul_add (a : (ZMod q)[X]) : ∃ (k : (ZMod q)[X]), (R.fromPoly (n:=n) a).representative' = k * (f q n) + a := by
  have H : ∃ i ∈ Ideal.span {f q n}, (R.fromPoly (n:=n) a).representative' = a + i := by
    apply R.fromPoly_rep'_eq_ideal
  obtain ⟨i, iInIdeal, ih⟩ := H
  have fqn_div_i : (f q n) ∣ i  := by
    rw[← Ideal.mem_span_singleton]
    assumption
  have i_multiple_fqn : ∃ (k : (ZMod q)[X]), i = k * (f q n) := by
    apply dvd_iff_exists_eq_mul_left.mp
    assumption
  obtain ⟨k, hk⟩ := i_multiple_fqn
  exists k
  subst hk
  rw[ih]
  ring_nf

/-- A theorem similar to `R.fromPoly_rep'_eq_element` but uses `fromPoly.toFun` to be more deterministic,
  as the `toFun` sometimes sneaks in due to coercions. -/
theorem R.representatitive'_toFun_fromPoly_eq_element (a : (ZMod q)[X]) : ∃ (k : (ZMod q)[X]),
  R.representative' q n ((R.fromPoly (q := q) (n := n)).toFun a) = a + k * (f q n) := by
  have H : ∃ (k : (ZMod q)[X]), (R.fromPoly (n:=n) a).representative' = k * (f q n) + a := by apply
    R.exists_representative_fromPoly_eq_mul_add;
  obtain ⟨k, hk⟩ := H
  exists k
  ring_nf at hk ⊢
  rw[← hk]
  norm_cast

/-- The representative of 0 wil live in the ideal of {f q n}. To show that such an element is a multiple of {f q n}, use `Ideal.mem_span_singleton'`-/
theorem R.representative'_zero_ideal : R.representative' q n 0 ∈ Ideal.span {f q n} := by
  have H : ∃ i ∈ Ideal.span {f q n}, (R.fromPoly (n:=n) 0).representative' = 0 + i := by apply R.fromPoly_rep'_eq_ideal (a := 0)
  obtain ⟨i, hi, hi'⟩ := H
  simp[fromPoly] at hi'
  rw[hi']
  assumption

/-- The representatiatve of 0 is a multiple of `f q n`. -/
theorem R.representative'_zero_elem : ∃ (k : (ZMod q)[X]), R.representative' q n 0 = k * (f q n) := by
  have H : ∃ k : (ZMod q)[X], (R.fromPoly (n:=n) 0).representative' = k * (f q n) + 0 := by apply R.exists_representative_fromPoly_eq_mul_add (a := 0)
  obtain ⟨k, hk⟩ := H
  simp[fromPoly] at hk
  rw[hk]
  exists k

/-- Representative of (0 : R) is (0 : Z/qZ[X]) -/
theorem R.representative_zero : R.representative q n 0 = 0 := by
  simp[R.representative]
  obtain ⟨k, hk⟩ := R.representative'_zero_elem q n
  rw[hk]
  rw[dvd_iff_modByMonic_eq_zero]
  simp
  exact (f_monic q n)

/--
Characterization theorem for the representative.
Taking the representative of the equivalence class of a polynomial  `a : (ZMod q)[X]` is
the same as taking the remainder of `a` modulo `f q n`.
-/
theorem R.representative_fromPoly_toFun : forall a : (ZMod q)[X], ((R.fromPoly (n:=n) (q := q)).toFun a).representative = a %ₘ (f q n) := by
  intro a
  simp [R.representative]
  have ⟨i,⟨hiI,hi_eq⟩⟩ := R.fromPoly_rep'_eq_ideal q n a
  apply Polynomial.modByMonic_eq_of_dvd_sub (f_monic q n)
  ring_nf
  apply Ideal.mem_span_singleton.1
  rw [hi_eq]
  ring_nf
  assumption

theorem R.representative_fromPoly : forall a : (ZMod q)[X], (R.fromPoly (n:=n) a).representative = a %ₘ (f q n) := by
  intro a
  simp [R.representative]
  have ⟨i,⟨hiI,hi_eq⟩⟩ := R.fromPoly_rep'_eq_ideal q n a
  rw [hi_eq]
  apply Polynomial.modByMonic_eq_of_dvd_sub (f_monic q n)
  ring_nf
  apply Ideal.mem_span_singleton.1 hiI
  done

/-- Representative is an additive homomorphism -/
@[simp]
theorem R.representative_add [Fact (q > 1)](a b : R q n) : (a + b).representative = a.representative + b.representative := by
  have ⟨a', ha'⟩ := R.surjective_fromPoly q n a
  have ⟨b', hb'⟩ := R.surjective_fromPoly q n b
  have ⟨ab', hab'⟩ := R.surjective_fromPoly q n (a + b)
  rw[← hab']
  subst ha'
  subst hb'
  rw[← map_add] at hab'
  rw[hab']
  repeat rw[R.representative_fromPoly]
  rw[Polynomial.add_modByMonic]

/-- pushing and pulling negation through mod -/
theorem neg_modByMonic (p mod : (ZMod q)[X]) : (-p) %ₘ mod = - (p %ₘ mod) := by
    have H : -p = (-1 : ZMod q) • p := by norm_num
    have H' : - (p %ₘ mod) = (-1 : ZMod q) • (p %ₘ mod) := by norm_num
    rw[H, H']
    apply smul_modByMonic (R := (ZMod q)) (c := -1) (p := p) (q := mod)

/-- %ₘ is a subtraction homomorphism (obviously)-/
@[simp]
theorem sub_modByMonic (a b mod : (ZMod q)[X]) : (a - b) %ₘ mod = a %ₘ mod - b %ₘ mod := by
  ring_nf
  repeat rw[sub_eq_add_neg]
  simp[Polynomial.add_modByMonic]
  rw[Polynomial.neg_modByMonic]

/-- Representative is an multiplicative homomorphism upto modulo -/
@[simp]
theorem R.representative_mul [Fact (q > 1)] (a b : R q n) : (a * b).representative = (a.representative * b.representative) %ₘ (f q n) := by
  have ⟨a', ha'⟩ := R.surjective_fromPoly q n a
  have ⟨b', hb'⟩ := R.surjective_fromPoly q n b
  have ⟨ab', hab'⟩ := R.surjective_fromPoly q n (a * b)
  rw[← hab']
  subst ha'
  subst hb'
  rw[← map_mul] at hab'
  rw[hab']
  repeat rw[R.representative_fromPoly]
  -- rw[modByMonic_eq_sub_mul_div (p := a' * b') (_hq := f_monic q n)]
  rw[modByMonic_eq_sub_mul_div (p := a') (_hq := f_monic q n)]
  rw[modByMonic_eq_sub_mul_div (p := b') (_hq := f_monic q n)]
  ring_nf
  repeat rw[Polynomial.add_modByMonic]
  ring_nf
  repeat rw[sub_modByMonic]
  simp

  have H1 : (-(a' * f q n * (b' /ₘ f q n))) %ₘ f q n = 0 := by
    rw[Polynomial.dvd_iff_modByMonic_eq_zero (hq := f_monic q n)]
    rw[dvd_neg]
    apply dvd_mul_of_dvd_left
    apply dvd_mul_of_dvd_right
    apply dvd_rfl
  rw[H1]
  have H2 : b' * f q n * (a' /ₘ f q n) %ₘ f q n = 0 := by
    rw[Polynomial.dvd_iff_modByMonic_eq_zero (hq := f_monic q n)]
    apply dvd_mul_of_dvd_left
    apply dvd_mul_of_dvd_right
    apply dvd_rfl
  rw[H2]
  have H3 : f q n ^ 2 * (b' /ₘ f q n) * (a' /ₘ f q n) %ₘ f q n = 0 := by
    rw[Polynomial.dvd_iff_modByMonic_eq_zero (hq := f_monic q n)]
    apply dvd_mul_of_dvd_left
    apply dvd_mul_of_dvd_left
    apply dvd_pow_self
    simp
  rw[H3]
  ring

/- characterize representative', very precisely, in terms of elements -/
/-
theorem R.representative'_iff (r : R q n) (p : (ZMod q)[X]) :
  (∃ (k : (ZMod q)[X]), (R.representative' q n r) = (k * (f q n) + p)) ↔ (fromPoly (n := n) (q := q) p = r) := by
  constructor
-/

/-- Another characterization of the representative: if the degree of x is less than that of (f q n),
then we recover the same polynomial. -/
@[simp]
theorem R.representative_fromPoly_eq (x : (ZMod q)[X]) (DEGREE: x.degree < (f q n).degree) :
   R.representative q n (R.fromPoly (n:=n) x) = x := by
   simp[R.representative_fromPoly]
   rw[modByMonic_eq_self_iff] <;> simp[DEGREE, f_monic]

/--
The representative of `a : R q n` is the (unique) reperesntative with degree `< 2^n`.
-/
theorem R.rep_degree_lt_n : forall a : R q n, (R.representative q n a).degree < 2^n := by
  intro a
  simp [R.representative]
  rw [← f_deg_eq q n]
  apply Polynomial.degree_modByMonic_lt
  exact f_monic q n

/-- The representative `a : R q n` is the (unique) representative with degree less than degree of `f`. -/
theorem R.representative_degree_lt_f_degree {q n : ℕ} [Fact (q > 1)] : forall a : R q n, (R.representative q n a).degree < (f q n).degree := by
  rw[f_deg_eq (q := q)]
  intros a
  apply R.rep_degree_lt_n

noncomputable def R.repLength {q n} (a : R q n) : Nat := match
  Polynomial.degree a.representative with
    | none => 0
    | some d => d + 1

/- the repLength of any value is ≤ 1 + its natDegree. -/
theorem R.repLength_leq_representative_degree_plus_1 (a : R q n) :
  a.repLength ≤ (R.representative q n a).natDegree + 1 := by
  simp [repLength]
  generalize hdegree : degree (representative q n a) = d
  cases' d with d <;> simp[natDegree, hdegree, WithBot.unbot', WithBot.recBotCoe]



theorem R.repLength_lt_n_plus_1 : forall a : R q n, a.repLength < 2^n + 1 := by
  intro a
  simp only [R.repLength, representative]
  have : Polynomial.degree ( R.representative' q n a %ₘ f q n) < 2^n := by
    rw [← f_deg_eq q n]
    apply (Polynomial.degree_modByMonic_lt)
    apply f_monic
  simp only [LT.lt] at this
  let ⟨val, VAL, VAL_EQN⟩ := this
  rcases H : degree (R.representative' q n a %ₘ f q n) <;> simp[this]
  case some val' =>
    specialize (VAL_EQN _ H)
    norm_cast at VAL
    cases VAL
    norm_cast at VAL_EQN

/--
This function gets the `i`th coefficient of the polynomial representative
(with degree `< 2^n`) of an element `a : R q n`. Note that this is not
invariant under the choice of representative.
-/
noncomputable def R.coeff {q n} (a : R q n) (i : Nat) : ZMod q :=
  Polynomial.coeff a.representative i

/--
`R.monomial i c` is the equivalence class of the monomial `c * X^i` in `R q n`.
-/
noncomputable def R.monomial (q n : Nat) (c : ZMod q) (i : Nat): R q n :=
  R.fromPoly (Polynomial.monomial i c)

/--
Given an equivalence class of polynomials `a : R q n` with representative
`p = p_0 + p_1 X + ... + p_{2^n - 1} X^{2^n - 1}`, `R.slice a startIdx endIdx` yields
the equivalence class of the polynomial
`p_{startIdx}*X^{startIdx} + p_{startIdx + 1} X^{startIdx + 1} + ... + p_{endIdx - 1} X^{endIdx - 1}`
 Note that this is not invariant under the choice of representative.
-/
noncomputable def R.slice {q n : Nat} (a : R q n) (startIdx endIdx : Nat) : R q n :=
  let coeffIdxs := List.range (endIdx - startIdx)
  let coeffs := coeffIdxs.map (fun i => a.coeff (startIdx + i))
  let accum : R q n → (ZMod q × Nat) → R q n :=
    fun poly (c,i) => poly + R.monomial q n  c i
  coeffs.zip coeffIdxs |>.foldl accum (0 : R q n)

noncomputable def R.leadingTerm {q n} (a : R q n) : R q n :=
  let deg? := Polynomial.degree a.representative
  match deg? with
    | .none => 0
    | .some deg =>  R.monomial q n (a.coeff deg) deg

noncomputable def R.fromTensor {q n} (coeffs : List Int) : R q n :=
  coeffs.enum.foldl (init := 0) fun res (i,c) =>
    res + R.monomial q n ↑c i

/- `fromTensor (cs ++ [c])` equals `(fromTensor xs) + c X^n` -/
theorem R.fromTensor_snoc (q n : ℕ) (c : ℤ) (cs : List ℤ) : R.fromTensor (q := q) (n := n) (cs ++ [c])
  = (R.fromTensor (q := q) (n := n) cs) + R.monomial q n c cs.length := by
    induction cs using List.reverseRecOn generalizing c
    case nil =>
      simp[fromTensor]
    case append_singleton xs x _hxs =>
      simp[fromTensor]
      repeat rw[List.enum_append]
      repeat rw[List.foldl_append]
      simp[List.enumFrom]

/-- A definition of fromTensor that operates on Z/qZ[X], to provide a relationship between
    R and Z/qZ[X] as the polynomial in R is built.
-/
noncomputable def R.fromTensor' (coeffs : List Int) : (ZMod q)[X] :=
  coeffs.enum.foldl (init := 0) fun res (i,c) =>
    res + (Polynomial.monomial i ↑c)

theorem R.fromTensor_eq_fromTensor'_fromPoly_aux (coeffs : List Int) (rp : R q n) (p : (ZMod q)[X])
  (H : R.fromPoly (q := q) (n := n) p = rp) :
  ((List.enumFrom k coeffs).foldl (init := rp) fun res (i,c) =>
    res + R.monomial q n ↑c i) =
  R.fromPoly (q := q) (n := n)
    ((List.enumFrom k coeffs).foldl (init := p) fun res (i,c) =>
      res + (Polynomial.monomial i ↑c)) := by
      induction coeffs generalizing p rp k
      case nil =>
        simp[List.enum, H]
      case cons head tail tail_ih =>
        simp[List.enum_cons]
        specialize tail_ih (k := k + 1) (rp := (rp + monomial q n (↑head) k)) (p := (p + ↑(Polynomial.monomial k ↑head)))
        apply tail_ih
        simp[monomial, H]

/-- fromTensor = R.fromPoly ∘ fromTensor'.
This permits reasoning about fromTensor directly on the polynomial ring.
-/
theorem R.fromTensor_eq_fromTensor'_fromPoly {q n} : R.fromTensor (q := q) (n := n) coeffs =
  R.fromPoly (q := q) (n := n) (R.fromTensor' q coeffs) := by
    simp[fromTensor, fromTensor']
    induction coeffs
    . simp[List.enum]
    . simp[List.enum_cons]
      apply fromTensor_eq_fromTensor'_fromPoly_aux
      simp[monomial]


/-- an equivalent implementation of `fromTensor` that uses `Finsupp`
  to enable reasoning about values using mathlib's notions of
  support, coefficients, etc. -/
noncomputable def R.fromTensorFinsupp (coeffs : List ℤ) : (ZMod q)[X] :=
  Polynomial.ofFinsupp (List.toFinsupp (coeffs.map Int.cast))

theorem Polynomial.degree_toFinsupp [Semiring M] [DecidableEq M]
  (xs : List M) :
  degree { toFinsupp := List.toFinsupp (l := xs) } ≤ List.length xs := by
    cases xs
    case nil => simp [degree]
    case cons x xs =>
      simp [degree]
      simp [List.toFinsupp]
      simp [Finset.range_succ]
      apply Finset.max_le
      intros a ha
      obtain ⟨ha₁, ha₂⟩ := Finset.mem_filter.mp ha
      have ha₃ := Finset.mem_insert.mp ha₁
      cases' ha₃ with ha₄ ha₅
      . subst ha₄
        norm_cast
        apply WithBot.coe_le_coe.mpr
        simp [Nat.cast]
      . have ha₆ := Finset.mem_range.mp ha₅
        norm_cast
        apply WithBot.coe_le_coe.mpr
        norm_cast
        simp at ha₆ ⊢
        simp [Nat.le_add_one_iff, ha₆]
        left
        apply Nat.le_of_lt ha₆

/-- degree of fromTensorFinsupp is at most the length of the coefficient list. -/
theorem R.fromTensorFinsupp_degree (coeffs : List ℤ) :
  (R.fromTensorFinsupp q coeffs).degree ≤ coeffs.length := by
  rw [fromTensorFinsupp]
  have hdeg := Polynomial.degree_toFinsupp (List.map (Int.cast (R := ZMod q)) coeffs)
  simp[List.length_map] at hdeg
  assumption

/-- the ith coefficient of fromTensorFinsupp is a coercion of the 'coeffs' into the right list. -/
theorem R.fromTensorFinsupp_coeffs (coeffs : List ℤ) :
  Polynomial.coeff (fromTensorFinsupp q coeffs) i = ↑(List.getD coeffs i 0) := by
  rw [fromTensorFinsupp]
  rw [coeff_ofFinsupp]
  rw [List.toFinsupp_apply]
  have hzero : (0 : ZMod q) = Int.cast (0 : ℤ) := by norm_num
  rw [hzero, List.getD_map]

/-- concatenating into a `fromTensorFinsupp` is the same as adding a ⟨Finsupp.single⟩. -/
theorem R.fromTensorFinsupp_concat_finsupp {q : ℕ} (c : ℤ) (cs : List ℤ) :
    (R.fromTensorFinsupp (q := q) (cs ++ [c])) = (R.fromTensorFinsupp (q := q) cs) + ⟨Finsupp.single cs.length (Int.cast c : (ZMod q))⟩ := by
    simp only[fromTensorFinsupp]
    simp only[← Polynomial.ofFinsupp_add]
    simp only[List.map_append, List.map]
    simp only[List.toFinsupp_concat_eq_toFinsupp_add_single]
    simp only[List.length_map]

/-- concatenating into a `fromTensorFinsupp` is the same as adding a monomial. -/
theorem R.fromTensorFinsupp_concat_monomial {q : ℕ} (c : ℤ) (cs : List ℤ) :
    (R.fromTensorFinsupp (q := q) (cs ++ [c])) = (R.fromTensorFinsupp (q := q) cs) + (Polynomial.monomial cs.length (Int.cast c : (ZMod q))) := by
    simp[fromTensorFinsupp]
    rw[← Polynomial.ofFinsupp_single]
    simp only[List.toFinsupp_concat_eq_toFinsupp_add_single]
    simp only[← Polynomial.ofFinsupp_add]
    rw[List.length_map]

/-- show that `fromTensor` is the same as `fromPoly ∘ fromTensorFinsupp`. -/
theorem R.fromTensor_eq_fromTensorFinsupp_fromPoly {q n} : R.fromTensor (q := q) (n := n) coeffs =
  R.fromPoly (q := q) (n := n) (R.fromTensorFinsupp q coeffs) := by
    simp[fromTensor, fromTensor']
    induction coeffs  using List.reverseRecOn
    case nil => simp[List.enum, fromTensorFinsupp]
    case append_singleton c cs hcs =>
      simp[List.enum_append]
      simp[R.fromTensorFinsupp_concat_monomial]
      rw[hcs]
      congr

/-- `coeff (p % f) = coeff p` if the degree of `p` is less than the degree of `f`. -/
theorem coeff_modByMonic_degree_lt_f {q n i : ℕ} [Fact (q > 1)] (p : (ZMod q)[X]) (DEGREE : p.degree < (f q n).degree) :
  (p %ₘ f q n).coeff i = p.coeff i := by
  have H := (modByMonic_eq_self_iff (hq := f_monic q n) (p := p)).mpr DEGREE
  simp[H]

/-- The coefficient of `fromPoly p` is the coefficient of `p` modulo `f q n`. -/
@[simp]
theorem R.coeff_fromPoly {q n : ℕ} [Fact (q > 1)] (p : (ZMod q)[X]) : R.coeff (R.fromPoly (q := q) (n := n) p) = Polynomial.coeff (p %ₘ (f q n)) := by
  unfold R.coeff
  simp [R.coeff]
  have H := R.representative_fromPoly_toFun (a := p) (n := n)
  norm_cast at H ⊢

/- 1. given a list of coefficients, building the ring element and then picking the repr from
   the equiv class, is the same as taking modulo (`representative_fromPoly_toFun`)
   2. if the length is less than 2^n, then the modulo by`f` equals the element itself
    (`representative_fromPoly_eq`).
  3.
-/
/-- The coefficient of `fromTensor` is the same as the values available in the tensor input. -/
theorem R.coeff_fromTensor [hqgt1 : Fact (q > 1)] (tensor : List Int) (htensorlen : tensor.length < 2^n)
: (R.fromTensor (q := q) (n := n) tensor).coeff i = (tensor.getD i 0) := by
  rw[fromTensor_eq_fromTensorFinsupp_fromPoly]
  have hfromTensorFinsuppDegree := fromTensorFinsupp_degree q tensor
  rw [coeff]
  rw [representative_fromPoly_eq]
  apply fromTensorFinsupp_coeffs
  case DEGREE =>
    generalize htensor_degree : degree (fromTensorFinsupp q tensor) = tensor_degree
    rw [f_deg_eq]
    cases tensor_degree
    case none => norm_cast; apply WithBot.none_lt_some
    case some tensor_degree =>
      /- I hate this coercion stuff -/
      norm_cast
      apply WithBot.coe_strictMono
      norm_cast
      have htrans : tensor_degree  ≤ List.length tensor := by
        rw [htensor_degree] at hfromTensorFinsuppDegree
        rw [WithBot.some_eq_coe] at hfromTensorFinsuppDegree
        rw [← WithBot.coe_le_coe]
        assumption
      apply Nat.lt_of_le_of_lt htrans htensorlen

theorem R.representative_fromTensor_eq_fromTensor' (tensor : List ℤ) : R.representative q n (R.fromTensor tensor) = R.representative' q n (R.fromTensor' q tensor)  %ₘ (f q n) := by
  simp [R.representative]
  rw[fromTensor_eq_fromTensor'_fromPoly];

/--
Converts an element of `R` into a tensor (modeled as a `List Int`)
with the representatives of the coefficients of the representative.
The length of the list is the degree of the representative + 1.
-/
noncomputable def R.toTensor {q n} [Fact (q > 1)] (a : R q n) : List Int :=
  List.range a.repLength |>.map fun i =>
        a.coeff i |>.toInt

/-- The length of the tensor `R.toTensor a` equals `a.repLength` -/
theorem R.toTensor_length {q n} [Fact (q > 1)] (a : R q n) : (R.toTensor a).length = a.repLength := by
  simp [R.toTensor, List.length_range]

/--
Converts an element of `R` into a tensor (modeled as a `List Int`)
with the representatives of the coefficients of the representative.
The length of the list is the degree of the generator polynomial `f` + 1.
-/
noncomputable def R.toTensor' {q n} [Fact (q > 1)] (a : R q n) : List Int :=
  let t := a.toTensor
  t ++ List.replicate (2^n - t.length + 1) 0

def trimTensor (tensor : List Int) : List Int
  := tensor.reverse.dropWhile (· = 0) |>.reverse

/--
We define the base type of the representation, which encodes both natural numbers
and elements in the ring `R q n` (which in FHE are sometimes called 'polynomials'
 in allusion to `R.representative`).

 In this context, `Tensor is a 1-D tensor, which we model here as a list of integers.
-/
inductive Ty (q : Nat) (n : Nat) [Fact (q > 1)]
  | index : Ty q n
  | integer : Ty q n
  | tensor : Ty q n
  | polynomialLike : Ty q n
  deriving DecidableEq, Repr

instance : Inhabited (Ty q n) := ⟨Ty.index⟩
instance : TyDenote (Ty q n) where
toType := fun
  | .index => Nat
  | .integer => Int
  | .tensor => List Int
  | .polynomialLike => (R q n)


/--
The operation type of the `Poly` dialect. Operations are parametrized by the
two parameters `p` and `n` that characterize the ring `R q n`.
We parametrize the entire type by these since it makes no sense to mix operations in different rings.
-/
inductive Op (q : Nat) (n : Nat) [Fact (q > 1)]
  | add : Op q n-- Addition in `R q n`
  | sub : Op q n-- Substraction in `R q n`
  | mul : Op q n-- Multiplication in `R q n`
  | mul_constant : Op q n-- Multiplication by a constant of the base ring (we assume this to be a `.integer` and take its representative)
  | leading_term : Op q n-- Leading term of representative
  | monomial : Op q n-- create a monomial
  | monomial_mul : Op q n-- multiply by(monic) monomial
  | from_tensor : Op q n-- interpret values as coefficients of a representative
  | to_tensor : Op q n-- give back coefficients from `R.representative`
  | const (c : R q n) : Op q n
  | const_int (c : Int) : Op q n
  | const_idx (i : Nat) : Op q n


open TyDenote (toType)


@[simp, reducible]
def Op.sig : Op  q n → List (Ty q n)
| Op.add => [Ty.polynomialLike, Ty.polynomialLike]
| Op.sub => [Ty.polynomialLike, Ty.polynomialLike]
| Op.mul => [Ty.polynomialLike, Ty.polynomialLike]
| Op.mul_constant => [Ty.polynomialLike, Ty.integer]
| Op.leading_term => [Ty.polynomialLike]
| Op.monomial => [Ty.integer, Ty.index]
| Op.monomial_mul => [Ty.polynomialLike, Ty.index]
| Op.from_tensor => [Ty.tensor]
| Op.to_tensor => [Ty.polynomialLike]
| Op.const _ => []
| Op.const_int _ => []
| Op.const_idx _ => []

@[simp, reducible]
def Op.outTy : Op q n → Ty q n
| Op.add | Op.sub | Op.mul | Op.mul_constant | Op.leading_term | Op.monomial
| Op.monomial_mul | Op.from_tensor | Op.const _  => Ty.polynomialLike
| Op.to_tensor => Ty.tensor
| Op.const_int _ => Ty.integer
| Op.const_idx _ => Ty.index

@[simp, reducible]
def Op.signature : Op q n → Signature (Ty q n) :=
  fun o => {sig := Op.sig q n o, outTy := Op.outTy q n o, regSig := []}

instance : OpSignature (Op q n) (Ty q n) := ⟨Op.signature q n⟩

<<<<<<< HEAD
noncomputable instance  FHEOpDenote : OpDenote (Op q n) (Ty q n) where
 denote
=======
@[simp]
noncomputable instance : OpDenote (Op q n) (Ty q n) where
    denote
>>>>>>> 4a3fb482
    | Op.add, arg, _ => (fun args : R q n × R q n => args.1 + args.2) arg.toPair
    | Op.sub, arg, _ => (fun args : R q n × R q n => args.1 - args.2) arg.toPair
    | Op.mul, arg, _ => (fun args : R q n × R q n => args.1 * args.2) arg.toPair
    | Op.mul_constant, arg, _ => (fun args : R q n × Int => args.1 * ↑(args.2)) arg.toPair
    | Op.leading_term, arg, _ => R.leadingTerm arg.toSingle
<<<<<<< HEAD
    | Op.monomial, arg, _ => (fun args => R.monomial q n (args.1 : ZMod q) args.2) arg.toPair
    | Op.monomial_mul, arg, _ => (fun args : R q n × Nat => args.1 * R.monomial q n 1 args.2) arg.toPair
    | Op.from_tensor, arg, _ => R.fromTensor arg.toSingle
    | Op.to_tensor, arg, _ => R.toTensor' arg.toSingle
    | Op.const c, _, _ => c
    | Op.const_int c, _, _ => c
    | Op.const_idx c, _, _ => c
=======
    | Op.monomial, arg, _ => (fun args => R.monomial ↑(args.1) args.2) arg.toPair
    | Op.monomial_mul, arg, _ => (fun args : R q n × Nat => args.1 * R.monomial 1 args.2) arg.toPair
    | Op.from_tensor, arg, _ => R.fromTensor arg.toSingle
    | Op.to_tensor, arg, _ => R.toTensor' arg.toSingle
    | Op.const c, _arg, _ => c
>>>>>>> 4a3fb482
<|MERGE_RESOLUTION|>--- conflicted
+++ resolved
@@ -705,31 +705,18 @@
 
 instance : OpSignature (Op q n) (Ty q n) := ⟨Op.signature q n⟩
 
-<<<<<<< HEAD
-noncomputable instance  FHEOpDenote : OpDenote (Op q n) (Ty q n) where
- denote
-=======
 @[simp]
 noncomputable instance : OpDenote (Op q n) (Ty q n) where
     denote
->>>>>>> 4a3fb482
     | Op.add, arg, _ => (fun args : R q n × R q n => args.1 + args.2) arg.toPair
     | Op.sub, arg, _ => (fun args : R q n × R q n => args.1 - args.2) arg.toPair
     | Op.mul, arg, _ => (fun args : R q n × R q n => args.1 * args.2) arg.toPair
     | Op.mul_constant, arg, _ => (fun args : R q n × Int => args.1 * ↑(args.2)) arg.toPair
     | Op.leading_term, arg, _ => R.leadingTerm arg.toSingle
-<<<<<<< HEAD
     | Op.monomial, arg, _ => (fun args => R.monomial q n (args.1 : ZMod q) args.2) arg.toPair
     | Op.monomial_mul, arg, _ => (fun args : R q n × Nat => args.1 * R.monomial q n 1 args.2) arg.toPair
     | Op.from_tensor, arg, _ => R.fromTensor arg.toSingle
     | Op.to_tensor, arg, _ => R.toTensor' arg.toSingle
     | Op.const c, _, _ => c
     | Op.const_int c, _, _ => c
-    | Op.const_idx c, _, _ => c
-=======
-    | Op.monomial, arg, _ => (fun args => R.monomial ↑(args.1) args.2) arg.toPair
-    | Op.monomial_mul, arg, _ => (fun args : R q n × Nat => args.1 * R.monomial 1 args.2) arg.toPair
-    | Op.from_tensor, arg, _ => R.fromTensor arg.toSingle
-    | Op.to_tensor, arg, _ => R.toTensor' arg.toSingle
-    | Op.const c, _arg, _ => c
->>>>>>> 4a3fb482
+    | Op.const_idx c, _, _ => c