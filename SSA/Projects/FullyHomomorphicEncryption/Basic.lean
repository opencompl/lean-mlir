--- conflicted
+++ resolved
@@ -709,17 +709,10 @@
 def Op.signature : Op q n → Signature (Ty q n) :=
   fun o => {sig := Op.sig q n o, outTy := Op.outTy q n o, regSig := []}
 
-<<<<<<< HEAD
-instance : OpSignature (Op q n) (Ty q n) Id := ⟨Op.signature q n⟩
-
-@[simp]
-noncomputable instance : OpDenote (Op q n) (Ty q n) Id where
-=======
 instance : DialectSignature (FHE q n) := ⟨Op.signature q n⟩
 
 @[simp]
 noncomputable instance : DialectDenote (FHE q n) where
->>>>>>> d264d196
     denote
     | Op.add, arg, _ => (fun args : R q n × R q n => args.1 + args.2) arg.toPair
     | Op.sub, arg, _ => (fun args : R q n × R q n => args.1 - args.2) arg.toPair
