--- conflicted
+++ resolved
@@ -36,20 +36,11 @@
     cases n
     case zero => simp at hk
     case succ n' =>
-<<<<<<< HEAD
-      simp? [List.eraseIdx_succ]
-      cases k
-      case zero => simp
-      case succ k' =>
-        simp only [getElem?_cons_succ]
-        simp only [get?_eq_getElem?] at IHxs
-=======
       simp only [eraseIdx_cons_succ]
       cases k
       case zero => simp
       case succ k' =>
         simp only [get?]
->>>>>>> 4e562cb5
         apply IHxs
         linarith
         simp only [length_cons, Nat.succ_eq_add_one, add_lt_add_iff_right] at N_LEN
@@ -73,12 +64,7 @@
       case zero =>
         simp [List.eraseIdx, List.eraseIdx_succ]
       case succ n' =>
-<<<<<<< HEAD
-        simp only [eraseIdx_cons_succ, getElem?_cons_succ]
-        simp only [get?_eq_getElem?] at IHxs
-=======
         simp only [eraseIdx_cons_succ, get?_cons_succ]
->>>>>>> 4e562cb5
         apply IHxs
         linarith
 
