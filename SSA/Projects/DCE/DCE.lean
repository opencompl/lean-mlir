--- conflicted
+++ resolved
@@ -208,11 +208,8 @@
     ⟩
 
 namespace DCE
-<<<<<<< HEAD
-variable {Op Ty m} [TyDenote Ty] [OpSignature Op Ty m] [OpDenote Op Ty m] [DecidableEq Ty] [Monad m]
-=======
 variable {d : Dialect} [TyDenote d.Ty] [DialectSignature d] [DialectDenote d] [DecidableEq d.Ty]
->>>>>>> d264d196
+  [Monad d.m] [LawfulMonad d.m]
 
 /-- Try to delete the variable from the argument list.
   Succeeds if variable does not occur in the argument list.
@@ -242,13 +239,8 @@
         ⟩
 
 /- Try to delete a variable from an Expr -/
-<<<<<<< HEAD
-def Expr.deleteVar? (DEL : Deleted Γ delv Γ') (e: Expr Op Γ .pure t) :
-  Option { e' : Expr Op Γ' .pure t // ∀ (V : Γ.Valuation), e.denote V = e'.denote (DEL.pushforward_Valuation V) } :=
-=======
-def Expr.deleteVar? (DEL : Deleted Γ delv Γ') (e: Expr d Γ t) :
-  Option { e' : Expr d Γ' t // ∀ (V : Γ.Valuation), e.denote V = e'.denote (DEL.pushforward_Valuation V) } :=
->>>>>>> d264d196
+def Expr.deleteVar? (DEL : Deleted Γ delv Γ') (e: Expr d Γ .pure t) :
+  Option { e' : Expr d Γ' .pure t // ∀ (V : Γ.Valuation), e.denote V = e'.denote (DEL.pushforward_Valuation V) } :=
   match e with
   | .mk op ty_eq eff_le args regArgs =>
     match arglistDeleteVar? DEL args with
@@ -297,13 +289,8 @@
         | exfalso; linarith
 
 /-- Delete a variable from an Com. -/
-<<<<<<< HEAD
-def Com.deleteVar? (DEL : Deleted Γ delv Γ') (com : Com Op Γ .pure t) :
-  Option { com' : Com Op Γ' .pure t // ∀ (V : Γ.Valuation), com.denote V = com'.denote (DEL.pushforward_Valuation V) } :=
-=======
-def Com.deleteVar? (DEL : Deleted Γ delv Γ') (com : Com d Γ t) :
-  Option { com' : Com d Γ' t // ∀ (V : Γ.Valuation), com.denote V = com'.denote (DEL.pushforward_Valuation V) } :=
->>>>>>> d264d196
+def Com.deleteVar? (DEL : Deleted Γ delv Γ') (com : Com d Γ .pure t) :
+  Option { com' : Com d Γ' .pure t // ∀ (V : Γ.Valuation), com.denote V = com'.denote (DEL.pushforward_Valuation V) } :=
   match com with
   | .ret v =>
     match Var.tryDelete? DEL v with
@@ -330,22 +317,13 @@
    This is necessary so that we can mark the DCE implementation as a `partial def` and ensure that Lean
    does not freak out on us, since it's indeed unclear to Lean that the output type of `dce` is always inhabited.
 -/
-<<<<<<< HEAD
-def DCEType {Γ : Ctxt Ty} {t : Ty} (com : Com Op Γ .pure t) : Type :=
-  Σ (Γ' : Ctxt Ty) (hom: Ctxt.Hom Γ' Γ),
-    { com' : Com Op Γ' .pure t //  ∀ (V : Γ.Valuation), com.denote V = com'.denote (V.comap hom)}
+def DCEType [DialectSignature d] [DialectDenote d] {Γ : Ctxt d.Ty} {t : d.Ty} (com : Com d Γ .pure t) : Type :=
+  Σ (Γ' : Ctxt d.Ty) (hom: Ctxt.Hom Γ' Γ),
+    { com' : Com d Γ' .pure t //  ∀ (V : Γ.Valuation), com.denote V = com'.denote (V.comap hom)}
 
 /-- Show that DCEType in inhabited. -/
-instance {Γ : Ctxt Ty} {t : Ty} (com : Com Op Γ .pure t) : Inhabited (DCEType com) where
-=======
-def DCEType [DialectSignature d] [DialectDenote d] {Γ : Ctxt d.Ty} {t : d.Ty} (com : Com d Γ t) : Type :=
-  Σ (Γ' : Ctxt d.Ty) (hom: Ctxt.Hom Γ' Γ),
-    { com' : Com d Γ' t //  ∀ (V : Γ.Valuation), com.denote V = com'.denote (V.comap hom)}
-
-/-- Show that DCEType in inhabited. -/
-instance [SIG : DialectSignature d] [DENOTE : DialectDenote d] {Γ : Ctxt d.Ty} {t : d.Ty} (com : Com d Γ t) :
-    Inhabited (DCEType com) where
->>>>>>> d264d196
+instance [SIG : DialectSignature d] [DENOTE : DialectDenote d] {Γ : Ctxt d.Ty} {t : d.Ty}
+    (com : Com d Γ .pure t) : Inhabited (DCEType com) where
   default :=
     ⟨Γ, Ctxt.Hom.id, com, by intros V; rfl⟩
 
@@ -353,12 +331,8 @@
 Note that this is `O(n^2)`, for an easy proofs, as it is written as a forward pass.
 The fast `O(n)` version is a backward pass.
 -/
-<<<<<<< HEAD
-partial def dce_ {Γ : Ctxt Ty} {t : Ty} (com : Com Op Γ .pure t) :
-=======
-partial def dce_ [DialectSignature d] [DialectDenote d] {Γ : Ctxt d.Ty} {t : d.Ty} (com : Com d Γ t) :
->>>>>>> d264d196
-    DCEType com :=
+partial def dce_ [DialectSignature d] [DialectDenote d] {Γ : Ctxt d.Ty} {t : d.Ty}
+    (com : Com d Γ .pure t) : DCEType com :=
   match HCOM: com with
   | .ret v => -- If we have a `ret`, return it.
     ⟨Γ, Ctxt.Hom.id, ⟨.ret v, by
@@ -372,41 +346,24 @@
     match Com.deleteVar? DEL body with
     | .none => -- we don't succeed, so DCE the child, and rebuild the same `let` binding.
       let ⟨Γ', hom', ⟨body', hbody'⟩⟩
-<<<<<<< HEAD
-        : Σ (Γ' : Ctxt Ty) (hom: Ctxt.Hom Γ' (Ctxt.snoc Γ α)), { body' : Com Op Γ' .pure t //  ∀ (V : (Γ.snoc α).Valuation), body.denote V = body'.denote (V.comap hom)} :=
-        (dce_ body)
-      let com' := Com.lete (α := α) e (body'.changeVars hom')
-      ⟨Γ, Ctxt.Hom.id, com', by simp [com', Com.denote, hbody']⟩
-    | .some ⟨body', hbody⟩ =>
-      let ⟨Γ', hom', ⟨com', hcom'⟩⟩
-      : Σ (Γ' : Ctxt Ty) (hom: Ctxt.Hom Γ' Γ), { com' : Com Op Γ' .pure t //  ∀ (V : Γ.Valuation), com.denote V = com'.denote (V.comap hom)} :=
-        ⟨Γ, Ctxt.Hom.id, ⟨body', by -- NOTE: we deleted the `let` binding.
-          simp [HCOM, Com.denote]
-=======
-        : Σ (Γ' : Ctxt d.Ty) (hom: Ctxt.Hom Γ' (Ctxt.snoc Γ α)), { body' : Com d Γ' t //  ∀ (V : (Γ.snoc α).Valuation), body.denote V = body'.denote (V.comap hom)} :=
+        : Σ (Γ' : Ctxt d.Ty) (hom: Ctxt.Hom Γ' (Ctxt.snoc Γ α)), { body' : Com d Γ' .pure t //  ∀ (V : (Γ.snoc α).Valuation), body.denote V = body'.denote (V.comap hom)} :=
         (dce_ body)
       let com' := Com.lete (α := α) e (body'.changeVars hom')
       ⟨Γ, Ctxt.Hom.id, com', by
         intros V
         simp (config := {zetaDelta := true}) [Com.denote]
         rw[hbody']
-        rfl
       ⟩
     | .some ⟨body', hbody⟩ =>
       let ⟨Γ', hom', ⟨com', hcom'⟩⟩
-      : Σ (Γ' : Ctxt d.Ty) (hom: Ctxt.Hom Γ' Γ), { com' : Com d Γ' t //  ∀ (V : Γ.Valuation), com.denote V = com'.denote (V.comap hom)} :=
+      : Σ (Γ' : Ctxt d.Ty) (hom: Ctxt.Hom Γ' Γ), { com' : Com d Γ' .pure t //  ∀ (V : Γ.Valuation), com.denote V = com'.denote (V.comap hom)} :=
         ⟨Γ, Ctxt.Hom.id, ⟨body', by -- NOTE: we deleted the `let` binding.
-          simp[HCOM]
->>>>>>> d264d196
+          simp [HCOM]
           intros V
           apply hbody
         ⟩⟩
       let ⟨Γ'', hom'', ⟨com'', hcom''⟩⟩
-<<<<<<< HEAD
-        :   Σ (Γ'' : Ctxt Ty) (hom: Ctxt.Hom Γ'' Γ'), { com'' : Com Op Γ'' .pure t //  ∀ (V' : Γ'.Valuation), com'.denote V' = com''.denote (V'.comap hom)} :=
-=======
-        :   Σ (Γ'' : Ctxt d.Ty) (hom: Ctxt.Hom Γ'' Γ'), { com'' : Com d Γ'' t //  ∀ (V' : Γ'.Valuation), com'.denote V' = com''.denote (V'.comap hom)} :=
->>>>>>> d264d196
+        :   Σ (Γ'' : Ctxt d.Ty) (hom : Ctxt.Hom Γ'' Γ'), { com'' : Com d Γ'' .pure t //  ∀ (V' : Γ'.Valuation), com'.denote V' = com''.denote (V'.comap hom)} :=
         dce_ com' -- recurse into `com'`, which contains *just* the `body`, not the `let`, and return this.
       ⟨Γ'', hom''.comp hom', com'', by
         intros V
@@ -423,26 +380,15 @@
 
 /-- This is the real entrypoint to `dce` which unfolds the type of `dce_`, where we play the `DCEType` trick
 to convince Lean that the output type is in fact inhabited. -/
-<<<<<<< HEAD
-def dce {Γ : Ctxt Ty} {t : Ty} (com : Com Op Γ .pure t) :
-  Σ (Γ' : Ctxt Ty) (hom: Ctxt.Hom Γ' Γ),
-    { com' : Com Op Γ' .pure t //  ∀ (V : Γ.Valuation), com.denote V = com'.denote (V.comap hom)} :=
-=======
-def dce [DialectSignature d] [DialectDenote d]  {Γ : Ctxt d.Ty} {t : d.Ty} (com : Com d Γ t) :
+def dce [DialectSignature d] [DialectDenote d]  {Γ : Ctxt d.Ty} {t : d.Ty} (com : Com d Γ .pure t) :
   Σ (Γ' : Ctxt d.Ty) (hom: Ctxt.Hom Γ' Γ),
-    { com' : Com d Γ' t //  ∀ (V : Γ.Valuation), com.denote V = com'.denote (V.comap hom)} :=
->>>>>>> d264d196
+    { com' : Com d Γ' .pure t //  ∀ (V : Γ.Valuation), com.denote V = com'.denote (V.comap hom)} :=
   dce_ com
 
 /-- A version of DCE that returns an output program with the same context. It uses the context
    morphism of `dce` to adapt the result of DCE to work with the original context -/
-<<<<<<< HEAD
-def dce' {Γ : Ctxt Ty} {t : Ty} (com : Com Op Γ .pure t) :
-    { com' : Com Op Γ .pure t //  ∀ (V : Γ.Valuation), com.denote V = com'.denote V} :=
-=======
-def dce' [DialectSignature d] [DialectDenote d]  {Γ : Ctxt d.Ty} {t : d.Ty} (com : Com d Γ t) :
-    { com' : Com d Γ t //  ∀ (V : Γ.Valuation), com.denote V = com'.denote V} :=
->>>>>>> d264d196
+def dce' [DialectSignature d] [DialectDenote d]  {Γ : Ctxt d.Ty} {t : d.Ty} (com : Com d Γ .pure t) :
+    { com' : Com d Γ .pure t //  ∀ (V : Γ.Valuation), com.denote V = com'.denote V} :=
   let ⟨ Γ', hom, com', hcom'⟩ := dce_ com
   ⟨com'.changeVars hom, by simp [hcom']⟩
 
@@ -466,36 +412,24 @@
   | cst : ℕ → ExOp
   deriving DecidableEq
 
-<<<<<<< HEAD
-instance : OpSignature ExOp ExTy Id where
-=======
 abbrev Ex : Dialect where
   Op := ExOp
   Ty := ExTy
 
 instance : DialectSignature Ex where
->>>>>>> d264d196
   signature
     | .add    => ⟨[.nat, .nat], [], .nat, .pure⟩
     | .beq    => ⟨[.nat, .nat], [], .bool, .pure⟩
     | .cst _  => ⟨[], [], .nat, .pure⟩
 
 @[reducible]
-<<<<<<< HEAD
-instance : OpDenote ExOp ExTy Id where
-=======
 instance : DialectDenote Ex where
->>>>>>> d264d196
   denote
     | .cst n, _, _ => n
     | .add, .cons (a : Nat) (.cons b .nil), _ => a + b
     | .beq, .cons (a : Nat) (.cons b .nil), _ => a == b
 
-<<<<<<< HEAD
-def cst {Γ : Ctxt _} (n : ℕ) : Expr ExOp Γ .pure .nat  :=
-=======
-def cst {Γ : Ctxt _} (n : ℕ) : Expr Ex Γ .nat  :=
->>>>>>> d264d196
+def cst {Γ : Ctxt _} (n : ℕ) : Expr Ex Γ .pure .nat  :=
   Expr.mk
     (op := .cst n)
     (ty_eq := rfl)
@@ -503,11 +437,7 @@
     (args := .nil)
     (regArgs := .nil)
 
-<<<<<<< HEAD
-def add {Γ : Ctxt _} (e₁ e₂ : Ctxt.Var Γ .nat) : Expr ExOp Γ .pure .nat :=
-=======
-def add {Γ : Ctxt _} (e₁ e₂ : Ctxt.Var Γ .nat) : Expr Ex Γ .nat :=
->>>>>>> d264d196
+def add {Γ : Ctxt _} (e₁ e₂ : Ctxt.Var Γ .nat) : Expr Ex Γ .pure .nat :=
   Expr.mk
     (op := .add)
     (ty_eq := rfl)
@@ -517,25 +447,15 @@
 
 attribute [local simp] Ctxt.snoc
 
-<<<<<<< HEAD
-def ex1_pre_dce : Com ExOp ∅ .pure .nat :=
-=======
-def ex1_pre_dce : Com Ex ∅ .nat :=
->>>>>>> d264d196
+def ex1_pre_dce : Com Ex ∅ .pure .nat :=
   Com.lete (cst 1) <|
   Com.lete (cst 2) <|
   Com.ret ⟨0, by simp [Ctxt.snoc]⟩
 
 /-- TODO: how do we evaluate 'ex1_post_dce' within Lean? :D -/
-<<<<<<< HEAD
-def ex1_post_dce : Com ExOp ∅ .pure .nat := (dce' ex1_pre_dce).val
-
-def ex1_post_dce_expected : Com ExOp ∅ .pure .nat :=
-=======
-def ex1_post_dce : Com Ex ∅ .nat := (dce' ex1_pre_dce).val
-
-def ex1_post_dce_expected : Com Ex ∅ .nat :=
->>>>>>> d264d196
+def ex1_post_dce : Com Ex ∅ .pure .nat := (dce' ex1_pre_dce).val
+
+def ex1_post_dce_expected : Com Ex ∅ .pure .nat :=
   Com.lete (cst 1) <|
   Com.ret ⟨0, by simp [Ctxt.snoc]⟩
 
