--- conflicted
+++ resolved
@@ -22,15 +22,7 @@
 /- removing from `xs ++ [x]` at index `(length xs)` equals `xs`. -/
 theorem List.eraseIdx_eq_len_concat : List.eraseIdx (xs ++ [x]) xs.length = xs := by
   induction xs
-<<<<<<< HEAD
-<<<<<<< HEAD
   case nil => simp [List.eraseIdx]
-=======
-  case nil => simp [List.removeNth]
->>>>>>> origin/main
-=======
-  case nil => simp [List.eraseIdx]
->>>>>>> cef9962d
   case cons x xs' IH =>
     simp[eraseIdx_succ]
     apply IH
@@ -40,23 +32,11 @@
   induction n generalizing xs
   case zero =>
     induction xs
-<<<<<<< HEAD
-<<<<<<< HEAD
     case nil => simp [List.eraseIdx]
-=======
-    case nil => simp [List.removeNth]
->>>>>>> origin/main
     case cons x xs' IH => simp at hn
   case succ n' IH' =>
     induction xs
     case nil => simp[eraseIdx]
-=======
-    case nil => simp [List.eraseIdx]
-    case cons x xs' IH => simp at hn
-  case succ n' IH' =>
-    induction xs
-    case nil => simp[List.eraseIdx]
->>>>>>> cef9962d
     case cons x xs' IH =>
       simp[eraseIdx_succ]
       apply IH'
@@ -89,22 +69,14 @@
 theorem List.get?_eraseIdx_of_le {xs : List α} {n : Nat} {k : Nat} (hk: n ≤ k) :
   (xs.eraseIdx n).get? k = xs.get? (k + 1) := by
   induction xs generalizing n k
-<<<<<<< HEAD
   case nil => simp[eraseIdx, List.get]
-=======
-  case nil => simp[List.eraseIdx, List.get]
->>>>>>> cef9962d
   case cons hd tl IHxs =>
     simp[List.get];
     cases k
     case zero =>
       simp at hk
       subst hk
-<<<<<<< HEAD
       simp[eraseIdx]
-=======
-      simp[List.eraseIdx]
->>>>>>> cef9962d
     case succ k' =>
       cases n
       case zero =>
