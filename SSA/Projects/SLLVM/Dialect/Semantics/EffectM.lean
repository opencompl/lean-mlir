/-
Released under Apache 2.0 license as described in the file LICENSE.
-/

import SSA.Core.Util.Poison
import SSA.Projects.SLLVM.Tactic.SimpSet

namespace LeanMLIR

structure MemoryState where
  -- TODO: actually implement memory state
  deriving Inhabited

instance : Refinement MemoryState := .ofEq
@[simp, simp_sllvm]
theorem MemoryState.isRefinedBy_iff (s t : MemoryState) : s ⊑ t ↔ s = t := by rfl

def EffectM := StateT MemoryState PoisonOr

namespace EffectM

/-! ## Instances -/

instance : Monad EffectM        := by unfold EffectM; infer_instance
instance : LawfulMonad EffectM  := by unfold EffectM; infer_instance

/-! ## Constructors -/

abbrev ub : EffectM α := fun _ => PoisonOr.poison
abbrev poison : EffectM (PoisonOr α) := pure PoisonOr.poison
abbrev value (a : α) : EffectM (PoisonOr α) := pure (PoisonOr.value a)

/-! ## Lemmas -/

@[simp, simp_sllvm]
theorem pure_eq (x : α) (s) : (pure x : EffectM _) s = .value (x, s) := rfl

@[simp, simp_sllvm]
theorem bind_eq (x : EffectM α) (f : α → EffectM β) (s) :
    (x >>= f) s = x s >>= (fun (x, s) => f x s) := rfl

@[simp, simp_denote, simp_sllvm]
lemma run_pure : StateT.run (pure x : EffectM α) s = .value (x, s) := rfl

@[simp, simp_denote, simp_sllvm]
lemma run_ub : StateT.run (ub : EffectM α) s = .poison := rfl

@[simp, simp_denote, simp_sllvm]
lemma run_bind (x : EffectM α) :
    StateT.run (x >>= f : EffectM β) s
    = StateT.run x s >>= (fun p => StateT.run (f p.1) p.2) :=
  rfl

@[simp, simp_denote, simp_sllvm]
lemma run_map (x : EffectM α) :
    StateT.run (f <$> x : EffectM β) s = (fun p => (f p.1, p.2)) <$> StateT.run x s := rfl

/-! ## Refinement -/
section Refinement
variable {α β} [HRefinement α β]

<<<<<<< HEAD
instance  : HRefinement (EffectM α) (EffectM β) :=
=======
instance : HRefinement (EffectM α) (EffectM β) :=
>>>>>>> e23766df
  inferInstanceAs <| HRefinement (StateT _ PoisonOr _) (StateT _ PoisonOr _)

@[simp, simp_denote]
lemma isRefinedBy_iff (x : EffectM α) (y : EffectM β) :
  x ⊑ y ↔ ∀ s, StateT.run x s ⊑ StateT.run y s := by rfl

end Refinement<|MERGE_RESOLUTION|>--- conflicted
+++ resolved
@@ -59,11 +59,7 @@
 section Refinement
 variable {α β} [HRefinement α β]
 
-<<<<<<< HEAD
-instance  : HRefinement (EffectM α) (EffectM β) :=
-=======
 instance : HRefinement (EffectM α) (EffectM β) :=
->>>>>>> e23766df
   inferInstanceAs <| HRefinement (StateT _ PoisonOr _) (StateT _ PoisonOr _)
 
 @[simp, simp_denote]
