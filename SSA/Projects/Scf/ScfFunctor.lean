--- conflicted
+++ resolved
@@ -450,24 +450,12 @@
 
 open ScfRegion in
 open Arith in
-<<<<<<< HEAD
 theorem correct : Com.denote (lhs v0) Γv = Com.denote (rhs v0) Γv := by
   simp only [lhs, rhs, for_, axpy, cst]
   simp_peephole at Γv
   intros A B
   rw [ScfRegion.LoopBody.counterDecorator.const_index_fn_iterate (f' := fun v => v0 + v)] <;> try rfl
-  apply add_iterate
-=======
-theorem correct :
-    Com.denote (lhs v0) Γv = Com.denote (rhs v0) Γv := by
-  simp only [lhs, cst, for_, Ctxt.get?, Var.zero_eq_last, Com.denote_lete, Com.denote_ret,
-    Ctxt.Valuation.snoc_last, rhs, axpy]
-  simp_peephole [add, iterate, for_, axpy, cst, cst_nat] at Γv
-  intros A B
-  simp only [Ctxt.Valuation.snoc, Var.casesOn, Ctxt.get?, Var.zero_eq_last, cast_eq]
-  rw [ScfRegion.LoopBody.CounterDecorator.const_index_fn_iterate (f' := fun v => v0 + v)] <;> try rfl
   simp only [add_left_iterate, nsmul_eq_mul, Int.mul_comm]
->>>>>>> 7f836fe9
 
 #print axioms correct --  [propext, Classical.choice, Quot.sound]
 
