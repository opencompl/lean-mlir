--- conflicted
+++ resolved
@@ -637,7 +637,6 @@
   <;> cases b
   <;> simp
 
-<<<<<<< HEAD
 theorem xor_inv_left {a b c : Bool} : xor a b = c ↔ b = xor a c := by
   cases a
   <;> cases b
@@ -657,12 +656,5 @@
 theorem not_bne {a b : Bool} : (!bne a b) = (a == b) := by
   cases a
   <;> simp
-=======
-@[simp]
-theorem not_and_self' {a b : Bool} : (a != b && b) = (!a && b) := by
-  by_cases a
-  <;> by_cases b
-  <;> simp [*]
->>>>>>> e7c06f90
 
 end Bool