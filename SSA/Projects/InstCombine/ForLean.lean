import Mathlib.Data.Nat.Size -- TODO: remove and get rid of shiftLeft_eq_mul_pow use
import SSA.Projects.InstCombine.ForMathlib
import SSA.Projects.InstCombine.LLVM.Semantics

namespace Nat

theorem two_pow_pred_mul_two (h : 0 < w) :
    2 ^ (w - 1) * 2 = 2 ^ w := by
  simp only [← pow_succ, gt_iff_lt, ne_eq, not_false_eq_true]
  rw [Nat.sub_add_cancel]
  omega

theorem eq_one_mod_two_of_ne_zero (n : Nat) (h : n % 2 != 0) : n % 2 = 1 := by
  simp only [bne_iff_ne, ne_eq, mod_two_ne_zero] at h
  assumption

theorem sub_mod_of_lt (n x : Nat) (hxgt0 : x > 0) (hxltn : x < n) : (n - x) % n = n - x := by
  rcases n with rfl | n <;> simp
  omega

theorem two_pow_pred_sub_two_pow {w : Nat} (h : 0 < w) :
    2 ^ (w - 1) - 2 ^ w = - 2 ^ (w - 1) := by
  norm_cast
  rw [← Nat.two_pow_pred_add_two_pow_pred h, Int.subNatNat_eq_coe]
  simp

@[simp]
theorem one_mod_two_pow_eq {n : Nat} (hn : n ≠ 0) : 1 % 2 ^ n = 1 := by
  rw [Nat.mod_eq_of_lt (Nat.one_lt_pow hn (by decide))]

-- Given (a, b) that are less than a modulus m, to show (a + b) % m < k, it
-- suffices to consider two cases.
-- This theorem allows one to case split a '(a + b) % m < k' into two cases
-- Case 1: if (a + b) < m, then the inequality staightforwardly holds, as (a + b) < k
-- Case 2: if (a + b) ≥ m, then (a + b) % m = (a + b - m), and the inequality
-- holds as (a + b - m) < k
lemma cases_of_lt_mod_add {a b m k : ℕ} (hsum : (a + b) % m < k)  (ha : a < m) (hb : b < m) :
  ((a + b) < m ∧ (a + b) < k) ∨ ((a + b ≥ m) ∧ (a + b) < m + k) := by
  by_cases ha_plus_b_lt_m : (a + b) < m
  · left
    constructor
    · exact ha_plus_b_lt_m
    · rw [Nat.mod_eq_of_lt ha_plus_b_lt_m] at hsum
      exact hsum
  · right
    constructor
    · omega
    · have ha_plus_b_lt_2m : (a + b) < 2 * m := by omega
      have ha_plus_b_minus_m_lt_m : (a + b) - m < m := by omega
      have hmod : ((a + b) - m) % m = (a + b) % m := by
        rw [← Nat.mod_eq_sub_mod (by omega)]
      rw [Nat.mod_eq_of_lt (by omega)] at hmod
      omega

theorem mod_eq_if {a b : Nat} : a % b = if 0 ≤ a ∧ a < b then a else (if b ≤ a ∧ a < 2 * b then a - b else a % b) := by
  rw [Nat.mod_def a b]
  simp only [Nat.zero_le, true_and]
  by_cases h : a < b
  · simp only [h, ↓reduceIte]
    have : a / b = 0 := Nat.div_eq_of_lt h
    simp only [this, Nat.mul_zero, Nat.sub_zero]
  · simp [h]
    simp only [show b ≤ a by omega, true_and]
    by_cases h₂ : a < 2 * b
    · simp [h₂]
      have : a / b = 1 := by
        rw [Nat.div_eq]
        simp only [show 0 < b by omega, true_and]
        simp only [show b ≤ a by omega, ↓reduceIte, Nat.reduceEqDiff]
        apply Nat.div_eq_of_lt (by omega)
      simp [this]
    · simp [h₂]

@[simp]
theorem mod_two_pow_mod_two (x : Nat) (w : Nat) (_ : 0 < w) : x % 2 ^ w % 2 = x % 2 := by
  have y : 2 ^ 1 ∣ 2 ^ w := Nat.pow_dvd_pow 2 (by omega)
  rw [pow_one 2] at y
  exact Nat.mod_mod_of_dvd x y

theorem two_le_add_iff_odd_and_odd (n m : Nat) :
    2 ≤ n % 2 + m % 2 ↔ n % 2 = 1 ∧ m % 2 = 1 := by
  omega

theorem add_odd_iff_neq (n m : Nat) :
    (n + m) % 2 = 1 ↔ (n % 2 = 1) ≠ (m % 2 = 1) := by
  cases' Nat.mod_two_eq_zero_or_one n with nparity nparity
  <;> cases' Nat.mod_two_eq_zero_or_one m with mparity mparity
  <;> simp [mparity, nparity, Nat.add_mod]

theorem mod_eq_of_eq {a b c : Nat} (h : a = b) : a % c = b % c := by
   subst h
   simp

end Nat

namespace BitVec

@[simp, bv_toNat]
lemma toNat_shiftLeft' (A B : BitVec w) :
    BitVec.toNat (A <<< B) = (BitVec.toNat A) * 2 ^ BitVec.toNat B % 2 ^w := by
  simp only [HShiftLeft.hShiftLeft]
  simp only [shiftLeft_eq, toNat_shiftLeft]
  simp only [toNat_shiftLeft, Nat.shiftLeft_eq_mul_pow]

lemma one_shiftLeft_mul_eq_shiftLeft {A B : BitVec w} :
    (1 <<< B * A) = (A <<< B) := by
  apply BitVec.eq_of_toNat_eq
  simp only [bv_toNat, Nat.mod_mul_mod, one_mul]
  rw [Nat.mul_comm]

@[simp]
def msb_one (h : 1 < w) : BitVec.msb 1#w = false := by
  simp only [BitVec.msb_eq_decide, decide_eq_false_iff_not, not_le, toNat_ofInt,
    toNat_ofNat]
  rw [Nat.mod_eq_of_lt] <;> simp <;> omega

@[simp]
lemma msb_one_of_width_one : BitVec.msb 1#1 = true := rfl

def msb_allOnes {w : Nat} (h : 0 < w) : BitVec.msb (allOnes w) = true := by
  simp only [BitVec.msb, getMsbD, allOnes]
  simp only [getLsbD_ofNatLt, Nat.testBit_two_pow_sub_one, Bool.and_eq_true,
    decide_eq_true_eq]
  rw [Nat.sub_lt_iff_lt_add] <;> omega

-- @[simp]
def neg_allOnes {w : Nat} : -(allOnes w) = (1#w) := by
  simp only [toNat_eq, toNat_neg, toNat_allOnes, toNat_ofNat]
  cases w
  case zero => rfl
  case succ w =>
    rw [Nat.sub_sub_self]
    apply Nat.one_le_pow (h := by decide)

theorem udiv_one_eq_self (w : Nat) (x : BitVec w) : x.udiv 1#w = x := by
  by_cases h : w = 0
  · subst h
    simp [eq_nil x]
  · simp_all [bv_toNat]

theorem udiv_eq_zero_iff {x y : BitVec w} (h : 0#w < y) : udiv x y = 0#w ↔ x < y := by
  simp_all [bv_toNat, Nat.div_eq_zero_iff, h]

@[simp]
theorem udiv_eq_zero {x y : BitVec w} (h : x < y) : udiv x y = 0#w := by
  rw [udiv_eq_zero_iff]
  · simp_all only [lt_def]
  · simp_all only [lt_def, toNat_ofNat, Nat.zero_mod]
    omega

def sdiv_one_allOnes {w : Nat} (h : 1 < w) :
    BitVec.sdiv (1#w) (BitVec.allOnes w) = BitVec.allOnes w := by
  simp only [BitVec.sdiv]
  simp only [msb_one h, neg_eq, @msb_allOnes w (by omega)]
  simp only [neg_allOnes]
  simp only [udiv_one_eq_self]
  simp only [negOne_eq_allOnes]

theorem width_one_cases (a : BitVec 1) : a = 0#1 ∨ a = 1#1 := by
  obtain ⟨a, ha⟩ := a
  simp only [pow_one] at ha
  have acases : a = 0 ∨ a = 1 := by omega
  rcases acases with ⟨rfl | rfl⟩
  · simp
  case inr h =>
    subst h
    simp

@[simp]
lemma add_eq_xor (a b : BitVec 1) : a + b = a ^^^ b := by
  have ha : a = 0 ∨ a = 1 := width_one_cases _
  have hb : b = 0 ∨ b = 1 := width_one_cases _
  rcases ha with h | h <;> (rcases hb with h' | h' <;> (simp [h, h']))

@[simp]
lemma mul_eq_and (a b : BitVec 1) : a * b = a &&& b := by
  have ha : a = 0 ∨ a = 1 := width_one_cases _
  have hb : b = 0 ∨ b = 1 := width_one_cases _
  rcases ha with h | h <;> (rcases hb with h' | h' <;> (simp [h, h']))

theorem sub_eq_add_neg {w : Nat} {x y : BitVec w} : x - y = x + (- y) := by
  simp only [HAdd.hAdd, HSub.hSub, Neg.neg, Sub.sub, BitVec.sub, Add.add, BitVec.add]
  simp [BitVec.ofNat, Fin.ofNat', add_comm]

open BitVec

lemma toNat_neq_of_neq_ofNat {a : BitVec w} {n : Nat} (h : a ≠ BitVec.ofNat w n) : a.toNat ≠ n := by
  intros haeq
  have hn : n < 2 ^ w := by
    rw [← haeq]
    apply BitVec.isLt
  have hcontra : a = BitVec.ofNat w n := by
    apply BitVec.eq_of_toNat_eq
    simp only [haeq, toNat_ofNat]
    rw [Nat.mod_eq_of_lt hn]
  contradiction

lemma gt_one_of_neq_0_neq_1 (a : BitVec w) (ha0 : a ≠ 0) (ha1 : a ≠ 1) : a > 1 := by
  simp only [ofNat_eq_ofNat, gt_iff_lt, lt_def, toNat_ofNat]
  simp only [ofNat_eq_ofNat, ne_eq] at ha0 ha1
  cases w
  case zero =>
    simp only [reduceOfNat] at ha0 ha1
    simp [BitVec.eq_nil a] at ha0
  case succ w' =>
    simp only [ne_eq, add_eq_zero, one_ne_zero, and_false, not_false_eq_true,
      Nat.one_mod_two_pow_eq]
    have ha0' : a.toNat ≠ 0 := toNat_neq_of_neq_ofNat ha0
    have ha1' : a.toNat ≠ 1 := toNat_neq_of_neq_ofNat ha1
    omega

def one_sdiv { w : Nat} {a : BitVec w} (ha0 : a ≠ 0) (ha1 : a ≠ 1)
    (hao : a ≠ allOnes w) :
    BitVec.sdiv (1#w) a = 0#w := by
  rcases w with ⟨rfl | ⟨rfl | w⟩⟩
  case zero => simp [BitVec.eq_nil a]
  case succ w' =>
    cases w'
    case zero =>
      have ha' : a = 0#1 ∨ a = 1#1 := BitVec.width_one_cases a
      rcases ha' with ⟨rfl | rfl⟩ <;> (simp only [Nat.reduceAdd, ofNat_eq_ofNat, ne_eq,
        not_true_eq_false] at ha0)
      case inr h => subst h; contradiction
    case succ w' =>
      simp only [BitVec.sdiv, lt_add_iff_pos_left, add_pos_iff, zero_lt_one,
        or_true, msb_one, neg_eq]
      by_cases h : a.msb <;> simp [h]
      · simp only [neg_eq_iff_eq_neg, BitVec.neg_zero]
        rw [BitVec.udiv_eq_zero]
        apply BitVec.gt_one_of_neq_0_neq_1
        · rw [neg_ne_iff_ne_neg]
          simp only [_root_.neg_zero]
          assumption
        · rw [neg_ne_iff_ne_neg]
          rw [← negOne_eq_allOnes] at hao
          assumption
      · rw [BitVec.udiv_eq_zero]
        apply BitVec.gt_one_of_neq_0_neq_1 <;> assumption

def sdiv_one_one : BitVec.sdiv 1#w 1#w = 1#w := by
  by_cases w_0 : w = 0; subst w_0; rfl
  by_cases w_1 : w = 1; subst w_1; rfl
  unfold BitVec.sdiv
  unfold BitVec.udiv
  simp only [toNat_ofNat, neg_eq, toNat_neg]
  rw [msb_one (by omega)]
  simp only []
  have hone : 1 % 2 ^ w = 1 := by
    apply Nat.mod_eq_of_lt
    simp
    omega
  apply BitVec.eq_of_toNat_eq
  simp [hone]

lemma udiv_zero {w : ℕ} {x : BitVec w} : BitVec.udiv x 0#w = 0 := by
  simp only [udiv, toNat_ofNat, Nat.zero_mod, Nat.div_zero, ofNat_eq_ofNat]
  rfl

lemma sdiv_zero {w : ℕ} (x : BitVec w) : BitVec.sdiv x 0#w = 0#w := by
  simp only [sdiv, msb_zero, udiv_zero, ofNat_eq_ofNat, neg_eq, neg_zero]
  split <;> rfl

-- @[simp bv_toNat]
lemma toNat_neq_zero_of_neq_zero {x : BitVec w} (hx : x ≠ 0) : x.toNat ≠ 0 := by
  intro h
  apply hx
  apply BitVec.eq_of_toNat_eq
  simp [h]

lemma eq_zero_of_toNat_mod_eq_zero {x : BitVec w} (hx : x.toNat % 2^w = 0) : x = 0 := by
  obtain ⟨x, xlt⟩ := x
  simp only [toNat_ofFin] at hx
  rw [Nat.mod_eq_of_lt xlt] at hx
  subst hx
  rfl

theorem toNat_one (hw : w ≠ 0 := by omega): BitVec.toNat (1 : BitVec w) = 1 := by
  simp only [ofNat_eq_ofNat, toNat_ofNat]
  apply Nat.mod_eq_of_lt
  apply Nat.one_lt_pow <;> omega

theorem intMin_eq_one {w : Nat} (hw : w ≤ 1): BitVec.intMin w = 1 := by
  cases w
  · rfl
  · case succ w' =>
    cases w'
    · rfl
    · case succ w' =>
      contradiction

theorem intMin_neq_one {w : Nat} (h : w > 1): BitVec.intMin w ≠ 1 := by
  have h' : w > 0 := by omega
  simp [bv_toNat, h']
  rw [← Nat.two_pow_pred_add_two_pow_pred (by omega)]
  omega

theorem width_one_cases' (x : BitVec 1) :
    x = 0 ∨ x = 1 := by
  obtain ⟨x, hx⟩ := x
  simp [BitVec.toNat_eq]
  omega

/- Not a simp lemma by default because we may want toFin or toInt in the future. -/
theorem ult_toNat (x y : BitVec n) :
    (BitVec.ult (n := n) x y) = decide (x.toNat < y.toNat) := by
  simp [BitVec.ult]

theorem getLsb_geX(x : BitVec w) (hi : i ≥ w) :
    BitVec.getLsbD x i = false := by
  have rk : _ := @BitVec.getLsbD_ge w x i hi
  apply rk

@[simp]
private theorem toInt_zero : BitVec.toInt (BitVec.ofNat w 0) = 0 := by
  simp [toInt_ofNat]

@[simp]
theorem toInt_intMin {w : Nat} :
    (intMin w).toInt = -(2 ^ (w - 1) % 2 ^ w) := by
  by_cases h : w = 0
  · subst h
    simp [BitVec.toInt]
  · have w_pos : 0 < w := by omega
    simp only [BitVec.toInt, toNat_twoPow, w_pos, Nat.two_pow_pred_mod_two_pow, Nat.cast_pow,
      Nat.cast_ofNat]
    rw [Nat.mul_comm]
    simp [lt_self_iff_false, ↓reduceIte, Nat.two_pow_pred_sub_two_pow,
      Nat.two_pow_pred_mod_two_pow, w_pos]
    norm_cast
    rw [Nat.two_pow_pred_mod_two_pow (by omega)]

theorem toInt_neg {A : BitVec w} (rs : A ≠ intMin w) :
    BitVec.toInt (-A) = - BitVec.toInt A := by
  by_cases A_zero : A = 0
  · subst A_zero
    simp
  by_cases w_0 : w = 0
  · subst w_0
    simp [BitVec.eq_nil A]
  simp only [BitVec.toInt, BitVec.toNat_neg, BitVec.sub_toNat_mod_cancel A_zero]
  have h := @Nat.two_pow_pred_mul_two w (by omega)
  split_ifs <;>
  rename_i a b
  · omega
  · rw [Nat.cast_sub]
    simp
    omega
  · rw [Nat.cast_sub]
    simp
    omega
  · simp [bv_toNat] at rs
    rw [Nat.two_pow_pred_mod_two_pow (by omega)] at rs
    omega

theorem intMin_slt_zero (h : 0 < w) :
    BitVec.slt (intMin w) 0 := by
  simp only [BitVec.slt, BitVec.toInt_intMin]
  norm_cast
  simp [h]

theorem neg_sgt_eq_slt_neg {A B : BitVec w} (h : A ≠ intMin w) (h2 : B ≠ intMin w) :
    (-A >ₛ B) = (A <ₛ -B) := by
  unfold BitVec.slt
  simp only [decide_eq_decide, toInt_neg h, toInt_neg h2]
  omega

theorem sgt_zero_eq_not_neg_sgt_zero (A : BitVec w) (h_ne_intMin : A ≠ intMin w)
    (h_ne_zero : A ≠ 0) : (A >ₛ 0#w) ↔ ¬ ((-A) >ₛ 0#w) := by
  by_cases w0 : w = 0
  · subst w0
    simp [BitVec.eq_nil A] at h_ne_zero
  simp only [Bool.not_eq_true, Bool.coe_true_iff_false]
  rw [neg_sgt_eq_slt_neg h_ne_intMin _]
  unfold BitVec.slt
  by_cases h : A.toInt < 0
  · simp [h]
    omega
  · simp only [toInt_zero, neg_zero, h, decide_False, Bool.not_false, decide_eq_true_eq]
    simp only [ofNat_eq_ofNat, ne_eq, ← toInt_ne, toInt_zero] at h_ne_zero
    omega
  simp only [ne_eq]
  simp only [bv_toNat]
  have h : 0 < w := by omega
  simp only [Nat.zero_mod, h, Nat.two_pow_pred_mod_two_pow, ne_eq]
  have two_pow_pos := Nat.two_pow_pos (w-1)
  omega

theorem sgt_same (A : BitVec w) : ¬ (A >ₛ A) := by
  simp [BitVec.slt]

private theorem intMin_lt_zero (h : 0 < w): intMin w <ₛ 0 := by
  unfold BitVec.slt
  simp only [toInt_intMin, ofNat_eq_ofNat, toInt_zero, Left.neg_neg_iff, decide_eq_true_eq]
  norm_cast
  rw [Nat.two_pow_pred_mod_two_pow (by omega)]
  exact Nat.two_pow_pos (w-1)

private theorem not_gt_eq_le (A B : BitVec w) : (¬ (A >ₛ B)) = (A ≤ₛ B) := by
  simp [BitVec.slt, BitVec.sle]

private theorem sge_eq_sle (A B : BitVec w) : (A ≥ₛ B) = (B ≤ₛ A) := by
  simp [BitVec.sle]

private theorem sge_of_sgt (A B : BitVec w) : (A >ₛ B) → (A ≥ₛ B) := by
  simp only [BitVec.slt, decide_eq_true_eq, BitVec.sle]
  omega

theorem intMin_not_gt_zero : ¬ (intMin w >ₛ (0#w)):= by
  by_cases h : w = 0
  · subst h
    simp [of_length_zero]
  · simp only [not_gt_eq_le, sge_eq_sle]
    rw [sge_of_sgt]
    apply intMin_lt_zero
    omega

theorem zero_sub_eq_neg {w : Nat} { A : BitVec w}: BitVec.ofInt w 0 - A = -A:= by
  simp

-- Any bitvec of width 0 is equal to the zero bitvector
theorem width_zero_eq_zero (x : BitVec 0) : x = BitVec.ofNat 0 0 :=
  Subsingleton.allEq ..

@[simp]
theorem toInt_width_zero (x : BitVec 0) : BitVec.toInt x = 0 := by
  rw [BitVec.width_zero_eq_zero x]
  simp

@[simp]
theorem neg_of_ofNat_0_minus_self (x : BitVec w) : (BitVec.ofNat w 0) - x = -x := by
  simp

@[simp]
lemma carry_and_xor_false : carry i (a &&& b) (a ^^^ b) false = false := by
  induction i
  case zero =>
    simp [carry, Nat.mod_one]
  case succ v v_h =>
    simp only [carry_succ, v_h, Bool.atLeastTwo_false_right, getLsbD_and,
      getLsbD_xor, Bool.and_eq_false_imp, Bool.and_eq_true, bne_eq_false_iff_eq,
      and_imp]
    intros; simp [*]

@[simp]
theorem and_add_xor_eq_or {a b : BitVec w} : (a &&& b) + (a ^^^ b) = a ||| b := by
  ext i
  rw [getLsbD_add (by omega), getLsbD_and, getLsbD_xor, getLsbD_or]
  simp only [Bool.bne_assoc]
  cases a.getLsbD ↑i <;> simp [carry_and_xor_false]

attribute [bv_ofBool] ofBool_or_ofBool
attribute [bv_ofBool] ofBool_and_ofBool
attribute [bv_ofBool] ofBool_xor_ofBool

@[simp, bv_ofBool]
theorem ofBool_eq' : ofBool a = ofBool b ↔ a = b:= by
  rcases a <;> rcases b <;> simp [bv_toNat]

theorem allOnes_xor_eq_not (x : BitVec w) : allOnes w ^^^ x = ~~~x := by
  apply eq_of_getLsbD_eq
  simp

theorem allOnes_sub_eq_xor (x :BitVec w) : (allOnes w) - x = x ^^^ (allOnes w) := by
  rw [allOnes_sub_eq_not, ← allOnes_xor_eq_not, BitVec.xor_comm]

@[simp]
theorem and_add_or {A B : BitVec w} : (B &&& A) + (B ||| A) = B + A := by
  rw [add_eq_adc, add_eq_adc, adc_spec B A]
  unfold adc
  rw [iunfoldr_replace (fun i => carry i B A false)]
  · simp [carry]; omega
  · intro i
    simp only [adcb, getLsbD_and, getLsbD_or, ofBool_false, ofNat_eq_ofNat, BitVec.setWidth_zero,
      BitVec.add_zero, Prod.mk.injEq]
    constructor
    · rw [carry_succ]
      cases A.getLsbD i
      <;> cases B.getLsbD i
      <;> cases carry i B A false
      <;> rfl
    · rw [getLsbD_add (by omega)]
      cases A.getLsbD i
      <;> cases B.getLsbD i
      <;> cases carry i B A false
      <;> rfl

@[simp] theorem getMsb_not (x : BitVec w) :
    (~~~x).getMsbD i = (decide (i < w) && !(x.getMsbD i)) := by
  by_cases h : i < w <;> simp [getMsbD, h] ; omega

@[simp] theorem msb_not (x : BitVec w) : (~~~x).msb = (decide (0 < w) && !x.msb) := by
  simp [BitVec.msb]

@[simp] theorem msb_signExtend_of_ge {i} (h : i ≥ w) (x : BitVec w) :
    (x.signExtend i).msb = x.msb := by
  simp [BitVec.msb_eq_getLsbD_last]
  split <;> by_cases (0 < i) <;> simp_all
  simp [show i = w by omega]

theorem signExtend_succ (i : Nat) (x : BitVec w) :
    x.signExtend (i+1) = cons (if i < w then x.getLsbD i else x.msb) (x.signExtend i) := by
  ext j
  simp only [getLsbD_signExtend, Fin.is_lt, decide_True, Bool.true_and, getLsbD_cons]
  split <;> split <;> simp_all <;> omega

@[simp]
theorem one_shiftLeft_mul {x y : BitVec w} :
    1#w <<< x.toNat * y = y <<< x.toNat := by
  simp [←BitVec.mul_twoPow_eq_shiftLeft, BitVec.mul_comm]

@[simp]
theorem mul_allOnes {x : BitVec w} :
    x * BitVec.allOnes w = -x := by
  simp [← BitVec.negOne_eq_allOnes]

@[simp]
theorem allOnes_sshiftRight {w n : Nat} :
  (allOnes w).sshiftRight n = allOnes w := by
  ext i
  by_cases h : 0 < w
  · simp [BitVec.msb_allOnes h]
  · simp ; omega

@[simp]
theorem zero_sshiftRight {w n : Nat} :
  (0#w).sshiftRight n = 0#w := by
  ext i
  by_cases h : 0 < w
  · simp [BitVec.msb_allOnes h]
  · simp

@[simp]
theorem zero_ushiftRight {w n : Nat} :
    0#w >>> n = 0#w := by
  ext i
  by_cases h : 0 < w
  · simp [BitVec.msb_allOnes h]
  · simp

theorem not_sshiftRight {b : BitVec w} :
    ~~~b.sshiftRight n = (~~~b).sshiftRight n := by
  ext i
  simp
  by_cases h : w ≤ i
  <;> by_cases h' : n + i < w
  <;> by_cases h'' : 0 < w
  <;> simp [h, h', h'']
  <;> omega

@[simp]
theorem not_not {b : BitVec w} : ~~~(~~~b) = b := by
  ext i
  simp

@[simp]
theorem not_sshiftRight_not {x : BitVec w} {n : Nat} :
    ~~~((~~~x).sshiftRight n) = x.sshiftRight n := by
  simp [not_sshiftRight]

@[simp]
theorem shiftLeft_shiftRight {x : BitVec w} {n : Nat}:
  x >>> n <<< n = x &&& BitVec.allOnes w <<< n := by
  induction n generalizing x
  case zero =>
    ext; simp
  case succ n ih =>
    rw [BitVec.shiftLeft_add, Nat.add_comm, BitVec.shiftRight_add, ih,
       Nat.add_comm, BitVec.shiftLeft_add, BitVec.shiftLeft_and_distrib]
    ext i
    simp only [getLsbD_and, getLsbD_shiftLeft, Fin.is_lt, decide_True, Nat.lt_one_iff,
      Bool.true_and, getLsbD_ushiftRight, getLsbD_allOnes]
    rw [Nat.add_comm]
    by_cases hw : w = 0
    · simp [hw]
    · by_cases h : i.val = 0
      · simp [h]
      · rw [Nat.sub_add_cancel (by omega)]
        simp [h]

theorem ofInt_neg_one : BitVec.ofInt w (-1) = -1#w := by
  simp only [Int.reduceNeg, toNat_eq, toNat_ofInt, Nat.cast_pow, Nat.cast_ofNat, toNat_neg,
    toNat_ofNat]
  by_cases h : w = 0
  · subst h
    simp
  · simp only [Int.reduceNeg, ne_eq, h, not_false_eq_true, Nat.one_mod_two_pow_eq,
    Nat.self_sub_mod]
    have h' := @Int.add_emod_self (-1) (2^w)
    rw [← h', ← Int.tmod_eq_emod (by omega) (by omega), Int.tmod_eq_of_lt (by omega) (by omega),
      Int.add_comm]
    norm_cast
    rw [Int.ofNat_add_negSucc, Int.subNatNat_eq_coe]
    simp only [Nat.cast_pow, Nat.cast_ofNat, Nat.succ_eq_add_one, zero_add, Nat.cast_one,
      Int.pred_toNat]
    norm_cast

@[simp]
theorem shiftLeft_add_distrib {x y : BitVec w} {n : Nat} :
    (x + y) <<< n = x <<< n + y <<< n := by
  induction n
  case zero =>
    simp
  case succ n ih =>
    simp only [shiftLeft_add, ih, toNat_eq, toNat_shiftLeft, toNat_add, Nat.shiftLeft_eq_mul_pow,
      Nat.add_mod_mod, Nat.mod_add_mod, pow_one, Nat.mod_mul_mod]
    rw [Nat.mod_eq_of_eq]
    omega

@[simp]
<<<<<<< HEAD
theorem shiftLeft_and_distrib' {x y : BitVec w} {n m : Nat} :
    x <<< n &&& y <<< (m + n) = (x &&& y <<< m) <<< n := by
  simp [BitVec.shiftLeft_and_distrib, BitVec.shiftLeft_add]

@[simp]
theorem allOnes_and {x : BitVec w} :
    BitVec.allOnes w &&& x = x := by
  ext; simp [BitVec.negOne_eq_allOnes, BitVec.allOnes_sub_eq_xor]

@[simp]
=======
>>>>>>> 6daa5335
theorem allOnes_shiftLeft_and_shiftLeft {x : BitVec w} (n : Nat) :
    BitVec.allOnes w <<< n &&& x <<< n = x <<< n := by
  simp [← BitVec.shiftLeft_and_distrib]

@[simp]
theorem and_shiftLeft_allOnes {x y : BitVec w} (n : Nat):
  x &&& BitVec.allOnes w <<< n &&& y <<< n = x &&& y <<< n := by
  simp [BitVec.and_assoc]

@[simp]
theorem shiftRight_and_or_shiftLeft_distrib {x y z : BitVec w} {n : Nat}:
    (x >>> n &&& y ||| z) <<< n = x &&& y <<< n ||| z <<< n := by
  simp [BitVec.shiftLeft_or_distrib, BitVec.shiftLeft_and_distrib]

@[simp]
theorem shiftRight_xor_and_shiftLeft_distrib {x y z : BitVec w} {n : Nat} :
    (x ^^^ y >>> n &&& z) <<< n = y &&& z <<< n ^^^ x <<< n := by
  simp [BitVec.shiftLeft_xor_distrib, BitVec.shiftLeft_and_distrib]
  rw [BitVec.xor_comm]



end BitVec

namespace Bool

theorem xor_decide (p q : Prop) [dp : Decidable p] [Decidable q] :
    (decide p).xor (decide q) = decide (p ≠ q) := by
  cases' dp with pt pt
  <;> simp [pt]

@[simp]
theorem xor_not_xor {a b : Bool} : xor (!xor a b) b = !a := by
  cases a
  <;> cases b
  <;> simp

@[simp]
theorem not_xor_and_self {a b : Bool} : (!xor a b && b) = (a && b) := by
  cases a
  <;> cases b
  <;> simp

theorem xor_inv_left {a b c : Bool} : xor a b = c ↔ b = xor a c := by
  cases a
  <;> cases b
  <;> simp

@[simp]
theorem xor_ne_self {a b : Bool} : xor a ((!a) != b) = !b := by
  cases a
  <;> simp

@[simp]
theorem not_eq_and {a b : Bool} : ((!b) == (a && b)) = (!a && b)  := by
  cases a
  <;> simp

@[simp]
theorem not_bne' {a b : Bool} : (!bne a b) = (a == b) := by
  cases a
  <;> simp

end Bool<|MERGE_RESOLUTION|>--- conflicted
+++ resolved
@@ -607,7 +607,6 @@
     omega
 
 @[simp]
-<<<<<<< HEAD
 theorem shiftLeft_and_distrib' {x y : BitVec w} {n m : Nat} :
     x <<< n &&& y <<< (m + n) = (x &&& y <<< m) <<< n := by
   simp [BitVec.shiftLeft_and_distrib, BitVec.shiftLeft_add]
@@ -618,11 +617,9 @@
   ext; simp [BitVec.negOne_eq_allOnes, BitVec.allOnes_sub_eq_xor]
 
 @[simp]
-=======
->>>>>>> 6daa5335
 theorem allOnes_shiftLeft_and_shiftLeft {x : BitVec w} (n : Nat) :
     BitVec.allOnes w <<< n &&& x <<< n = x <<< n := by
-  simp [← BitVec.shiftLeft_and_distrib]
+  simp only [← BitVec.shiftLeft_and_distrib, allOnes_and]
 
 @[simp]
 theorem and_shiftLeft_allOnes {x y : BitVec w} (n : Nat):
@@ -640,8 +637,6 @@
   simp [BitVec.shiftLeft_xor_distrib, BitVec.shiftLeft_and_distrib]
   rw [BitVec.xor_comm]
 
-
-
 end BitVec
 
 namespace Bool
