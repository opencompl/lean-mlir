--- conflicted
+++ resolved
@@ -577,12 +577,7 @@
 theorem getLsbD_sub {i : Nat} {i_lt : i < w} {x y : BitVec w} :
     (x - y).getLsbD i =
       (x.getLsbD i ^^ ((~~~y + 1).getLsbD i ^^ carry i x (~~~y + 1) false)) := by
-<<<<<<< HEAD
-  rw [BitVec.sub_eq_add_neg, BitVec.neg_eq_not_add]
-  rw [getLsbD_add]
-=======
   rw [BitVec.sub_eq_add_neg, BitVec.neg_eq_not_add, getLsbD_add]
->>>>>>> 5833e4a2
   omega
 
 theorem getLsbD_neg {i : Nat} {i_lt : i < w} {x : BitVec w} :
@@ -593,27 +588,12 @@
 theorem getMsbD_add {i : Nat} {i_lt : i < w} {x y : BitVec w} :
     getMsbD (x + y) i =
       Bool.xor (getMsbD x i) (Bool.xor (getMsbD y i) (carry (w - 1 - i) x y false)) := by
-<<<<<<< HEAD
-  simp only [getMsbD]
-  by_cases h₀ : i < w
-  · simp only [h₀, decide_True, Bool.true_and]
-    rw [BitVec.getLsbD_add]
-    omega
-  · simp [h₀]
-    omega
-=======
   simp [getMsbD, getLsbD_add, i_lt, show w - 1 - i < w by omega]
->>>>>>> 5833e4a2
 
 theorem getMsbD_sub {i : Nat} {i_lt : i < w} {x y : BitVec w} :
     (x - y).getMsbD i =
       (x.getMsbD i ^^ ((~~~y + 1).getMsbD i ^^ carry (w - 1 - i) x (~~~y + 1) false)) := by
-<<<<<<< HEAD
-  rw [BitVec.sub_eq_add_neg, BitVec.neg_eq_not_add]
-  rw [getMsbD_add]
-=======
   rw [BitVec.sub_eq_add_neg, neg_eq_not_add, getMsbD_add]
->>>>>>> 5833e4a2
   omega
 
 theorem getMsbD_neg {i : Nat} {i_lt : i < w} {x : BitVec w} :
@@ -621,7 +601,6 @@
   simp
   omega
 
-<<<<<<< HEAD
 theorem msb_add {w : Nat} {x y: BitVec w} :
     (x + y).msb =
       Bool.xor (getMsbD x 0) (Bool.xor (getMsbD y 0) (carry (w - 1) x y false)) := by
@@ -640,8 +619,6 @@
   rw [BitVec.msb, BitVec.getMsbD_neg]
   omega
 
-=======
->>>>>>> 5833e4a2
 end BitVec
 
 namespace Bool
