--- conflicted
+++ resolved
@@ -589,7 +589,23 @@
       · rw [Nat.sub_add_cancel (by omega)]
         simp [h]
 
-<<<<<<< HEAD
+theorem ofInt_neg_one : BitVec.ofInt w (-1) = -1#w := by
+  simp only [Int.reduceNeg, toNat_eq, toNat_ofInt, Nat.cast_pow, Nat.cast_ofNat, toNat_neg,
+    toNat_ofNat]
+  by_cases h : w = 0
+  · subst h
+    simp
+  · simp only [Int.reduceNeg, ne_eq, h, not_false_eq_true, Nat.one_mod_two_pow_eq,
+    Nat.self_sub_mod]
+    have h' := @Int.add_emod_self (-1) (2^w)
+    rw [← h', ← Int.tmod_eq_emod (by omega) (by omega), Int.tmod_eq_of_lt (by omega) (by omega),
+      Int.add_comm]
+    norm_cast
+    rw [Int.ofNat_add_negSucc, Int.subNatNat_eq_coe]
+    simp only [Nat.cast_pow, Nat.cast_ofNat, Nat.succ_eq_add_one, zero_add, Nat.cast_one,
+      Int.pred_toNat]
+    norm_cast
+
 @[simp]
 theorem shiftLeft_one_distr_add {x y : BitVec w} :
     (x + y) <<< (1 : Nat) = x <<< (1 : Nat) + y <<< (1 : Nat) := by
@@ -612,24 +628,6 @@
       simp
     case neg.succ n ih =>
       rw [BitVec.shiftLeft_add, BitVec.shiftLeft_add, BitVec.shiftLeft_add, ih, shiftLeft_one_distr_add]
-=======
-theorem ofInt_neg_one : BitVec.ofInt w (-1) = -1#w := by
-  simp only [Int.reduceNeg, toNat_eq, toNat_ofInt, Nat.cast_pow, Nat.cast_ofNat, toNat_neg,
-    toNat_ofNat]
-  by_cases h : w = 0
-  · subst h
-    simp
-  · simp only [Int.reduceNeg, ne_eq, h, not_false_eq_true, Nat.one_mod_two_pow_eq,
-    Nat.self_sub_mod]
-    have h' := @Int.add_emod_self (-1) (2^w)
-    rw [← h', ← Int.tmod_eq_emod (by omega) (by omega), Int.tmod_eq_of_lt (by omega) (by omega),
-      Int.add_comm]
-    norm_cast
-    rw [Int.ofNat_add_negSucc, Int.subNatNat_eq_coe]
-    simp only [Nat.cast_pow, Nat.cast_ofNat, Nat.succ_eq_add_one, zero_add, Nat.cast_one,
-      Int.pred_toNat]
-    norm_cast
->>>>>>> 56bba3d1
 
 end BitVec
 
