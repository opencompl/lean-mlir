--- conflicted
+++ resolved
@@ -604,12 +604,7 @@
   unfold instHShiftRightNat
   unfold ushiftRight
   simp
-<<<<<<< HEAD
-  unfold BitVec.getLsb
-  unfold Nat.testBit
-=======
   unfold BitVec.getLsb Nat.testBit
->>>>>>> d320fce2
   simp
   unfold HShiftRight.hShiftRight
   unfold instHShiftRightOfShiftRight
