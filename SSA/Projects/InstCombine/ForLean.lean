import Mathlib.Data.Nat.Size -- TODO: remove and get rid of shiftLeft_eq_mul_pow use
import SSA.Projects.InstCombine.ForMathlib
import SSA.Projects.InstCombine.LLVM.Semantics

lemma two_pow_eq_pow_pred_times_two {h : 0 < w} : 2 ^ w = 2 ^ (w-1) * 2 := by
  simp only [← pow_succ, gt_iff_lt, ne_eq, not_false_eq_true]
  rw [Nat.sub_add_cancel]
  omega

lemma two_pow_eq_two_pow_pred_add_two_pow_pred {h : 0 < w} :
    2 ^ w = 2^(w-1) + 2^(w-1) := by
  rw [two_pow_eq_pow_pred_times_two] <;> omega

lemma two_pow_gt_two_pow_pred {h : 0 < w} : 2 ^ w > 2 ^ (w - 1) := by
  simp [two_pow_eq_two_pow_pred_add_two_pow_pred (h := h)]

lemma two_pow_pred_lt_two_pow {h : 0 < w} : 2 ^ (w - 1) < 2 ^ w := by
  simp [two_pow_gt_two_pow_pred (h := h)]

@[simp]
lemma two_pow_sub_two_pow_pred_eq_two_pow_pred {h : 0 < w} :
    2 ^ w - 2 ^ (w - 1) = 2 ^ (w - 1) := by
  simp [@two_pow_eq_two_pow_pred_add_two_pow_pred w h]

lemma Nat.eq_one_mod_two_of_ne_zero (n : Nat) (hn : n % 2 != 0) : n % 2 = 1 := by
  simp at hn
  assumption

lemma Nat.sub_mod_of_lt (n x : Nat) (hxgt0 : x > 0) (hxltn : x < n) : (n - x) % n = n - x := by
  rcases n with rfl | n <;> simp
  apply Nat.sub_lt _ hxgt0
  simp only [Nat.zero_lt_succ]

lemma two_pow_pred_mod_eq_two_pred (h : w > 0): 2 ^ (w - 1) % 2 ^ w = 2 ^ (w - 1) := by
  rw [Nat.mod_eq_of_lt]
  apply two_pow_pred_lt_two_pow
  simp [h]

namespace BitVec

def ushr_xor_distrib (a b c : BitVec w) :
    (a ^^^ b) >>> c = (a >>> c) ^^^ (b >>> c) := by
  simp only [HShiftRight.hShiftRight]
  ext
  simp

def ushr_and_distrib (a b c : BitVec w) :
    (a &&& b) >>> c = (a >>> c) &&& (b >>> c) := by
  simp only [HShiftRight.hShiftRight]
  ext
  simp

def ushr_or_distrib (a b c : BitVec w) :
    (a ||| b) >>> c = (a >>> c) ||| (b >>> c) := by
  simp only [HShiftRight.hShiftRight]
  ext
  simp

def xor_assoc (a b c : BitVec w) :
    a ^^^ b ^^^ c = a ^^^ (b ^^^ c) := by
  ext i
  simp [Bool.xor_assoc]

def and_assoc (a b c : BitVec w) :
    a &&& b &&& c = a &&& (b &&& c) := by
  ext i
  simp [Bool.and_assoc]

def or_assoc (a b c : BitVec w) :
    a ||| b ||| c = a ||| (b ||| c) := by
  ext i
  simp [Bool.or_assoc]

@[simp, bv_toNat]
lemma toNat_shiftLeft' (A B : BitVec w) :
    BitVec.toNat (A <<< B) = (BitVec.toNat A) * 2 ^ BitVec.toNat B % 2 ^w := by
  simp only [HShiftLeft.hShiftLeft]
  simp
  simp only [toNat_shiftLeft, Nat.shiftLeft_eq_mul_pow]

lemma one_shiftLeft_mul_eq_shiftLeft {A B : BitVec w} :
    (1 <<< B * A) = (A <<< B) := by
  apply BitVec.eq_of_toNat_eq
  simp only [bv_toNat, Nat.mod_mul_mod, one_mul]
  rw [Nat.mul_comm]

@[simp]
def ofInt_zero_eq (w : Nat) : BitVec.ofInt w 0 = 0#w := rfl

@[simp]
def ofInt_one_eq (w : Nat) : BitVec.ofInt w 1 = 1#w := rfl

def ofNat_zero_eq (w : Nat) : BitVec.ofNat w 0 = 0#w := rfl
def toInt_zero_eq (w : Nat) : BitVec.toInt 0#w = 0 := by
 simp [BitVec.toInt]
def toNat_zero_eq (w : Nat) : BitVec.toNat 0#w = 0 := rfl

def msb_ofInt_one (h : 1 < w): BitVec.msb 1#w = false := by
  simp only [BitVec.msb_eq_decide, decide_eq_false_iff_not, not_le, toNat_ofInt]
  norm_cast
  simp only [toNat_ofNat]
  rw [Nat.mod_eq_of_lt] <;> simp <;> omega

def msb_ofInt_one' (h : 1 < w): BitVec.msb (1#w) = false := by
  simp only [BitVec.msb_eq_decide, decide_eq_false_iff_not, not_le, toNat_ofInt]
  norm_cast
  rw [BitVec.toNat_ofNat]
  rw [Nat.mod_eq_of_lt] <;> simp <;> omega

@[simp]
lemma msb_one_of_width_one : BitVec.msb 1#1 = true := rfl

def msb_allOnes {w : Nat} (h : 0 < w) : BitVec.msb (allOnes w) = true := by
  simp only [BitVec.msb, getMsb, allOnes]
  simp only [getLsb_ofNatLt, Nat.testBit_two_pow_sub_one, Bool.and_eq_true,
    decide_eq_true_eq]
  rw [Nat.sub_lt_iff_lt_add] <;> omega

/-- 1 % 2^n = 1 -/
-- @[simp]
theorem Nat.one_mod_two_pow_eq {n : Nat} (hn : n ≠ 0 := by omega) : 1 % 2 ^ n = 1 := by
  apply Nat.mod_eq_of_lt
  apply Nat.one_lt_pow
  assumption
  decide

-- @[simp]
theorem Nat.one_mod_two_pow_succ_eq {n : Nat} : 1 % 2 ^ n.succ = 1 := by
  apply Nat.one_mod_two_pow_eq
  simp

@[simp]
lemma ofInt_ofNat (w n : Nat) :
    BitVec.ofInt w (no_index (OfNat.ofNat n)) = BitVec.ofNat w n :=
  rfl

lemma ofInt_ofNat' : BitVec.ofInt w (OfNat.ofNat (α := ℤ) x ) = x#w := rfl

-- @[simp]
def msb_one (h : 1 < w) : BitVec.msb (1#w) = false := by
  rw [← ofInt_ofNat]
  simp
  simp [msb_ofInt_one' h]

-- @[simp]
def neg_allOnes {w : Nat} : -(allOnes w) = (1#w) := by
  simp [bv_toNat]
  cases w
  case zero => rfl
  case succ w =>
    rw [Nat.sub_sub_self]
    apply Nat.one_le_pow (h := by decide)

-- @[simp]
theorem udiv_one_eq_self (w : Nat) (x : BitVec w) : BitVec.udiv x (1#w)  = x := by
  simp only [BitVec.udiv, toNat_ofNat]
  cases w
  case zero =>
    simp [BitVec.eq_nil x]
    rfl
  case succ w =>
    simp only [ne_eq, Nat.succ_ne_zero, not_false_eq_true,
      Nat.one_mod_two_pow_eq, Nat.div_one]
    apply eq_of_toNat_eq
    simp

-- @[simp]
theorem ofInt_one_eq_ofNat_one (w : Nat) : BitVec.ofInt w 1 = BitVec.ofNat w 1 := by
  rw [BitVec.ofInt_ofNat]

def sdiv_one_allOnes {w : Nat} (h : 1 < w) :
    BitVec.sdiv (1#w) (BitVec.allOnes w) = BitVec.allOnes w := by
  simp only [BitVec.sdiv]
  simp only [msb_ofInt_one h, neg_eq, @msb_allOnes w (by omega)]
  simp only [neg_allOnes]
  simp only [udiv_one_eq_self]
  simp only [negOne_eq_allOnes]

theorem width_one_cases (a : BitVec 1) : a = 0#1 ∨ a = 1#1 := by
  obtain ⟨a, ha⟩ := a
  simp at ha
  have acases : a = 0 ∨ a = 1 := by omega
  rcases acases with ⟨rfl | rfl⟩
  · simp
  case inr h =>
    subst h
    simp

theorem udiv_one_eq_zero (a : BitVec w) (h : a > 1)
    : BitVec.udiv 1#w a = 0#w := by
  cases w
  case zero =>
    simp
    rw [BitVec.eq_nil a]
    simp
  case succ w' =>
    simp only [BitVec.udiv, toNat_ofNat, ne_eq, Nat.succ_ne_zero, not_false_eq_true,
      Nat.one_mod_two_pow_eq]
    apply BitVec.eq_of_toNat_eq
    simp only [toNat_ofNatLt, toNat_ofNat, Nat.zero_mod]
    have ha : a.toNat > 1 := by
      simp only [GT.gt, ofNat_eq_ofNat] at *
      simp only [lt_def, toNat_ofNat] at h
      simp only [ne_eq, Nat.succ_ne_zero, not_false_eq_true, Nat.one_mod_two_pow_eq] at h
      assumption
    rw [Nat.div_eq_zero_iff] <;> omega

@[simp]
lemma add_eq_xor (a b : BitVec 1) : a + b = a ^^^ b := by
  have ha : a = 0 ∨ a = 1 := width_one_cases _
  have hb : b = 0 ∨ b = 1 := width_one_cases _
  rcases ha with h | h <;> (rcases hb with h' | h' <;> (simp [h, h']))

@[simp]
lemma mul_eq_and (a b : BitVec 1) : a * b = a &&& b := by
  have ha : a = 0 ∨ a = 1 := width_one_cases _
  have hb : b = 0 ∨ b = 1 := width_one_cases _
  rcases ha with h | h <;> (rcases hb with h' | h' <;> (simp[h, h']))

lemma toNat_neq_of_neq_ofNat {a : BitVec w} {n : Nat} (h : a ≠ n#w) : a.toNat ≠ n := by
  intros haeq
  have hn : n < 2 ^ w := by
    rw [← haeq]
    apply BitVec.isLt
  have hcontra : a = n#w := by
    apply BitVec.eq_of_toNat_eq
    simp [haeq]
    rw [Nat.mod_eq_of_lt hn]
  contradiction

lemma neg_neg {a : BitVec w} : - - a = a := by
  by_cases h : a = 0
  · subst h
    simp
  · rw [toNat_eq]
    rw [toNat_neg]
    rw [toNat_neg]
    have h2 : BitVec.toNat a < 2 ^w := BitVec.isLt a
    rw [toNat_eq] at h
    simp at h
    rw [Nat.mod_eq_of_lt]
    rw [Nat.mod_eq_of_lt]
    omega
    omega
    rw [Nat.mod_eq_of_lt]
    omega
    omega

lemma neg_neq_iff_neq_neg {a b : BitVec w} : -a ≠ b ↔ a ≠ -b:= by
  constructor
  · intro h h'
    subst h'
    simp [BitVec.neg_neg] at h
  · intro h h'
    subst h'
    simp [BitVec.neg_neg] at h


lemma gt_one_of_neq_0_neq_1 (a : BitVec w) (ha0 : a ≠ 0) (ha1 : a ≠ 1) : a > 1 := by
  simp [BitVec.lt_def]
  simp at ha0 ha1
  cases w
  case zero =>
    simp at ha0 ha1
    simp [BitVec.eq_nil a] at ha0
  case succ w' =>
    simp [Nat.one_mod_two_pow_eq]
    have ha0' : a.toNat ≠ 0 := toNat_neq_of_neq_ofNat ha0
    have ha1' : a.toNat ≠ 1 := toNat_neq_of_neq_ofNat ha1
    omega

def one_sdiv { w : Nat} {a : BitVec w} (ha0 : a ≠ 0) (ha1 : a ≠ 1)
    (hao : a ≠ allOnes w) :
    BitVec.sdiv (1#w) a = 0#w := by
  rcases w with ⟨rfl | ⟨rfl | w⟩⟩
  case zero => simp [BitVec.eq_nil a]
  case succ w' =>
    cases w'
    case zero =>
      have ha' : a = 0#1 ∨ a = 1#1 := BitVec.width_one_cases a
      rcases ha' with ⟨rfl | rfl⟩ <;> (simp at ha0)
      case inr h => subst h; contradiction
    case succ w' =>
      unfold BitVec.sdiv
      simp [udiv_one_eq_self, msb_one, ofInt_one_eq_ofNat_one]
      by_cases h : BitVec.msb a <;> simp [h]
      · simp only [neg_eq_iff_eq_neg, BitVec.neg_zero]
        apply BitVec.udiv_one_eq_zero
        apply BitVec.gt_one_of_neq_0_neq_1
        · rw [neg_neq_iff_neq_neg]
          simp only [_root_.neg_zero]
          assumption
        · rw [neg_neq_iff_neq_neg]
          rw [← negOne_eq_allOnes] at hao
          assumption
<<<<<<< HEAD
      ·
        apply BitVec.udiv_one_eq_zero
=======
      · apply BitVec.udiv_one_eq_zero
>>>>>>> 2818234d
        apply BitVec.gt_one_of_neq_0_neq_1 <;> assumption

def sdiv_one_one : BitVec.sdiv 1#w 1#w = 1#w := by
  by_cases w_0 : w = 0; subst w_0; rfl
  by_cases w_1 : w = 1; subst w_1; rfl
  unfold BitVec.sdiv
  unfold BitVec.udiv
  simp only [toNat_ofNat, neg_eq, toNat_neg]
  rw [msb_one (by omega)]
  simp only []
  have hone : 1 % 2 ^ w = 1 := by
    apply Nat.mod_eq_of_lt
    simp
    omega
  apply BitVec.eq_of_toNat_eq
  simp [hone]

<<<<<<< HEAD
def sdiv_one_one : BitVec.sdiv (BitVec.ofInt w 1) 1 = 1 := by
  by_cases w_0 : w = 0; subst w_0; rfl
  by_cases w_1 : w = 1; subst w_1; rfl
  unfold BitVec.sdiv
  unfold BitVec.udiv
  simp
  rw [msb_one (by omega)]
  simp
  have ki' : (1) % (2) ^ w = 1 := by
    rw [Nat.mod_eq_of_lt]
    simp
    omega
  simp only [ki']
  simp
  have one : 1 = 1#w := by
    simp
  simp only [← one]
  unfold BitVec.ofNatLt
  simp
  unfold BitVec.ofNat
  unfold Fin.ofNat'
  simp
  rw [Nat.mod_eq_of_lt]
  simp
  omega

=======
>>>>>>> 2818234d
def ofInt_eq_ofNat {a: Nat} :
    BitVec.ofInt w (@OfNat.ofNat ℤ a _) = BitVec.ofNat w a := by
  rfl

lemma udiv_zero {w : ℕ} {x : BitVec w} : BitVec.udiv x 0#w = 0 := by
  simp [BitVec.udiv]
  rfl

lemma sdiv_zero {w : ℕ} (x : BitVec w) : BitVec.sdiv x 0#w = 0#w := by
  simp [BitVec.sdiv, BitVec.udiv_zero]
  split <;> rfl


-- @simp [bv_toNat]
lemma toNat_mod_eq_self (x : BitVec w) : x.toNat % 2^w = x.toNat := by
  simp [bv_toNat]

-- @[simp bv_toNat]
lemma toNat_lt_self_mod (x : BitVec w) : x.toNat < 2^w := by
  obtain ⟨_, hx⟩ := x
  exact hx

-- @[simp bv_toNat]
lemma toNat_neq_zero_of_neq_zero {x : BitVec w} (hx : x ≠ 0) : x.toNat ≠ 0 := by
  intro h
  apply hx
  apply BitVec.eq_of_toNat_eq
  simp [h]

lemma eq_zero_of_toNat_mod_eq_zero {x : BitVec w} (hx : x.toNat % 2^w = 0) : x = 0 := by
  obtain ⟨x, xlt⟩ := x
  simp at hx
  rw [Nat.mod_eq_of_lt xlt] at hx
  subst hx
  rfl

theorem neq_iff_toNat_neq {w : ℕ} {x y : BitVec w} :
  x ≠ y ↔ x.toNat ≠ y.toNat := by
  simp [BitVec.toNat_eq]

theorem toNat_one (hw : w ≠ 0 := by omega): BitVec.toNat (1 : BitVec w) = 1 := by
  simp [BitVec.toNat_eq]
  apply Nat.mod_eq_of_lt
  apply Nat.one_lt_pow <;> omega

theorem toNat_intMin' (w : ℕ) : BitVec.toNat (LLVM.intMin w) =
    if w = 0 then 0 else 2^(w-1) := by
  cases w
  case zero =>
    simp [LLVM.intMin]
  case succ w' =>
    simp [LLVM.intMin, BitVec.toNat_allOnes]
    have hpow : 2^w' > 0 := by
      apply Nat.pow_pos (by decide)
    repeat rw [Nat.pow_succ]
    conv =>
      lhs
      pattern (2^w' % _)
      rw [Nat.mod_eq_of_lt (by omega)]
    have hfact (x : Nat) (hx : x > 0) : x * 2 - x = x := by omega
    rw [hfact _ hpow]
    rw [Nat.mod_eq_of_lt (by omega)]

theorem intMin_eq_one {w : Nat} (hw : w ≤ 1): LLVM.intMin w = 1 := by
  cases w
  · rfl
  · case succ w' =>
    cases w'
    · rfl
    · case succ w' =>
      contradiction

theorem intMin_neq_one {w : Nat} (hw : w > 1): LLVM.intMin w ≠ 1 := by
  cases w
  · simp at hw
  · case succ w' =>
    apply BitVec.neq_iff_toNat_neq.mpr
    rw [BitVec.toNat_one]
    rw [BitVec.toNat_intMin']
    simp only [Nat.succ_ne_zero, ↓reduceIte, Nat.succ_sub_succ_eq_sub, tsub_zero, ne_eq]
    have hpos : 2^w' > 1 := by
      apply Nat.one_lt_two_pow (by omega)
    omega

theorem ofInt_eq_ofNat_mod' {w : ℕ} (n : ℕ) :
    BitVec.ofInt w (OfNat.ofNat n : ℤ) = BitVec.ofNat w n := by
  apply BitVec.eq_of_toNat_eq
  simp only [toNat_ofInt, Nat.cast_ofNat, toNat_ofNat]
  norm_cast

theorem width_one_cases' (x : BitVec 1) :
    x = 0 ∨ x = 1 := by
  obtain ⟨x, hx⟩ := x
  simp [BitVec.toNat_eq]
  omega

/- Not a simp lemma by default because we may want toFin or toInt in the future. -/
theorem ult_toNat (x y : BitVec n) :
    (BitVec.ult (n := n) x y) = decide (x.toNat < y.toNat) := by
  simp [BitVec.ult]

theorem getLsb_geX(x : BitVec w) (hi : i ≥ w) :
    BitVec.getLsb x i = false := by
  have rk : _ := @BitVec.getLsb_ge w x i hi
  apply rk

def intMin (w : Nat) : BitVec w  := (2^(w - 1))#w

private theorem toNat_intMin (w : Nat) :
    (intMin w).toNat = (if w = 0 then 0 else 2^(w - 1)) := by
  simp only [intMin, toNat_ofNat]
  by_cases w_0 : w = 0
  · simp [w_0]
  · simp [w_0, ↓reduceIte, @Nat.mod_eq_of_lt (2 ^ (w-1)) (2 ^ w)
        (by simp [@Nat.pow_lt_pow_of_lt 2 (w-1) w (by omega) (by omega)])]

@[simp]
private theorem toInt_zero : BitVec.toInt (BitVec.ofNat w 0) = 0 := by
  simp [toInt_ofNat]

private theorem ofInt_neg {w : Nat} {A : BitVec w} (rs : A ≠ intMin w) :
    BitVec.toInt (-A) = -(BitVec.toInt A) := by
  by_cases A_zero : A = 0
  · subst A_zero
    simp
  by_cases w_0 : w = 0
  · subst w_0
    simp [BitVec.eq_nil A]
  unfold BitVec.toInt
  have A_gt_zero : 0 < BitVec.toNat A := by
    simp only [ofNat_eq_ofNat, toNat_eq, toNat_ofNat, Nat.zero_mod] at A_zero
    omega
  rw [BitVec.toNat_neg, @Nat.mod_eq_of_lt (2 ^ w - BitVec.toNat A) (2 ^ w) (by omega)]
  split_ifs <;>
  rename_i a b
  · omega
  · rw [Nat.cast_sub]
    ring_nf
    simp [Nat.le_of_lt (isLt A)]
  · rw [Nat.cast_sub]
    ring_nf
    simp [Nat.le_of_lt (isLt A)]
  · have is_int_min : BitVec.toNat A * 2 = 2^(w) := by
      ring_nf at a b
      rw [Nat.mul_sub_right_distrib, not_lt, Nat.le_sub_iff_add_le, mul_two,
          mul_two, add_le_add_iff_left, ←mul_two] at a
      simp only [eq_of_ge_of_not_gt a (by simp [b])]
      simp only [gt_iff_lt, Nat.ofNat_pos, mul_le_mul_right, le_of_lt (isLt A)]
    have is_int_min' : BitVec.toNat A = 2^(w-1) := by
      have h : 2 ^w  = (2 ^(w - 1)) * 2 := by
        rw [two_pow_eq_pow_pred_times_two]
        omega
      omega
    simp [ne_eq, toNat_eq, is_int_min', toNat_intMin, w_0, ↓reduceIte,
      not_true_eq_false] at rs

private theorem neg_sgt_eq_slt_neg {A B : BitVec w} (h : A ≠ intMin w) (h2 : B ≠ intMin w) :
    (-A >ₛ B) = (A <ₛ -B) := by
  unfold BitVec.slt
  simp only [decide_eq_decide, ofInt_neg h, ofInt_neg h2]
  omega

theorem toInt_eq (x y : BitVec n) : x = y ↔ x.toInt = y.toInt :=
  Iff.intro (congrArg BitVec.toInt) eq_of_toInt_eq

theorem toInt_ne (x y : BitVec n) : x ≠ y ↔ x.toInt ≠ y.toInt := by
  rw [Ne, toInt_eq]

theorem sgt_zero_eq_not_neg_sgt_zero (A : BitVec w) (h_ne_intMin : A ≠ intMin w) (h_ne_zero : A ≠ 0):
    (A >ₛ 0#w) ↔ ¬ ((-A) >ₛ 0#w) := by
  by_cases w0 : w = 0
  · subst w0
    simp [BitVec.eq_nil A] at h_ne_zero
  simp [BitVec.ofInt_zero_eq]
  rw [neg_sgt_eq_slt_neg h_ne_intMin _]
  unfold BitVec.slt
  by_cases h : A.toInt < 0
  · simp [h]
    omega
  · simp [h]
    simp [BitVec.toInt_ne] at h_ne_zero
    omega
  simp
  unfold intMin
  simp only [toNat_eq, toNat_ofNat, Nat.zero_mod]
  rw [Nat.mod_eq_of_lt]
  have _ : 0 < 2 ^(w - 1) := by
    simp [Nat.pow_pos]
  omega
  apply two_pow_pred_lt_two_pow
  omega

theorem intMin_eq_neg_intMin (w : Nat) :
    -intMin w = intMin w := by
  by_cases w_eq_zero : w = 0
  · subst w_eq_zero
    simp [intMin]
  have w_gt_zero : 0 < w := by omega
  simp only [toNat_eq, toNat_neg, toNat_intMin]
  simp only [w_eq_zero, ↓reduceIte]
  rw [two_pow_sub_two_pow_pred_eq_two_pow_pred]
  rw [Nat.mod_eq_of_lt]
  · apply two_pow_pred_lt_two_pow
    apply w_gt_zero
  · apply w_gt_zero

theorem sgt_same (A : BitVec w) : ¬ (A >ₛ A) := by
  simp [BitVec.slt]

private theorem intMin_lt_zero (h : 0 < w): intMin w <ₛ 0 := by
  unfold intMin
  unfold BitVec.slt
  simp
  simp [BitVec.toInt_ofNat]
  unfold Int.bmod
  simp
  norm_cast
  simp only [two_pow_pred_mod_eq_two_pred h]
  split_ifs
  · rename_i hh
    norm_cast at hh
    have h_if_nat : ¬ (2 ^ (w - 1) < (2 ^ w + 1) / 2) := by
      have hhh : ¬ (2 ^ (w - 1) * 2 + 1 < (2 ^ w + 1) / 2 * 2 + 1) := by
        rw [Nat.div_two_mul_two_add_one_of_odd]
        · simp
          rw [@two_pow_eq_pow_pred_times_two w h]
        · apply Even.add_odd
          · apply Even.pow_of_ne_zero
            simp only [even_two]
            omega
          · simp
      omega
    contradiction

  · rename_i hh
    rw [Int.subNatNat_eq_coe]
    norm_cast at hh
    apply Int.sub_lt_of_sub_lt
    simp only [Nat.cast_pow, Nat.cast_ofNat, sub_zero]
    norm_cast
    apply two_pow_pred_lt_two_pow
    simp [h]

private theorem not_gt_eq_le (A B : BitVec w) : (¬ (A >ₛ B)) = (A ≤ₛ B) := by
  simp [BitVec.slt, BitVec.sle]

private theorem sge_eq_sle (A B : BitVec w) : (A ≥ₛ B) = (B ≤ₛ A) := by
  simp [BitVec.sle]

private theorem sge_of_sgt (A B : BitVec w) : (A >ₛ B) → (A ≥ₛ B) := by
  simp only [BitVec.slt, decide_eq_true_eq, BitVec.sle]
  omega

theorem intMin_not_gt_zero : ¬ (intMin w >ₛ (0#w)):= by
  by_cases h : w = 0
  · rw [h]
    simp only [h, of_length_zero, reduceSLT, not_false_eq_true]
  · simp only [not_gt_eq_le, sge_eq_sle]
    rw [sge_of_sgt]
    apply intMin_lt_zero
    omega

theorem zero_sub_eq_neg {w : Nat} { A : BitVec w}: BitVec.ofInt w 0 - A = -A:= by
  simp [BitVec.ofInt_zero_eq]

-- Any bitvec of width 0 is equal to the zero bitvector
theorem width_zero_eq_zero (x : BitVec 0) : x = BitVec.ofNat 0 0 :=
  Subsingleton.allEq ..

@[simp]
theorem toInt_width_zero (x : BitVec 0) : BitVec.toInt x = 0 := by
  rw [BitVec.width_zero_eq_zero x]
  simp

@[simp]
theorem toInt_ofInt_width_one_one : BitVec.toInt (BitVec.ofInt 1 1) = -1 := rfl

@[simp]
theorem toInt_ofInt_zero : BitVec.toInt (BitVec.ofInt w 0) = 0 := by
  simp [BitVec.msb, BitVec.getMsb, BitVec.getLsb, BitVec.ofInt, BitVec.toInt]

@[simp]
theorem toInt_ofInt_1_width_zero :
    BitVec.toInt (BitVec.ofInt (n := 0) 1) = 0 := rfl

@[simp]
theorem toInt_ofInt_1_width_one :
    BitVec.toInt (BitVec.ofInt (n := 1) 1) = -1 := rfl

-- if w = 0. then value is 0
-- if w = 1, then value is -1.

@[simp]
theorem toNat_ofInt_one_width_zero : BitVec.toNat (BitVec.ofInt (n := 0) 1) = 0 := rfl

@[simp]
theorem toNat_ofInt_one_width_one : BitVec.toNat (BitVec.ofInt (n := 1) 1) = 1 := rfl

@[simp]
theorem ofNat_toNat_zero :
BitVec.toNat (BitVec.ofInt w 0) = 0 := by
  simp only [BitVec.toNat, BitVec.ofInt, BitVec.toFin, BitVec.ofNat, OfNat.ofNat]
  norm_cast

/-- The usual theorem is stated with nat as the index. -/
@[simp] lemma getLsb_xor' (x y : BitVec w) (i : Nat) :
    (x ^^^ y).getLsb i = xor (x.getLsb i) (y.getLsb i) := by
    have hi : i < w ∨ i ≥ w := Nat.lt_or_ge _ _
    rcases hi with h | h
    . have hi : i = (Fin.mk i h).val := rfl
      rw [hi]
      simp
    . simp [getLsb_geX _ h]

/-
https://github.com/leanprover/std4/commit/ecf1ec23eac8997d5964d480511ba93970fa455b#diff-8f36f4c14ec3f02f7b8ea0a193114c273871d6b0ddad6083cd74090b3befcb1eR227-R229
This exists in std4 as of 3 days ago.
We should rebase on mathlib4.
-/
lemma getLsb'_ushr (x : BitVec w) (y : Nat) (i : Fin w) :
  (x >>> y).getLsb' i = x.getLsb (i + y) := by
  unfold HShiftRight.hShiftRight
  unfold instHShiftRightNat
  unfold ushiftRight
  simp
  unfold BitVec.getLsb' BitVec.getLsb Nat.testBit
  simp
  unfold HShiftRight.hShiftRight
  unfold instHShiftRightOfShiftRight
  simp
  unfold ShiftRight.shiftRight
  unfold Nat.instShiftRight
  simp [Nat.shiftRight_eq_div_pow]
  rw [Nat.div_div_eq_div_mul]
  rw [← Nat.pow_add, Nat.add_comm]

@[simp]
theorem ofBool_neq_1 (b : Bool) : BitVec.ofBool b ≠ (BitVec.ofNat 1 1) ↔ (BitVec.ofBool b) = (BitVec.ofNat 1 0) := by
  constructor <;> (intros h; cases b <;> simp at h; simp [BitVec.ofBool])
  · intros h
    contradiction
  · contradiction

@[simp]
theorem ofBool_neq_0 (b : Bool) : BitVec.ofBool b ≠ (BitVec.ofNat 1 0) ↔ (BitVec.ofBool b) = (BitVec.ofNat 1 1) := by
  constructor <;> (intros h; cases b <;> simp at h <;> simp_all [BitVec.ofBool, h] <;> try contradiction)
  · intros h
    contradiction

@[simp]
theorem ofBool_eq_1 (b : Bool) : BitVec.ofBool b = (BitVec.ofNat 1 1) ↔ b = True := by
  constructor <;> (intros h; cases b <;> simp at h <;> simp_all [BitVec.ofBool, h] <;> contradiction)

@[simp]
theorem ofBool_eq_0 (b : Bool) : BitVec.ofBool b = (BitVec.ofNat 1 0) ↔ b = False := by
  constructor <;> (intros h; cases b <;> simp at h <;> simp [BitVec.ofBool] <;> contradiction)

@[simp]
theorem neg_of_ofNat_0_minus_self (x : BitVec w) : (BitVec.ofNat w 0) - x = -x := by
  simp

theorem neg_toNat_nonzero {n : Nat} (x : BitVec n) (hx : x ≠ 0) :  BitVec.toNat (-x) = (2 ^ n - BitVec.toNat x) := by
  rw [toNat_neg]
  apply Nat.mod_eq_of_lt
  obtain ⟨x, hx'⟩ := x
  simp
  apply Nat.sub_lt
  apply Nat.two_pow_pos
  apply Nat.pos_of_ne_zero
  cases x
  . contradiction
  . simp

theorem toInt_eq' (w : Nat) (x : BitVec w): BitVec.toInt x = if x.toNat < (2 : Nat)^(w - 1) then x else x - 2^w := by
  cases w <;> simp
  · case zero =>
    simp [BitVec.eq_nil x]
  . case succ w' =>
      unfold BitVec.toInt
      simp
      have hcases : (BitVec.toNat x < 2 ^ w') ∨ (BitVec.toNat x ≥ 2 ^ w') := by
        apply lt_or_ge
      cases hcases
      case inl hle =>
        simp [hle]
        omega
      case inr hgt =>
        have hgt' : ¬ (BitVec.toNat x < 2 ^ w') := by omega
        simp at hgt
        simp [hgt, hgt', bne, Nat.cast, NatCast.natCast, BEq.beq, Nat.beq]
        omega

theorem toInt_eq'' (w : Nat) (x : BitVec w): BitVec.toInt x = if x.toNat < (2 : Nat)^(w - 1) then (x.toNat : ℤ) else (x.toNat : ℤ) - 2^w := by
  cases w <;> simp
  split_ifs
  unfold BitVec.toInt
  simp
  rename_i hh n
  omega
  rename_i hh n
  unfold BitVec.toInt
  simp at n
  simp [n]
  intros a
  omega

/-- If a bitvec's toInt is negative, then the toNat will be larger than half of the bitwidth. -/
lemma large_of_toInt_lt_zero (w : Nat) (x : BitVec w) (hxToInt : BitVec.toInt x < 0) :
    x.toNat ≥ (2 : Nat) ^ (w - 1) := by
  rcases w with rfl | w'
  case zero => simp at hxToInt
  case succ =>
    rw [toInt_eq''] at hxToInt
    split_ifs at hxToInt
    case pos h => omega
    case neg h =>
      omega

lemma toInt_lt_zero_of_large (w : Nat) (x : BitVec w) (hxLarge : x.toNat ≥ (2 : Nat) ^ (w - 1)) : BitVec.toInt x < 0
    := by
  rcases w with rfl | w'
  case zero =>
    simp at hxLarge
  case succ =>
    rw [toInt_eq'']
    split_ifs
    case pos h => omega
    case neg h =>
      norm_cast
      rw [Int.subNatNat_eq_coe]
      omega

lemma toInt_lt_zero_iff_large (w : Nat) (x : BitVec w) : BitVec.toInt x < 0 ↔ x.toNat ≥ (2 : Nat) ^ (w - 1) := by
  constructor
  apply BitVec.large_of_toInt_lt_zero
  apply BitVec.toInt_lt_zero_of_large

/-- If a bitvec's toInt is negative, then the toNat will be larger than half of the bitwidth. -/
lemma small_of_toInt_pos (w : Nat) (x : BitVec w) (hxToInt : BitVec.toInt x ≥ 0) :
    x.toNat < (2 : Nat) ^ (w - 1) := by
  rcases w with rfl | w'
  case zero => simp [BitVec.width_zero_eq_zero]
  case succ =>
    rw [BitVec.toInt_eq''] at hxToInt
    split_ifs at hxToInt
    case pos h => omega
    case neg h =>
      exfalso
      simp_all
      norm_cast at hxToInt
      omega

lemma toInt_pos_of_small (w : Nat) (x : BitVec w) (hxsmall : x.toNat < (2 : Nat) ^ (w - 1)) : BitVec.toInt x ≥ 0 := by
  rcases w with rfl | w'
  case zero => simp
  case succ =>
    rw [BitVec.toInt_eq'']
    split_ifs
    norm_cast
    simp

lemma toInt_pos_iff_small (w : Nat) (x : BitVec w) : x.toNat < (2 : Nat) ^ (w - 1) ↔ BitVec.toInt x ≥ 0 := by
  constructor
  apply BitVec.toInt_pos_of_small
  apply BitVec.small_of_toInt_pos

lemma toInt_pos_iff_small' (w : Nat) (x : BitVec (w + 1)) : x.toNat < (2 : Nat) ^ w ↔ BitVec.toInt x ≥ 0 := by
  apply BitVec.toInt_pos_iff_small

lemma toInt_zero_iff (w : Nat) (x : BitVec w) : BitVec.toInt x = 0 ↔ x = 0 := by
  simp [toInt_eq]

lemma toInt_nonzero_iff (w : Nat) (x : BitVec w) : BitVec.toInt x ≠ 0 ↔ x ≠ 0 := by
  simp [toInt_ne]

@[simp]
lemma carry_and_xor_false : carry i (a &&& b) (a ^^^ b) false = false := by
  induction i
  case zero =>
    simp [carry, Nat.mod_one]
  case succ v v_h =>
    simp only [carry_succ, v_h, Bool.atLeastTwo_false_right, getLsb_and,
      getLsb_xor, Bool.and_eq_false_imp, Bool.and_eq_true, bne_eq_false_iff_eq,
      and_imp]
    intros; simp [*]

@[simp]
theorem and_add_xor_eq_or {a b : BitVec w} : (a &&& b) + (a ^^^ b) = a ||| b := by
  ext i
  rw [getLsb_add (by omega), getLsb_and, getLsb_xor, getLsb_or]
  simp only [Bool.bne_assoc]
  cases a.getLsb ↑i <;> simp [carry_and_xor_false]

@[bv_ofBool]
theorem ofBool_or {a b : Bool} : BitVec.ofBool a ||| BitVec.ofBool b = ofBool (a || b) := by
  simp [bv_toNat]; rcases a <;> rcases b <;> rfl

@[bv_ofBool]
theorem ofBool_and {a b : Bool} : BitVec.ofBool a &&& BitVec.ofBool b = ofBool (a && b) := by
  simp [bv_toNat]; rcases a <;> rcases b <;> rfl

@[bv_ofBool]
theorem ofBool_xor {a b : Bool} : BitVec.ofBool a ^^^ BitVec.ofBool b = ofBool (a.xor b) := by
  simp [bv_toNat]; rcases a <;> rcases b <;> rfl

@[simp]
theorem ofBool_eq' : ofBool a = ofBool b ↔ a = b:= by
  rcases a <;> rcases b <;> simp [bv_toNat]

theorem ofInt_negOne_eq_allOnes : BitVec.ofInt w (-1) = BitVec.allOnes w := by
  norm_cast
  rw [BitVec.ofInt_negSucc, ←BitVec.allOnes_sub_eq_not]
  simp

end BitVec

-- Given (a, b) that are less than a modulus m, to show (a + b) % m < k, it suffices to consider two cases.
-- This theorem allows one to case split a '(a + b) % m < k' into two cases
-- Case 1: if (a + b) < m, then the inequality staightforwardly holds, as (a + b) < k
-- Case 2: if (a + b) ≥ m, then (a + b) % m = (a + b - m), and the inequality holds as (a + b - m) < k
lemma Nat.cases_of_lt_mod_add {a b m k : ℕ} (hsum : (a + b) % m < k)  (ha : a < m) (hb : b < m) :
  ((a + b) < m ∧ (a + b) < k) ∨ ((a + b ≥ m) ∧ (a + b) < m + k) := by
  by_cases ha_plus_b_lt_m : (a + b) < m
  · left
    constructor
    · exact ha_plus_b_lt_m
    · rw [Nat.mod_eq_of_lt ha_plus_b_lt_m] at hsum
      exact hsum
  · right
    constructor
    · omega
    · have ha_plus_b_lt_2m : (a + b) < 2 * m := by omega
      have ha_plus_b_minus_m_lt_m : (a + b) - m < m := by omega
      have hmod : ((a + b) - m) % m = (a + b) % m := by
        rw [← Nat.mod_eq_sub_mod (by omega)]
      rw [Nat.mod_eq_of_lt (by omega)] at hmod
      omega<|MERGE_RESOLUTION|>--- conflicted
+++ resolved
@@ -293,12 +293,7 @@
         · rw [neg_neq_iff_neq_neg]
           rw [← negOne_eq_allOnes] at hao
           assumption
-<<<<<<< HEAD
-      ·
-        apply BitVec.udiv_one_eq_zero
-=======
       · apply BitVec.udiv_one_eq_zero
->>>>>>> 2818234d
         apply BitVec.gt_one_of_neq_0_neq_1 <;> assumption
 
 def sdiv_one_one : BitVec.sdiv 1#w 1#w = 1#w := by
@@ -316,35 +311,6 @@
   apply BitVec.eq_of_toNat_eq
   simp [hone]
 
-<<<<<<< HEAD
-def sdiv_one_one : BitVec.sdiv (BitVec.ofInt w 1) 1 = 1 := by
-  by_cases w_0 : w = 0; subst w_0; rfl
-  by_cases w_1 : w = 1; subst w_1; rfl
-  unfold BitVec.sdiv
-  unfold BitVec.udiv
-  simp
-  rw [msb_one (by omega)]
-  simp
-  have ki' : (1) % (2) ^ w = 1 := by
-    rw [Nat.mod_eq_of_lt]
-    simp
-    omega
-  simp only [ki']
-  simp
-  have one : 1 = 1#w := by
-    simp
-  simp only [← one]
-  unfold BitVec.ofNatLt
-  simp
-  unfold BitVec.ofNat
-  unfold Fin.ofNat'
-  simp
-  rw [Nat.mod_eq_of_lt]
-  simp
-  omega
-
-=======
->>>>>>> 2818234d
 def ofInt_eq_ofNat {a: Nat} :
     BitVec.ofInt w (@OfNat.ofNat ℤ a _) = BitVec.ofNat w a := by
   rfl
