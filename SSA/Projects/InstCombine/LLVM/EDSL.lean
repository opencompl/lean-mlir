--- conflicted
+++ resolved
@@ -239,11 +239,7 @@
     synthesizeSyntheticMVarsNoPostponing
     return com
 
-<<<<<<< HEAD
-   return com
-=======
   return com
->>>>>>> 85c58f96
 
 macro "[alive_icom| " reg:mlir_region "]" : term => `([alive_icom ()| $reg])
 
