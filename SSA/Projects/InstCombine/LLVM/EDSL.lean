import Qq
import SSA.Projects.InstCombine.Base
import Std.Data.BitVec
import SSA.Core.MLIRSyntax.EDSL
import SSA.Projects.InstCombine.LLVM.CLITests

open Qq Lean Meta Elab.Term Elab Command
open InstCombine (MOp MTy Width)

open MLIR

namespace InstcombineTransformDialect

def mkUnaryOp {Γ : Ctxt (MTy φ)} {w : Width φ} (op : MOp.UnaryOp)
  (e : Ctxt.Var Γ (.bitvec w)) : Expr (MOp φ) Γ .pure (.bitvec w) :=
  ⟨
    .unary w op,
    rfl,
    by constructor,
    .cons e .nil,
    .nil
  ⟩


def mkBinOp {Γ : Ctxt (MTy φ)} {w : Width φ} (op : MOp.BinaryOp)
    (e₁ e₂ : Ctxt.Var Γ (.bitvec w)) : Expr (MOp φ) Γ .pure (.bitvec w) :=
  ⟨
    .binary w op,
    rfl,
    by constructor,
    .cons e₁ <| .cons e₂ .nil ,
    .nil
  ⟩

def mkIcmp {Γ : Ctxt _} {w : Width φ} (p : LLVM.IntPredicate)
    (e₁ e₂ : Ctxt.Var Γ (.bitvec w)) : Expr (MOp φ) Γ .pure (.bitvec 1) :=
  ⟨
    .icmp p w,
    rfl,
    by constructor,
    .cons e₁ <| .cons e₂ .nil,
    .nil
  ⟩


def mkSelect {Γ : Ctxt (MTy φ)} {ty : (MTy φ)} (op : MOp φ)
    (c : Ctxt.Var Γ (.bitvec 1)) (e₁ e₂ : Ctxt.Var Γ ty) :
    MLIR.AST.ExceptM (MOp φ) <| Expr (MOp φ) Γ .pure ty :=
  match ty with
  | .bitvec w =>
    match op with
        | .select w' => if  h : w = w'
        then return ⟨
          .select w',
          by simp [OpSignature.outTy, signature, h],
          by constructor,
          .cons c <|.cons (h ▸ e₁) <| .cons (h ▸ e₂) .nil ,
          .nil
        ⟩
        else throw <| .widthError w w'
        | _ => throw <| .unsupportedOp "Unsupported select operation"

def mkTy : MLIR.AST.MLIRType φ → MLIR.AST.ExceptM (MOp φ) (MTy φ)
  | MLIR.AST.MLIRType.int MLIR.AST.Signedness.Signless w => do
    return .bitvec w
  | _ => throw .unsupportedType -- "Unsupported type"

instance instTransformTy : MLIR.AST.TransformTy (MOp φ) (MTy φ) φ where
  mkTy := mkTy

def mkExpr (Γ : Ctxt (MTy φ)) (opStx : MLIR.AST.Op φ) :
    AST.ReaderM (MOp φ) (Σ eff ty, Expr (MOp φ) Γ eff ty) := do
  match opStx.args with
  | v₁Stx::v₂Stx::v₃Stx::[] =>
      let ⟨.bitvec w₁, v₁⟩ ← MLIR.AST.TypedSSAVal.mkVal Γ v₁Stx
      let ⟨.bitvec w₂, v₂⟩ ← MLIR.AST.TypedSSAVal.mkVal Γ v₂Stx
      let ⟨.bitvec w₃, v₃⟩ ← MLIR.AST.TypedSSAVal.mkVal Γ v₃Stx
      match opStx.name with
      | "llvm.select" =>
        if hw1 : w₁ = 1 then
          if hw23 : w₂  = w₃ then
            let selectOp ← mkSelect (MOp.select w₂) (hw1 ▸ v₁) v₂ (hw23 ▸ v₃)
            return ⟨.pure, .bitvec w₂, selectOp⟩
          else
            throw <| .widthError w₁ w₂ -- s!"mismatched types {ty₁} ≠ {ty₂} in binary op"
        else throw <| .unsupportedOp s!"expected select condtion to have width 1, found width '{w₁}'"
      | op => throw <| .unsupportedOp s!"Unsuported ternary operation or invalid arguments '{op}'"
  | v₁Stx::v₂Stx::[] =>
    let ⟨.bitvec w,  v₁⟩ ← MLIR.AST.TypedSSAVal.mkVal Γ v₁Stx
    let ⟨.bitvec w', v₂⟩ ← MLIR.AST.TypedSSAVal.mkVal Γ v₂Stx

    if hty : w ≠ w' then
      throw <| .widthError w w' -- the arguments don't have the same width!
    else
      let v₂ : Γ.Var (.bitvec w) := (by simpa using hty) ▸ v₂

      let (op : MOp.BinaryOp ⊕ LLVM.IntPredicate) ← match opStx.name with
        | "llvm.and"    => pure <| Sum.inl .and
        | "llvm.or"     => pure <| Sum.inl .or
        | "llvm.xor"    => pure <| Sum.inl .xor
        | "llvm.shl"    => pure <| Sum.inl .shl
        | "llvm.lshr"   => pure <| Sum.inl .lshr
        | "llvm.ashr"   => pure <| Sum.inl .ashr
        | "llvm.urem"   => pure <| Sum.inl .urem
        | "llvm.srem"   => pure <| Sum.inl .srem
        | "llvm.add"    => pure <| Sum.inl .add
        | "llvm.mul"    => pure <| Sum.inl .mul
        | "llvm.sub"    => pure <| Sum.inl .sub
        | "llvm.sdiv"   => pure <| Sum.inl .sdiv
        | "llvm.udiv"   => pure <| Sum.inl .udiv
        | "llvm.icmp.eq"  => pure <| Sum.inr LLVM.IntPredicate.eq
        | "llvm.icmp.ne"  => pure <| Sum.inr LLVM.IntPredicate.ne
        | "llvm.icmp.ugt" => pure <| Sum.inr LLVM.IntPredicate.ugt
        | "llvm.icmp.uge" => pure <| Sum.inr LLVM.IntPredicate.uge
        | "llvm.icmp.ult" => pure <| Sum.inr LLVM.IntPredicate.ult
        | "llvm.icmp.ule" => pure <| Sum.inr LLVM.IntPredicate.ule
        | "llvm.icmp.sgt" => pure <| Sum.inr LLVM.IntPredicate.sgt
        | "llvm.icmp.sge" => pure <| Sum.inr LLVM.IntPredicate.sge
        | "llvm.icmp.slt" => pure <| Sum.inr LLVM.IntPredicate.slt
        | "llvm.icmp.sle" => pure <| Sum.inr LLVM.IntPredicate.sle
        | opstr => throw <| .unsupportedOp s!"Unsuported binary operation or invalid arguments '{opstr}'"
      return match op with
        | .inl binOp  => ⟨_, _, mkBinOp binOp v₁ v₂⟩
        | .inr pred   => ⟨_, _, mkIcmp pred v₁ v₂⟩
  | vStx::[] =>
    let ⟨.bitvec w, v⟩ ← MLIR.AST.TypedSSAVal.mkVal Γ vStx
    let op ← match opStx.name with
        | "llvm.not"  => pure .not
        | "llvm.neg"  => pure .neg
        | "llvm.copy" => pure .copy
        | _ => throw <| .generic s!"Unknown (unary) operation syntax {opStx.name}"
    return ⟨_, _, mkUnaryOp op v⟩
  | [] =>
    if opStx.name ==  "llvm.mlir.constant"
    then do
    let some att := opStx.attrs.getAttr "value"
      | throw <| .generic "tried to resolve constant without 'value' attribute"
    match att with
      | .int val ty =>
          let opTy@(MTy.bitvec w) ← mkTy ty -- ty.mkTy
          return ⟨.pure, opTy, ⟨
            MOp.const w val,
            by simp [OpSignature.outTy, signature, *],
            by constructor,
            HVector.nil,
            HVector.nil
          ⟩⟩
      | _ => throw <| .generic "invalid constant attribute"
    else
      throw <| .generic s!"invalid (0-ary) expression {opStx.name}"
  | _ => throw <| .generic s!"unsupported expression (with unsupported arity) {opStx.name}"

instance : AST.TransformExpr (MOp φ) (MTy φ) φ where
  mkExpr := mkExpr

def mkReturn (Γ : Ctxt (MTy φ)) (opStx : MLIR.AST.Op φ) : MLIR.AST.ReaderM (MOp φ)
    (Σ eff ty, Com (MOp φ) Γ eff ty) :=
  if opStx.name == "llvm.return"
  then match opStx.args with
  | vStx::[] => do
    let ⟨ty, v⟩ ← MLIR.AST.TypedSSAVal.mkVal Γ vStx
    return ⟨.pure, ty, _root_.Com.ret v⟩
  | _ => throw <| .generic s!"Ill-formed return statement (wrong arity, expected 1, got {opStx.args.length})"
  else throw <| .generic s!"Tried to build return out of non-return statement {opStx.name}"

instance : AST.TransformReturn (MOp φ) (MTy φ) φ where
  mkReturn := mkReturn


/-!
  ## Instantiation
  Finally, we show how to instantiate a family of programs to a concrete program
-/

def instantiateMTy (vals : Vector Nat φ) : (MTy φ) → InstCombine.Ty
  | .bitvec w => .bitvec <| w.instantiate vals

def instantiateMOp (vals : Vector Nat φ) : MOp φ → InstCombine.Op
  | .binary w binOp => .binary (w.instantiate vals) binOp
  | .unary w unOp => .unary (w.instantiate vals) unOp
  | .select w => .select (w.instantiate vals)
  | .icmp c w => .icmp c (w.instantiate vals)
  | .const w val => .const (w.instantiate vals) val

def instantiateCtxt (vals : Vector Nat φ) (Γ : Ctxt (MTy φ)) : Ctxt InstCombine.Ty :=
  Γ.map (instantiateMTy vals)

def MOp.instantiateCom (vals : Vector Nat φ) : DialectMorphism (MOp φ) (InstCombine.Op) where
  mapOp := instantiateMOp vals
  mapTy := instantiateMTy vals
  preserves_signature op := by
    have h1 : ∀ (φ : Nat), 1 = ConcreteOrMVar.concrete (φ := φ) 1 := by intros φ; rfl
    cases op <;>
      simp only [instantiateMTy, instantiateMOp, ConcreteOrMVar.instantiate, (· <$> ·), signature,
      InstCombine.MOp.sig, InstCombine.MOp.outTy, Function.comp_apply, List.map,
      Signature.mk, Signature.mkEffectful.injEq,
      List.map_cons, List.map_nil, and_self, MTy.bitvec,
      List.cons.injEq, MTy.bitvec.injEq, and_true, true_and, h1]

open InstCombine (Op Ty) in
def mkComInstantiate (reg : MLIR.AST.Region φ) :
    MLIR.AST.ExceptM (MOp φ)
      (Vector Nat φ
        → Σ (Γ : Ctxt InstCombine.Ty) (eff : _) (ty : InstCombine.Ty),
            Com InstCombine.Op Γ eff ty) := do
  let ⟨Γ, eff, ty, com⟩ ← MLIR.AST.mkCom reg
  return fun vals =>
    let Γ' := instantiateCtxt vals Γ
    let ty' := instantiateMTy vals ty
    let com' := com.map (MOp.instantiateCom vals)
    ⟨Γ', eff, ty', com'⟩

end InstcombineTransformDialect

/-
https://leanprover.zulipchat.com/#narrow/stream/287929-mathlib4/topic/Cannot.20Find.20.60Real.2Eadd.60/near/402089561
> I would recommend avoiding Qq for pattern matching.
> That part of the Qq implementation is spicy.

Therefore, we choose to match on raw `Expr`.
-/
open SSA InstcombineTransformDialect InstCombine in
elab "[alive_icom (" mvars:term,* ")| " reg:mlir_region "]" : term => do
  have φ : Nat := mvars.getElems.size
  -- HACK: QQ needs `φ` to be `have`-bound, rather than `let`-bound, otherwise `elabIntoCom` fails
  let mcom ← withTraceNode `alive_icom (return m!"{exceptEmoji ·} elabIntoCom") <|
    SSA.elabIntoCom reg q(MOp $φ)

  let mvalues : Q(Vector Nat $φ) ←
    withTraceNode `alive_icom (return m!"{exceptEmoji ·} elaborating mvalues") <| do
      let mvalues ← `(⟨[$mvars,*], by rfl⟩)
      elabTermEnsuringType mvalues q(Vector Nat $φ)

  let com ← withTraceNode `alive_icom (return m!"{exceptEmoji ·} building final Expr") <| do
    let instantiateFun ← mkAppM ``MOp.instantiateCom #[mvalues]
    let com ← mkAppM ``Com.map #[instantiateFun, mcom]
    synthesizeSyntheticMVarsNoPostponing
    return com

  withTraceNode `alive_icom (return m!"{exceptEmoji ·} reduce") <|
    reduce com
<<<<<<< HEAD

/-
TODO: We currently need to duplicate the above meta code for each dialect.
It's fine if we need to register a new macro for each dialect, but that macro should just be a thin
wrapper around common meta-code!
Also, we should find a better solution to error-handling than the big-blob-of-`match` we currently
have. -/
=======
>>>>>>> e13338ff

macro "[alive_icom| " reg:mlir_region "]" : term => `([alive_icom ()| $reg])

macro "deftest" name:ident " := " test_reg:mlir_region : command => do
  `(@[reducible, llvmTest $name] def $(name) : ConcreteCliTest :=
       let code := [alive_icom ()| $test_reg]
       { name := $(quote name.getId), ty := code.ty, context := code.ctxt, code := code, })<|MERGE_RESOLUTION|>--- conflicted
+++ resolved
@@ -239,16 +239,6 @@
 
   withTraceNode `alive_icom (return m!"{exceptEmoji ·} reduce") <|
     reduce com
-<<<<<<< HEAD
-
-/-
-TODO: We currently need to duplicate the above meta code for each dialect.
-It's fine if we need to register a new macro for each dialect, but that macro should just be a thin
-wrapper around common meta-code!
-Also, we should find a better solution to error-handling than the big-blob-of-`match` we currently
-have. -/
-=======
->>>>>>> e13338ff
 
 macro "[alive_icom| " reg:mlir_region "]" : term => `([alive_icom ()| $reg])
 
