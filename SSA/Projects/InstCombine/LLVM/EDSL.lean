/-
Released under Apache 2.0 license as described in the file LICENSE.
-/
import Qq
import SSA.Projects.InstCombine.Base
import Std.Data.BitVec
import SSA.Core.MLIRSyntax.EDSL
import SSA.Projects.InstCombine.LLVM.CLITests

open Qq Lean Meta Elab.Term Elab Command
open InstCombine (LLVM MetaLLVM MOp Width)

open MLIR

namespace InstcombineTransformDialect

def mkUnaryOp {Γ : Ctxt (MetaLLVM φ).Ty} {w : Width φ} (op : MOp.UnaryOp)
  (e : Ctxt.Var Γ (.bitvec w)) : Expr (MetaLLVM φ) Γ .pure (.bitvec w) :=
  ⟨
    .unary w op,
    rfl,
    by constructor,
    .cons e .nil,
    .nil
  ⟩


def mkBinOp {Γ : Ctxt (MetaLLVM φ).Ty} {w : Width φ} (op : MOp.BinaryOp)
    (e₁ e₂ : Ctxt.Var Γ (.bitvec w)) : Expr (MetaLLVM φ) Γ .pure (.bitvec w) :=
  ⟨
    .binary w op,
    rfl,
    by constructor,
    .cons e₁ <| .cons e₂ .nil ,
    .nil
  ⟩

def mkIcmp {Γ : Ctxt _} {w : Width φ} (p : LLVM.IntPredicate)
    (e₁ e₂ : Ctxt.Var Γ (.bitvec w)) : Expr (MetaLLVM φ) Γ .pure (.bitvec 1) :=
  ⟨
    .icmp p w,
    rfl,
    by constructor,
    .cons e₁ <| .cons e₂ .nil,
    .nil
  ⟩


def mkSelect {Γ : Ctxt (MetaLLVM φ).Ty} {ty : (MetaLLVM φ).Ty} (op : MOp φ)
    (c : Ctxt.Var Γ (.bitvec 1)) (e₁ e₂ : Ctxt.Var Γ ty) :
    MLIR.AST.ExceptM (MetaLLVM φ) <| Expr (MetaLLVM φ) Γ .pure ty :=
  match ty with
  | .bitvec w =>
    match op with
        | .select w' => if  h : w = w'
        then return ⟨
          .select w',
          by simp [DialectSignature.outTy, signature, h],
          by constructor,
          .cons c <|.cons (h ▸ e₁) <| .cons (h ▸ e₂) .nil ,
          .nil
        ⟩
        else throw <| .widthError w w'
        | _ => throw <| .unsupportedOp "Unsupported select operation"

def mkTy : MLIR.AST.MLIRType φ → MLIR.AST.ExceptM (MetaLLVM φ) ((MetaLLVM φ).Ty)
  | MLIR.AST.MLIRType.int MLIR.AST.Signedness.Signless w => do
    return .bitvec w
  | _ => throw .unsupportedType -- "Unsupported type"

instance instTransformTy : MLIR.AST.TransformTy (MetaLLVM φ) φ where
  mkTy := mkTy

def mkExpr (Γ : Ctxt (MetaLLVM φ).Ty) (opStx : MLIR.AST.Op φ) :
    AST.ReaderM (MetaLLVM φ) (Σ eff ty, Expr (MetaLLVM φ) Γ eff ty) := do
  match opStx.args with
  | v₁Stx::v₂Stx::v₃Stx::[] =>
      let ⟨.bitvec w₁, v₁⟩ ← MLIR.AST.TypedSSAVal.mkVal Γ v₁Stx
      let ⟨.bitvec w₂, v₂⟩ ← MLIR.AST.TypedSSAVal.mkVal Γ v₂Stx
      let ⟨.bitvec w₃, v₃⟩ ← MLIR.AST.TypedSSAVal.mkVal Γ v₃Stx
      match opStx.name with
      | "llvm.select" =>
        if hw1 : w₁ = 1 then
          if hw23 : w₂  = w₃ then
            let selectOp ← mkSelect (MOp.select w₂) (hw1 ▸ v₁) v₂ (hw23 ▸ v₃)
            return ⟨.pure, .bitvec w₂, selectOp⟩
          else
            throw <| .widthError w₁ w₂ -- s!"mismatched types {ty₁} ≠ {ty₂} in binary op"
        else throw <| .unsupportedOp s!"expected select condtion to have width 1, found width '{w₁}'"
      | op => throw <| .unsupportedOp s!"Unsuported ternary operation or invalid arguments '{op}'"
  | v₁Stx::v₂Stx::[] =>
    let ⟨.bitvec w,  v₁⟩ ← MLIR.AST.TypedSSAVal.mkVal Γ v₁Stx
    let ⟨.bitvec w', v₂⟩ ← MLIR.AST.TypedSSAVal.mkVal Γ v₂Stx

    if hty : w ≠ w' then
      throw <| .widthError w w' -- the arguments don't have the same width!
    else
      let v₂ : Γ.Var (.bitvec w) := (by simpa using hty) ▸ v₂

      let (op : MOp.BinaryOp ⊕ LLVM.IntPredicate) ← match opStx.name with
        | "llvm.and"    => pure <| Sum.inl .and
        | "llvm.or"     => pure <| Sum.inl .or
        | "llvm.xor"    => pure <| Sum.inl .xor
        | "llvm.shl"    => pure <| Sum.inl .shl
        | "llvm.lshr"   => pure <| Sum.inl .lshr
        | "llvm.ashr"   => pure <| Sum.inl .ashr
        | "llvm.urem"   => pure <| Sum.inl .urem
        | "llvm.srem"   => pure <| Sum.inl .srem
        | "llvm.add"    => pure <| Sum.inl .add
        | "llvm.mul"    => pure <| Sum.inl .mul
        | "llvm.sub"    => pure <| Sum.inl .sub
        | "llvm.sdiv"   => pure <| Sum.inl .sdiv
        | "llvm.udiv"   => pure <| Sum.inl .udiv
        | "llvm.icmp.eq"  => pure <| Sum.inr LLVM.IntPredicate.eq
        | "llvm.icmp.ne"  => pure <| Sum.inr LLVM.IntPredicate.ne
        | "llvm.icmp.ugt" => pure <| Sum.inr LLVM.IntPredicate.ugt
        | "llvm.icmp.uge" => pure <| Sum.inr LLVM.IntPredicate.uge
        | "llvm.icmp.ult" => pure <| Sum.inr LLVM.IntPredicate.ult
        | "llvm.icmp.ule" => pure <| Sum.inr LLVM.IntPredicate.ule
        | "llvm.icmp.sgt" => pure <| Sum.inr LLVM.IntPredicate.sgt
        | "llvm.icmp.sge" => pure <| Sum.inr LLVM.IntPredicate.sge
        | "llvm.icmp.slt" => pure <| Sum.inr LLVM.IntPredicate.slt
        | "llvm.icmp.sle" => pure <| Sum.inr LLVM.IntPredicate.sle
        | opstr => throw <| .unsupportedOp s!"Unsuported binary operation or invalid arguments '{opstr}'"
      return match op with
        | .inl binOp  => ⟨_, _, mkBinOp binOp v₁ v₂⟩
        | .inr pred   => ⟨_, _, mkIcmp pred v₁ v₂⟩
  | vStx::[] =>
    let ⟨.bitvec w, v⟩ ← MLIR.AST.TypedSSAVal.mkVal Γ vStx
    let op ← match opStx.name with
        | "llvm.not"  => pure .not
        | "llvm.neg"  => pure .neg
        | "llvm.copy" => pure .copy
        | _ => throw <| .generic s!"Unknown (unary) operation syntax {opStx.name}"
    return ⟨_, _, mkUnaryOp op v⟩
  | [] =>
    if opStx.name ==  "llvm.mlir.constant"
    then do
    let some att := opStx.attrs.getAttr "value"
      | throw <| .generic "tried to resolve constant without 'value' attribute"
    match att with
      | .int val ty =>
          let opTy@(.bitvec w) ← mkTy ty -- ty.mkTy
          return ⟨.pure, opTy, ⟨
            MOp.const w val,
            by simp [DialectSignature.outTy, signature, *],
            by constructor,
            HVector.nil,
            HVector.nil
          ⟩⟩
      | _ => throw <| .generic "invalid constant attribute"
    else
      throw <| .generic s!"invalid (0-ary) expression {opStx.name}"
  | _ => throw <| .generic s!"unsupported expression (with unsupported arity) {opStx.name}"

instance : AST.TransformExpr (MetaLLVM φ) φ where
  mkExpr := mkExpr

def mkReturn (Γ : Ctxt (MetaLLVM φ).Ty) (opStx : MLIR.AST.Op φ) :
    MLIR.AST.ReaderM (MetaLLVM φ) (Σ eff ty, Com (MetaLLVM φ) Γ eff ty) :=
  if opStx.name == "llvm.return"
  then match opStx.args with
  | vStx::[] => do
    let ⟨ty, v⟩ ← MLIR.AST.TypedSSAVal.mkVal Γ vStx
    return ⟨.pure, ty, _root_.Com.ret v⟩
  | _ => throw <| .generic s!"Ill-formed return statement (wrong arity, expected 1, got {opStx.args.length})"
  else throw <| .generic s!"Tried to build return out of non-return statement {opStx.name}"

instance : AST.TransformReturn (MetaLLVM φ) φ where
  mkReturn := mkReturn


/-!
  ## Instantiation
  Finally, we show how to instantiate a family of programs to a concrete program
-/

def instantiateMTy (vals : Vector Nat φ) : (MetaLLVM φ).Ty → LLVM.Ty
  | .bitvec w => .bitvec <| w.instantiate vals

<<<<<<< HEAD
@[simp]
lemma instantiateMTy_eq (vals : Vector Nat φ) :
    instantiateMTy vals (.bitvec w) = InstCombine.Ty.bitvec (w.instantiate vals) := rfl

def instantiateMOp (vals : Vector Nat φ) : MOp φ → InstCombine.Op
=======
def instantiateMOp (vals : Vector Nat φ) : (MetaLLVM φ).Op → LLVM.Op
>>>>>>> ccff4a9c
  | .binary w binOp => .binary (w.instantiate vals) binOp
  | .unary w unOp => .unary (w.instantiate vals) unOp
  | .select w => .select (w.instantiate vals)
  | .icmp c w => .icmp c (w.instantiate vals)
  | .const w val => .const (w.instantiate vals) val

def instantiateCtxt (vals : Vector Nat φ) (Γ : Ctxt (MetaLLVM φ).Ty) : Ctxt InstCombine.Ty :=
  Γ.map (instantiateMTy vals)

open InstCombine in
def MOp.instantiateCom (vals : Vector Nat φ) : DialectMorphism (MetaLLVM φ) LLVM where
  mapOp := instantiateMOp vals
  mapTy := instantiateMTy vals
  preserves_signature op := by
    have h1 : ∀ (φ : Nat), 1 = ConcreteOrMVar.concrete (φ := φ) 1 := by intros φ; rfl
    cases op <;>
      simp only [instantiateMTy, instantiateMOp, ConcreteOrMVar.instantiate, (· <$> ·), signature,
      InstCombine.MOp.sig, InstCombine.MOp.outTy, Function.comp_apply, List.map,
      Signature.mk, Signature.mkEffectful.injEq,
      List.map_cons, List.map_nil, and_self, MTy.bitvec,
      List.cons.injEq, MTy.bitvec.injEq, and_true, true_and,
      RegionSignature.map, Signature.map, h1]

open InstCombine in
def mkComInstantiate (reg : MLIR.AST.Region φ) :
    MLIR.AST.ExceptM (MetaLLVM φ) (Vector Nat φ → Σ Γ eff ty, Com LLVM Γ eff ty) := do
  let ⟨Γ, eff, ty, com⟩ ← MLIR.AST.mkCom reg
  return fun vals =>
    let Γ' := instantiateCtxt vals Γ
    let ty' := instantiateMTy vals ty
    let com' := com.changeDialect (MOp.instantiateCom vals)
    ⟨Γ', eff, ty', com'⟩

end InstcombineTransformDialect

/-
https://leanprover.zulipchat.com/#narrow/stream/287929-mathlib4/topic/Cannot.20Find.20.60Real.2Eadd.60/near/402089561
> I would recommend avoiding Qq for pattern matching.
> That part of the Qq implementation is spicy.

Therefore, we choose to match on raw `Expr`.
-/
open SSA InstcombineTransformDialect InstCombine in
elab "[alive_icom (" mvars:term,* ")| " reg:mlir_region "]" : term => do
  have φ : Nat := mvars.getElems.size
  -- HACK: QQ needs `φ` to be `have`-bound, rather than `let`-bound, otherwise `elabIntoCom` fails
  let mcom ← withTraceNode `alive_icom (return m!"{exceptEmoji ·} elabIntoCom") <|
    SSA.elabIntoCom reg q(MetaLLVM $φ)

  let mvalues : Q(Vector Nat $φ) ←
    withTraceNode `alive_icom (return m!"{exceptEmoji ·} elaborating mvalues") <| do
      let mvalues ← `(⟨[$mvars,*], by rfl⟩)
      elabTermEnsuringType mvalues q(Vector Nat $φ)

  let com ← withTraceNode `alive_icom (return m!"{exceptEmoji ·} building final Expr") <| do
    let instantiateFun ← mkAppM ``MOp.instantiateCom #[mvalues]
    let com ← mkAppM ``Com.changeDialect #[instantiateFun, mcom]
    synthesizeSyntheticMVarsNoPostponing
    return com

  withTraceNode `alive_icom (return m!"{exceptEmoji ·} reduce") <|
    reduce com

macro "[alive_icom| " reg:mlir_region "]" : term => `([alive_icom ()| $reg])

macro "deftest" name:ident " := " test_reg:mlir_region : command => do
  `(@[reducible, llvmTest $name] def $(name) : ConcreteCliTest :=
       let code := [alive_icom ()| $test_reg]
       { name := $(quote name.getId), ty := code.ty, context := code.ctxt, code := code, })<|MERGE_RESOLUTION|>--- conflicted
+++ resolved
@@ -178,15 +178,7 @@
 def instantiateMTy (vals : Vector Nat φ) : (MetaLLVM φ).Ty → LLVM.Ty
   | .bitvec w => .bitvec <| w.instantiate vals
 
-<<<<<<< HEAD
-@[simp]
-lemma instantiateMTy_eq (vals : Vector Nat φ) :
-    instantiateMTy vals (.bitvec w) = InstCombine.Ty.bitvec (w.instantiate vals) := rfl
-
-def instantiateMOp (vals : Vector Nat φ) : MOp φ → InstCombine.Op
-=======
 def instantiateMOp (vals : Vector Nat φ) : (MetaLLVM φ).Op → LLVM.Op
->>>>>>> ccff4a9c
   | .binary w binOp => .binary (w.instantiate vals) binOp
   | .unary w unOp => .unary (w.instantiate vals) unOp
   | .select w => .select (w.instantiate vals)
