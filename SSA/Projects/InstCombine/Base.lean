--- conflicted
+++ resolved
@@ -41,52 +41,7 @@
 
 abbrev Ty := MTy 0
 
-<<<<<<< HEAD
 /-! ### Operations -/
-=======
-@[match_pattern] abbrev Ty.bitvec (w : Nat) : Ty := MTy.bitvec (.concrete w)
-
-instance : Repr (MTy φ) where
-  reprPrec
-    | .bitvec (.concrete w), _ => "i" ++ repr w
-    | .bitvec (.mvar ⟨i, _⟩), _ => f!"i$\{%{i}}"
-
-instance : Lean.ToFormat (MTy φ) where
-  format := repr
-
-instance : ToString (MTy φ) where
-  toString t := repr t |>.pretty
-
-def Ty.width : Ty → Nat
-  | .bitvec w => w
-
-@[simp]
-theorem Ty.width_eq (ty : Ty) : .bitvec (ty.width) = ty := by
-  rcases ty with ⟨w|i⟩
-  · rfl
-  · exact i.elim0
-
-@[simp]
-def BitVec.width {n : Nat} (_ : BitVec n) : Nat := n
-
-instance : TyDenote Ty where
-  toType
-  | .bitvec w => LLVM.IntW w
-
-@[simp_denote] lemma toType_bitvec : TyDenote.toType (Ty.bitvec w) = LLVM.IntW w := rfl
-
-instance (ty : Ty) : Coe ℤ (TyDenote.toType ty) where
-  coe z := match ty with
-    | .bitvec w => some <| BitVec.ofInt w z
-
-instance (ty : Ty) : Inhabited (TyDenote.toType ty) where
-  default := match ty with
-    | .bitvec _ => pure default
-
-instance : Repr (BitVec n) where
-  reprPrec
-    | v, n => reprPrec (BitVec.toInt v) n
->>>>>>> 8d019277
 
 /-- Homogeneous, unary operations -/
 inductive MOp.UnaryOp (φ : Nat) : Type
@@ -439,6 +394,8 @@
   toType := fun
     | .bitvec w => LLVM.IntW w
 
+@[simp_denote] lemma toType_bitvec : TyDenote.toType (Ty.bitvec w) = LLVM.IntW w := rfl
+
 instance (ty : LLVM.Ty) : Coe ℤ (TyDenote.toType ty) where
   coe z := match ty with
     | .bitvec w => .value <| BitVec.ofInt w z
