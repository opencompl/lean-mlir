--- conflicted
+++ resolved
@@ -246,10 +246,6 @@
   .bitvec w
 | .icmp _ _ => .bitvec 1
 
-<<<<<<< HEAD
-instance : OpSignature (MOp φ) (MTy φ) Id where
-  signature op := ⟨op.sig, [], op.outTy, .pure⟩
-=======
 /-- `MetaLLVM φ` is the `LLVM` dialect with at most `φ` metavariables -/
 abbrev MetaLLVM (φ : Nat) : Dialect where
   Op := MOp φ
@@ -260,10 +256,9 @@
   Ty := Ty
 
 instance {φ} : DialectSignature (MetaLLVM φ) where
-  signature op := ⟨op.sig, [], op.outTy⟩
+  signature op := ⟨op.sig, [], op.outTy, .pure⟩
 instance : DialectSignature LLVM where
-  signature op := ⟨op.sig, [], op.outTy⟩
->>>>>>> d264d196
+  signature op := ⟨op.sig, [], op.outTy, .pure⟩
 
 @[simp]
 def Op.denote (o : LLVM.Op) (op : HVector TyDenote.toType (DialectSignature.sig o)) :
@@ -289,11 +284,7 @@
   | Op.icmp c _    => LLVM.icmp c (op.getN 0) (op.getN 1)
   | Op.select _    => LLVM.select (op.getN 0) (op.getN 1) (op.getN 2)
 
-<<<<<<< HEAD
-instance : OpDenote Op Ty Id := ⟨
-=======
 instance : DialectDenote LLVM := ⟨
->>>>>>> d264d196
   fun o args _ => Op.denote o args
 ⟩
 
