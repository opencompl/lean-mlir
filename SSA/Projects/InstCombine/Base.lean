/-
Released under Apache 2.0 license as described in the file LICENSE.
-/
import SSA.Core
import SSA.Core.Tactic.SimpSet
import SSA.Projects.InstCombine.ForStd
import SSA.Projects.InstCombine.LLVM.Semantics

/-!
  # InstCombine Dialect

  This file defines a dialect of basic arithmetic and bitwise operations on bitvectors.

  The dialect supports types of arbitrary-width bitvectors.
  Thus, some definitions wil be parameterized by `φ`, the number of width meta-variables there are.
  This parameter will usually be either `0`, indicating that all widths are known, concrete values,
  or `1`, indicating there is exactly one distinct width meta-variable.

  In particular, we only define a denotational semantics for concrete programs (i.e., where `φ = 0`)


  see https://releases.llvm.org/14.0.0/docs/LangRef.html#bitwise-binary-operations
-/

namespace InstCombine

open BitVec

open LLVM

/-! ### Types -/

abbrev Width φ := ConcreteOrMVar Nat φ

inductive MTy (φ : Nat)
  | bitvec (w : Width φ) : MTy φ
  deriving DecidableEq, Inhabited, Lean.ToExpr

/-! ### Operations -/

/-- Homogeneous, unary operations -/
inductive MOp.UnaryOp (φ : Nat) : Type
  | neg
  | not
  | copy
  | trunc (w' : Width φ) (noWrapFlags : NoWrapFlags := {nsw := false, nuw := false} )
  | zext  (w' : Width φ) (nneg : NonNegFlag := {nneg := false} )
  | sext  (w' : Width φ)
deriving Repr, DecidableEq, Inhabited, Lean.ToExpr

/-- Homogeneous, binary operations -/
inductive MOp.BinaryOp : Type
  | and
  | or   (disjoint : DisjointFlag := {disjoint := false} )
  | xor
  | shl  (nswnuw : NoWrapFlags := {nsw := false, nuw := false} )
  | lshr (exact : ExactFlag := {exact := false} )
  | ashr (exact : ExactFlag := {exact := false} )
  | urem
  | srem
  | add  (nswnuw : NoWrapFlags := {nsw := false, nuw := false} )
  | mul  (nswnuw : NoWrapFlags := {nsw := false, nuw := false} )
  | sub  (nswnuw : NoWrapFlags := {nsw := false, nuw := false} )
  | sdiv (exact : ExactFlag := {exact := false} )
  | udiv (exact : ExactFlag := {exact := false} )
deriving DecidableEq, Inhabited, Lean.ToExpr

open Std (Format) in
/--
If both the nuw and nsw flags are the default value (false,false),
then we should not print them. This should be the default
behavior in Lean, but it isn't
-/
def reprWithoutFlags (op : MOp.BinaryOp) (prec : Nat) : Format :=
  let op  : String := match op with
    | .and                => "and"
    | .or   ⟨false⟩        => "or"
    | .or   ⟨true⟩         => "or disjoint"
    | .xor                => "xor"
    | .shl  ⟨false, false⟩ => "shl"
    | .shl  ⟨nsw, nuw⟩     => toString f!"shl {nsw} {nuw}"
    | .lshr ⟨false⟩        => "lshr"
    | .lshr ⟨true⟩         => "lshr exact"
    | .ashr ⟨false⟩        => "ashr"
    | .ashr ⟨true⟩         => "ashr exact"
    | .urem               => "urem"
    | .srem               => "srem"
    | .add  ⟨false, false⟩ => "add"
    | .add  ⟨nsw, nuw⟩     => toString f!"add {nsw} {nuw}"
    | .mul  ⟨false, false⟩ => "mul"
    | .mul  ⟨nsw, nuw⟩     => toString f!"mul {nsw} {nuw}"
    | .sub  ⟨false, false⟩ => "sub"
    | .sub  ⟨nsw, nuw⟩     => toString f!"sub {nsw} {nuw}"
    | .sdiv ⟨false⟩        => "sdiv"
    | .sdiv ⟨true⟩         => "sdiv exact"
    | .udiv ⟨false⟩        => "udiv"
    | .udiv ⟨true⟩         => "udiv exact"
  Repr.addAppParen (Format.group (Format.nest
    (if prec >= max_prec then 1 else 2) f!"InstCombine.MOp.BinaryOp.{op}"))
    prec

instance : Repr (MOp.BinaryOp) where
  reprPrec := reprWithoutFlags

-- See: https://releases.llvm.org/14.0.0/docs/LangRef.html#bitwise-binary-operations
inductive MOp (φ : Nat) : Type
  | unary   (w : Width φ) (op : MOp.UnaryOp φ) :  MOp φ
  | binary  (w : Width φ) (op : MOp.BinaryOp) :  MOp φ
  | select  (w : Width φ) : MOp φ
  | icmp    (c : IntPred) (w : Width φ) : MOp φ
  /-- Since the width of the const might not be known, we just store the value as an `Int` -/
  | const (w : Width φ) (val : ℤ) : MOp φ
deriving Repr, DecidableEq, Inhabited, Lean.ToExpr

def toStringWithFlags (op : MOp.BinaryOp) : String :=
  let op  : String := match op with
    | .and                  => "and"
    | .or   ⟨false⟩         => "or"
    | .or   ⟨true⟩          => "or disjoint"
    | .xor                  => "xor"
    | .shl  ⟨false, false⟩  => "shl"
    | .shl  ⟨nsw, nuw⟩      => toString f!"shl {nsw} {nuw}"
    | .lshr ⟨false⟩         => "lshr"
    | .lshr ⟨true⟩          => "lshr exact"
    | .ashr ⟨false⟩         => "ashr"
    | .ashr ⟨true⟩          => "ashr exact"
    | .urem                 => "urem"
    | .srem                 => "srem"
    | .add  ⟨false, false⟩  => "add"
    | .add  ⟨nsw, nuw⟩      => toString f!"add {nsw} {nuw}"
    | .mul  ⟨false, false⟩  => "mul"
    | .mul  ⟨nsw, nuw⟩      => toString f!"mul {nsw} {nuw}"
    | .sub  ⟨false, false⟩  => "sub"
    | .sub  ⟨nsw, nuw⟩      => toString f!"sub {nsw} {nuw}"
    | .sdiv ⟨false⟩         => "sdiv"
    | .sdiv ⟨true⟩          => "sdiv exact"
    | .udiv ⟨false⟩         => "udiv"
    | .udiv ⟨true⟩          => "udiv exact"
  op

instance : ToString (MOp.BinaryOp) where
  toString := toStringWithFlags

instance : ToString (MOp.UnaryOp (φ : Nat)) where
  toString t := repr t |>.pretty

instance : ToString (MOp 0) where
   toString  op :=
     match op with
     | .unary _w op => s!"{toString op}"
     | .binary _w op => s!"{toString  op}"
     | .select  _w => "select"
     | .icmp  _pred _w => "icmp"
     | .const _w _val => s!"mlir.constant"

/-! ## Dialect -/

/-- `MetaLLVM φ` is the `LLVM` dialect with at most `φ` metavariables -/
abbrev MetaLLVM (φ : Nat) : Dialect where
  Op := MOp φ
  Ty := MTy φ

def LLVM : Dialect where
  Op := MOp 0
  Ty := MTy 0

/-- Defining an instance for LLVM.Ty from InstCombine.Ty instance.-/
instance : DecidableEq LLVM.Ty :=
  inferInstanceAs <| DecidableEq (InstCombine.MTy _)

/-- Defining an instance for LLVM.Op from InstCombine.Op instance. -/
instance : DecidableEq LLVM.Op :=
    inferInstanceAs <| DecidableEq (InstCombine.MOp 0)

@[deprecated "Use `LLVM.Op` instead" (since:="2025-04-30")] abbrev Op := LLVM.Op
@[deprecated "Use `LLVM.Ty` instead" (since:="2025-04-30")] abbrev Ty := LLVM.Ty

namespace MOp

@[match_pattern] def neg    (w : Width φ) : MOp φ := .unary w .neg
@[match_pattern] def not    (w : Width φ) : MOp φ := .unary w .not
@[match_pattern] def copy   (w : Width φ) : MOp φ := .unary w .copy
@[match_pattern] def sext   (w w' : Width φ) : MOp φ := .unary w (.sext w')

/- This definition uses a nneg flag -/
@[match_pattern] def zext (w w' : Width φ)
  (NonNegFlag: NonNegFlag := {nneg := false}) : MOp φ
    := .unary w (.zext w' NonNegFlag)

@[match_pattern] def and    (w : Width φ) : MOp φ := .binary w .and
@[match_pattern] def xor    (w : Width φ) : MOp φ := .binary w .xor
@[match_pattern] def urem   (w : Width φ) : MOp φ := .binary w .urem
@[match_pattern] def srem   (w : Width φ) : MOp φ := .binary w .srem

/- This definition uses a disjoint flag -/
@[match_pattern] def or (w : Width φ)
  (DisjointFlag : DisjointFlag := {disjoint := false} ) : MOp φ
    := .binary w (.or DisjointFlag )

/- These definitions use NoWrapFlags -/
@[match_pattern] def trunc  (w w' : Width φ)
  (noWrapFlags: NoWrapFlags := {nsw := false , nuw := false}) : MOp φ
    := .unary w (.trunc w' noWrapFlags)

@[match_pattern] def shl (w : Width φ)
  (NoWrapFlags: NoWrapFlags := {nsw := false , nuw := false}) : MOp φ
    := .binary w (.shl NoWrapFlags )
@[match_pattern] def add (w : Width φ)
  (NoWrapFlags: NoWrapFlags := {nsw := false , nuw := false}) : MOp φ
    := .binary w (.add NoWrapFlags )
@[match_pattern] def mul (w : Width φ)
  (NoWrapFlags: NoWrapFlags := {nsw := false , nuw := false}) : MOp φ
    := .binary w (.mul NoWrapFlags )
@[match_pattern] def sub (w : Width φ)
  (NoWrapFlags: NoWrapFlags := {nsw := false , nuw := false}) : MOp φ
    := .binary w (.sub NoWrapFlags )

/- These definitions use an exact flag -/
@[match_pattern] def lshr (w : Width φ)
  (ExactFlag : ExactFlag := {exact := false} ) : MOp φ
    := .binary w (.lshr ExactFlag )
@[match_pattern] def ashr (w : Width φ)
  (ExactFlag : ExactFlag := {exact := false} ) : MOp φ
    := .binary w (.ashr ExactFlag )
@[match_pattern] def sdiv (w : Width φ)
  (ExactFlag : ExactFlag := {exact := false} ) : MOp φ
    := .binary w (.sdiv ExactFlag )
@[match_pattern] def udiv (w : Width φ)
  (ExactFlag : ExactFlag := {exact := false} ) : MOp φ
    := .binary w (.udiv ExactFlag )

/-- Recursion principle in terms of individual operations, rather than `unary` or `binary` -/
def deepCasesOn {motive : ∀ {φ}, MOp φ → Sort*}
    (neg    : ∀ {φ} {w : Width φ},               motive (neg  w))
    (not    : ∀ {φ} {w : Width φ},               motive (not  w))
    (trunc  : ∀ {φ noWrapFlags} {w w' : Width φ},            motive (trunc w w' noWrapFlags))
    (zext   : ∀ {φ NonNegFlag} {w w' : Width φ}, motive (zext  w w' NonNegFlag))
    (sext   : ∀ {φ} {w w' : Width φ},            motive (sext  w w'))
    (copy   : ∀ {φ} {w : Width φ},               motive (copy w))
    (and    : ∀ {φ} {w : Width φ},               motive (and  w))
    (or     : ∀ {φ DisjointFlag} {w : Width φ},  motive (or w DisjointFlag))
    (xor    : ∀ {φ} {w : Width φ},               motive (xor  w))
    (shl    : ∀ {φ NoWrapFlags} {w : Width φ},   motive (shl  w NoWrapFlags))
    (lshr   : ∀ {φ ExactFlag} {w : Width φ},     motive (lshr w ExactFlag))
    (ashr   : ∀ {φ ExactFlag} {w : Width φ},     motive (ashr w ExactFlag))
    (urem   : ∀ {φ} {w : Width φ},               motive (urem w))
    (srem   : ∀ {φ} {w : Width φ},               motive (srem w))
    (add    : ∀ {φ NoWrapFlags} {w : Width φ},   motive (add w NoWrapFlags))
    (mul    : ∀ {φ NoWrapFlags} {w : Width φ},   motive (mul w NoWrapFlags))
    (sub    : ∀ {φ NoWrapFlags} {w : Width φ},   motive (sub w NoWrapFlags))
    (sdiv   : ∀ {φ ExactFlag} {w : Width φ},     motive (sdiv w ExactFlag))
    (udiv   : ∀ {φ ExactFlag} {w : Width φ},     motive (udiv w ExactFlag))
    (select : ∀ {φ} {w : Width φ},               motive (select w))
    (icmp   : ∀ {φ c} {w : Width φ},             motive (icmp c w))
    (const  : ∀ {φ v} {w : Width φ},             motive (const w v)) :
    ∀ {φ} (op : MOp φ), motive op
  | _, .neg _      => neg
  | _, .not _      => not
  | _, .trunc _ _ _  => trunc
  | _, .zext _ _ _ => zext
  | _, .sext _ _   => sext
  | _, .copy _     => copy
  | _, .and _      => and
  | _, .or _ _     => or
  | _, .xor _      => xor
  | _, .shl _ _    => shl
  | _, .lshr _ _   => lshr
  | _, .ashr _ _   => ashr
  | _, .urem _     => urem
  | _, .srem _     => srem
  | _, .add _ _    => add
  | _, .mul _ _    => mul
  | _, .sub _ _    => sub
  | _, .sdiv _ _   => sdiv
  | _, .udiv _ _   => udiv
  | _, .select _   => select
  | _, .icmp ..    => icmp
  | _, .const ..   => const

end MOp

namespace LLVM.Op

@[match_pattern] abbrev unary  (w : Nat) (op : MOp.UnaryOp 0) : LLVM.Op :=
  MOp.unary (.concrete w) op

@[match_pattern] abbrev binary (w : Nat) (op : MOp.BinaryOp) : LLVM.Op :=
  MOp.binary (.concrete w) op

@[match_pattern] abbrev and    : Nat → LLVM.Op := MOp.and    ∘ .concrete
@[match_pattern] abbrev not    : Nat → LLVM.Op := MOp.not    ∘ .concrete
@[match_pattern] abbrev sext   : Nat → Nat → LLVM.Op := fun w w' => MOp.sext (.concrete w) (.concrete w')
@[match_pattern] abbrev xor    : Nat → LLVM.Op := MOp.xor    ∘ .concrete
@[match_pattern] abbrev urem   : Nat → LLVM.Op := MOp.urem   ∘ .concrete
@[match_pattern] abbrev srem   : Nat → LLVM.Op := MOp.srem   ∘ .concrete
@[match_pattern] abbrev select : Nat → LLVM.Op := MOp.select ∘ .concrete
@[match_pattern] abbrev neg    : Nat → LLVM.Op := MOp.neg    ∘ .concrete
@[match_pattern] abbrev copy   : Nat → LLVM.Op := MOp.copy   ∘ .concrete

@[match_pattern] abbrev icmp (c : IntPred)   : Nat → LLVM.Op  := MOp.icmp c ∘ .concrete
@[match_pattern] abbrev const (w : Nat) (val : ℤ) : LLVM.Op        := MOp.const (.concrete w) val

/- This operation is separate from the others because it takes in a flag: nneg. -/
@[match_pattern] abbrev zext (w w': Nat) (flag : NonNegFlag := {nneg := false}) : LLVM.Op :=
  MOp.zext (.concrete w) (.concrete w') flag

/- This operation is separate from the others because it takes in a flag: disjoint. -/
@[match_pattern] abbrev or (w : Nat) (flag : DisjointFlag := {disjoint := false} ) : LLVM.Op :=
  MOp.or (.concrete w) flag

/- These operations are separate from the others because they take in 2 flags: nuw and nsw.-/
@[match_pattern] abbrev trunc (w w': Nat) (flags: NoWrapFlags := {}) : LLVM.Op :=
  MOp.trunc (.concrete w) (.concrete w') flags

@[match_pattern] abbrev shl (w : Nat) (flags: NoWrapFlags := {}) : LLVM.Op := MOp.shl (.concrete w) flags
@[match_pattern] abbrev add (w : Nat) (flags: NoWrapFlags := {}) : LLVM.Op := MOp.add (.concrete w) flags
@[match_pattern] abbrev mul (w : Nat) (flags: NoWrapFlags := {}) : LLVM.Op := MOp.mul (.concrete w) flags
@[match_pattern] abbrev sub (w : Nat) (flags: NoWrapFlags := {}) : LLVM.Op := MOp.sub (.concrete w) flags

/- These operations are separate from the others because they take in 1 flag: exact.-/
@[match_pattern] abbrev lshr (w : Nat) (flag : ExactFlag := {} ) : LLVM.Op := MOp.lshr (.concrete w) flag
@[match_pattern] abbrev ashr (w : Nat) (flag : ExactFlag := {} ) : LLVM.Op := MOp.ashr (.concrete w) flag
@[match_pattern] abbrev sdiv (w : Nat) (flag : ExactFlag := {} ) : LLVM.Op := MOp.sdiv (.concrete w) flag
@[match_pattern] abbrev udiv (w : Nat) (flag : ExactFlag := {} ) : LLVM.Op := MOp.udiv (.concrete w) flag

end LLVM.Op

/-! ### Basic Instances -/

instance : Monad (MetaLLVM φ).m := by unfold MetaLLVM; infer_instance
instance : LawfulMonad (MetaLLVM φ).m := by unfold MetaLLVM; infer_instance
instance : Monad LLVM.m := by unfold LLVM; infer_instance
instance : LawfulMonad LLVM.m := by unfold LLVM; infer_instance

instance {φ} : DialectToExpr (MetaLLVM φ) where
  toExprM := .const ``Id [0]
  toExprDialect := .app (.const ``MetaLLVM []) (Lean.toExpr φ)

instance : Lean.ToExpr (LLVM.Op) := by unfold LLVM; infer_instance
instance : Lean.ToExpr (LLVM.Ty) := by unfold LLVM; infer_instance
instance : DialectToExpr LLVM where
  toExprM := .const ``Id [0]
  toExprDialect := .const ``LLVM []

/-! ### Operation Formatting -/

instance : ToString (MOp φ) where
  toString
  | .and _      => "and"
  | .or _ _     => "or"
  | .not _      => "not"
  | .xor _      => "xor"
  | .shl _ _    => "shl"
  | .lshr _ _   => "lshr"
  | .ashr _ _   => "ashr"
  | .urem _     => "urem"
  | .srem _     => "srem"
  | .select _   => "select"
  | .add _ _    => "add"
  | .mul _ _    => "mul"
  | .sub _ _    => "sub"
  | .neg _      => "neg"
  | .copy _     => "copy"
  | .trunc _ _ _  => "trunc"
  | .zext _ _ _ => "zext"
  | .sext _ _   => "sext"
  | .sdiv _ _   => "sdiv"
  | .udiv _ _   => "udiv"
  | .icmp ty _  => s!"icmp {ty}"
  | .const _ v  => s!"const {v}"

-- TODO: the `ToString Op` and `ToString MOp` instances have different behaviour;
--       this is not likely to be what we want
-- instance : ToString Op where
--   toString o := repr o |>.pretty
def printOverflowFlags (flags : NoWrapFlags) : String :=
  match flags with
  | ⟨false, false⟩ => "<{overflowFlags = #llvm.overflow<none>}>"
  | ⟨true, false⟩  => "<{overflowFlags = #llvm.overflow<nsw>}>"
  | ⟨false, true⟩  => "<{overflowFlags = #llvm.overflow<nuw>}>"
  | ⟨true, true⟩   => "<{overflowFlags = #llvm.overflow<nsw,nuw>}>"

def attributesToPrint (op : LLVM.Op) : String :=
  match op with
  | .const w v => s!"\{value = {v} : {w}}"
  | .or w ⟨true⟩ => s!"\{disjoint = true : {w}}"
  | .add _ f |.shl _ f | .sub _ f | .mul _ f => printOverflowFlags f -- overflowflag support
  | .udiv _ ⟨true⟩ | .sdiv _ ⟨true⟩ | .lshr _ ⟨true⟩ => "<{isExact}> "
  | .icmp ty _ => s!"{ty}"
  |_ => ""

def printOverflowFlags (flags : NoWrapFlags) : String :=
  match flags with
  | ⟨false, false⟩ => "<{overflowFlags = #llvm.overflow<none>}>"
  | ⟨true, false⟩  => "<{overflowFlags = #llvm.overflow<nsw>}>"
  | ⟨false, true⟩  => "<{overflowFlags = #llvm.overflow<nuw>}>"
  | ⟨true, true⟩   => "<{overflowFlags = #llvm.overflow<nsw,nuw>}>"

def attributesToPrint (op : LLVM.Op) : String :=
  match op with
  | .const w v => s!"\{value = {v} : {w}}"
  | .or w ⟨true⟩ => s!"\{disjoint = true : {w}}"
  | .add _ f |.shl _ f | .sub _ f | .mul _ f => printOverflowFlags f
  | .udiv _ ⟨true⟩ | .sdiv _ ⟨true⟩ | .lshr _ ⟨true⟩ => "<{isExact}> "
  | .icmp ty _ => s!"{ty}"
  |_ => ""

instance : ToString LLVM.Op := by unfold LLVM; infer_instance
instance : Repr LLVM.Op := by unfold LLVM; infer_instance

/-! ### Type Formatting -/

instance : Repr (MTy φ) where
  reprPrec
    | .bitvec (.concrete w), _ => "i" ++ repr w
    | .bitvec (.mvar ⟨i, _⟩), _ => f!"i$\{%{i}}"
instance : Repr LLVM.Ty := by unfold LLVM; infer_instance

instance : Lean.ToFormat (MTy φ) where
  format := repr
instance : Lean.ToFormat LLVM.Ty := by unfold LLVM; infer_instance

instance : ToString (MTy φ) where
  toString t := repr t |>.pretty
instance : ToString LLVM.Ty := by unfold LLVM; infer_instance

<<<<<<< HEAD
instance : DialectPrint (LLVM) where
  printOpName
  | op => "llvm."++toString op
=======
instance : ToPrint (LLVM) where
  printOpName
  | op => "llvm." ++ toString op
>>>>>>> e4d998ee
  printTy := toString
  printAttributes := attributesToPrint
  printDialect:= "llvm"
  printReturn _:= "llvm.return"
  printFunc _:= "^bb0"
/-! ### Signature -/

@[simp, reducible]
def MOp.sig : MOp φ → List (MTy φ)
| .binary w _ | .icmp _ w =>
  [.bitvec w, .bitvec w]
| .unary w _ => [.bitvec w]
| .select w => [.bitvec 1, .bitvec w, .bitvec w]
| .const _ _ => []

@[simp, reducible]
def MOp.UnaryOp.outTy (w : Width φ) : MOp.UnaryOp φ → MTy φ
| .trunc w' _ => .bitvec w'
| .zext w' _ => .bitvec w'
| .sext w' => .bitvec w'
| _ => .bitvec w

@[simp, reducible]
def MOp.outTy : MOp φ → MTy φ
| .binary w _ | .select w | .const w _ =>
  .bitvec w
| .unary w op => UnaryOp.outTy w op
| .icmp _ _ => .bitvec 1

instance {φ} : DialectSignature (MetaLLVM φ) where
  signature op := ⟨op.sig, [], op.outTy, .pure⟩
instance : DialectSignature LLVM where
  signature op := ⟨op.sig, [], op.outTy, .pure⟩

/-! ### Type Semantics -/

namespace LLVM.Ty

@[match_pattern] abbrev bitvec (w : Nat) : LLVM.Ty :=
  MTy.bitvec (.concrete w)

def width : LLVM.Ty → Nat
  | bitvec w => w

@[simp]
theorem width_eq (ty : LLVM.Ty) : .bitvec (width ty) = ty := by
  rcases ty with ⟨w|i⟩
  · rfl
  · exact i.elim0

@[simp] -- TODO: this def should not live here
def BitVec.width {n : Nat} (_ : BitVec n) : Nat := n

instance : TyDenote LLVM.Ty where
  toType := fun
    | bitvec w => LLVM.IntW w

@[simp_denote] lemma toType_bitvec : TyDenote.toType (Ty.bitvec w) = LLVM.IntW w := rfl

instance (ty : LLVM.Ty) : Coe ℤ (TyDenote.toType ty) where
  coe z := match ty with
    | bitvec w => .value <| BitVec.ofInt w z

instance (ty : LLVM.Ty) : Inhabited (TyDenote.toType ty) where
  default := match ty with
    | bitvec _ => (default : LLVM.IntW _)

-- TODO: this instance should not live here
instance : Repr (BitVec n) where
  reprPrec
    | v, n => reprPrec (BitVec.toInt v) n

end LLVM.Ty

/-! ### Operation Semantics -/

@[simp]
def Op.denote (o : LLVM.Op) (op : HVector TyDenote.toType (DialectSignature.sig o)) :
    (TyDenote.toType <| DialectSignature.outTy o) :=
  match o with
  | LLVM.Op.const _ val    => const? _ val
  | LLVM.Op.copy _         =>               (op.getN 0 (by simp [DialectSignature.sig, signature]))
  | LLVM.Op.not _          => LLVM.not      (op.getN 0 (by simp [DialectSignature.sig, signature]))
  | LLVM.Op.neg _          => LLVM.neg      (op.getN 0 (by simp [DialectSignature.sig, signature]))
  | LLVM.Op.trunc w w'    flags => LLVM.trunc w' (op.getN 0 (by simp [DialectSignature.sig, signature])) flags
  | LLVM.Op.zext w w' flag => LLVM.zext  w' (op.getN 0 (by simp [DialectSignature.sig, signature])) flag
  | LLVM.Op.sext w w'      => LLVM.sext  w' (op.getN 0 (by simp [DialectSignature.sig, signature]))
  | LLVM.Op.and _          => LLVM.and      (op.getN 0 (by simp [DialectSignature.sig, signature])) (op.getN 1 (by simp [DialectSignature.sig, signature]))
  | LLVM.Op.or _ flag      => LLVM.or       (op.getN 0 (by simp [DialectSignature.sig, signature])) (op.getN 1 (by simp [DialectSignature.sig, signature])) flag
  | LLVM.Op.xor _          => LLVM.xor      (op.getN 0 (by simp [DialectSignature.sig, signature])) (op.getN 1 (by simp [DialectSignature.sig, signature]))
  | LLVM.Op.shl _ flags    => LLVM.shl      (op.getN 0 (by simp [DialectSignature.sig, signature])) (op.getN 1 (by simp [DialectSignature.sig, signature])) flags
  | LLVM.Op.lshr _ flag    => LLVM.lshr     (op.getN 0 (by simp [DialectSignature.sig, signature])) (op.getN 1 (by simp [DialectSignature.sig, signature])) flag
  | LLVM.Op.ashr _ flag    => LLVM.ashr     (op.getN 0 (by simp [DialectSignature.sig, signature])) (op.getN 1 (by simp [DialectSignature.sig, signature])) flag
  | LLVM.Op.sub _ flags    => LLVM.sub      (op.getN 0 (by simp [DialectSignature.sig, signature])) (op.getN 1 (by simp [DialectSignature.sig, signature])) flags
  | LLVM.Op.add _ flags    => LLVM.add      (op.getN 0 (by simp [DialectSignature.sig, signature])) (op.getN 1 (by simp [DialectSignature.sig, signature])) flags
  | LLVM.Op.mul _ flags    => LLVM.mul      (op.getN 0 (by simp [DialectSignature.sig, signature])) (op.getN 1 (by simp [DialectSignature.sig, signature])) flags
  | LLVM.Op.sdiv _ flag    => LLVM.sdiv     (op.getN 0 (by simp [DialectSignature.sig, signature])) (op.getN 1 (by simp [DialectSignature.sig, signature])) flag
  | LLVM.Op.udiv _ flag    => LLVM.udiv     (op.getN 0 (by simp [DialectSignature.sig, signature])) (op.getN 1 (by simp [DialectSignature.sig, signature])) flag
  | LLVM.Op.urem _         => LLVM.urem     (op.getN 0 (by simp [DialectSignature.sig, signature])) (op.getN 1 (by simp [DialectSignature.sig, signature]))
  | LLVM.Op.srem _         => LLVM.srem     (op.getN 0 (by simp [DialectSignature.sig, signature])) (op.getN 1 (by simp [DialectSignature.sig, signature]))
  | LLVM.Op.icmp c _       => LLVM.icmp  c  (op.getN 0 (by simp [DialectSignature.sig, signature])) (op.getN 1 (by simp [DialectSignature.sig, signature]))
  | LLVM.Op.select _       => LLVM.select   (op.getN 0 (by simp [DialectSignature.sig, signature])) (op.getN 1 (by simp [DialectSignature.sig, signature])) (op.getN 2 (by simp [DialectSignature.sig, signature]))

instance : DialectDenote LLVM := ⟨
  fun o args _ => Op.denote o args
⟩

end InstCombine<|MERGE_RESOLUTION|>--- conflicted
+++ resolved
@@ -373,21 +373,6 @@
 --       this is not likely to be what we want
 -- instance : ToString Op where
 --   toString o := repr o |>.pretty
-def printOverflowFlags (flags : NoWrapFlags) : String :=
-  match flags with
-  | ⟨false, false⟩ => "<{overflowFlags = #llvm.overflow<none>}>"
-  | ⟨true, false⟩  => "<{overflowFlags = #llvm.overflow<nsw>}>"
-  | ⟨false, true⟩  => "<{overflowFlags = #llvm.overflow<nuw>}>"
-  | ⟨true, true⟩   => "<{overflowFlags = #llvm.overflow<nsw,nuw>}>"
-
-def attributesToPrint (op : LLVM.Op) : String :=
-  match op with
-  | .const w v => s!"\{value = {v} : {w}}"
-  | .or w ⟨true⟩ => s!"\{disjoint = true : {w}}"
-  | .add _ f |.shl _ f | .sub _ f | .mul _ f => printOverflowFlags f -- overflowflag support
-  | .udiv _ ⟨true⟩ | .sdiv _ ⟨true⟩ | .lshr _ ⟨true⟩ => "<{isExact}> "
-  | .icmp ty _ => s!"{ty}"
-  |_ => ""
 
 def printOverflowFlags (flags : NoWrapFlags) : String :=
   match flags with
@@ -424,15 +409,9 @@
   toString t := repr t |>.pretty
 instance : ToString LLVM.Ty := by unfold LLVM; infer_instance
 
-<<<<<<< HEAD
-instance : DialectPrint (LLVM) where
-  printOpName
-  | op => "llvm."++toString op
-=======
 instance : ToPrint (LLVM) where
   printOpName
   | op => "llvm." ++ toString op
->>>>>>> e4d998ee
   printTy := toString
   printAttributes := attributesToPrint
   printDialect:= "llvm"
