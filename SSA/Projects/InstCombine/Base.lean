--- conflicted
+++ resolved
@@ -350,7 +350,6 @@
   Op := Op
   Ty := Ty
 
-<<<<<<< HEAD
 def_signature for MetaLLVM φ where
   | .select w               => (.bitvec 1, .bitvec w, .bitvec w) → .bitvec w
   | .binary w _             => (.bitvec w, .bitvec w) → .bitvec w
@@ -388,49 +387,5 @@
   | Op.srem _             => LLVM.srem
   | Op.icmp c _           => LLVM.icmp c
   | Op.select _           => LLVM.select
-=======
-instance {φ} : DialectSignature (MetaLLVM φ) where
-  signature op := ⟨op.sig, [], op.outTy, .pure⟩
-instance : DialectSignature LLVM where
-  signature op := ⟨op.sig, [], op.outTy, .pure⟩
-
-instance {φ} : DialectToExpr (MetaLLVM φ) where
-  toExprM := .const ``Id [0]
-  toExprDialect := .app (.const ``MetaLLVM []) (Lean.toExpr φ)
-instance : DialectToExpr LLVM where
-  toExprM := .const ``Id [0]
-  toExprDialect := .const ``LLVM []
-
-@[simp]
-def Op.denote (o : LLVM.Op) (op : HVector TyDenote.toType (DialectSignature.sig o)) :
-    (TyDenote.toType <| DialectSignature.outTy o) :=
-  match o with
-  | Op.const _ val    => const? _ val
-  | Op.copy _         =>               (op.getN 0 (by simp [DialectSignature.sig, signature]))
-  | Op.not _          => LLVM.not      (op.getN 0 (by simp [DialectSignature.sig, signature]))
-  | Op.neg _          => LLVM.neg      (op.getN 0 (by simp [DialectSignature.sig, signature]))
-  | Op.trunc w w'    flags => LLVM.trunc w' (op.getN 0 (by simp [DialectSignature.sig, signature])) flags
-  | Op.zext w w' flag => LLVM.zext  w' (op.getN 0 (by simp [DialectSignature.sig, signature])) flag
-  | Op.sext w w'      => LLVM.sext  w' (op.getN 0 (by simp [DialectSignature.sig, signature]))
-  | Op.and _          => LLVM.and      (op.getN 0 (by simp [DialectSignature.sig, signature])) (op.getN 1 (by simp [DialectSignature.sig, signature]))
-  | Op.or _ flag      => LLVM.or       (op.getN 0 (by simp [DialectSignature.sig, signature])) (op.getN 1 (by simp [DialectSignature.sig, signature])) flag
-  | Op.xor _          => LLVM.xor      (op.getN 0 (by simp [DialectSignature.sig, signature])) (op.getN 1 (by simp [DialectSignature.sig, signature]))
-  | Op.shl _ flags    => LLVM.shl      (op.getN 0 (by simp [DialectSignature.sig, signature])) (op.getN 1 (by simp [DialectSignature.sig, signature])) flags
-  | Op.lshr _ flag    => LLVM.lshr     (op.getN 0 (by simp [DialectSignature.sig, signature])) (op.getN 1 (by simp [DialectSignature.sig, signature])) flag
-  | Op.ashr _ flag    => LLVM.ashr     (op.getN 0 (by simp [DialectSignature.sig, signature])) (op.getN 1 (by simp [DialectSignature.sig, signature])) flag
-  | Op.sub _ flags    => LLVM.sub      (op.getN 0 (by simp [DialectSignature.sig, signature])) (op.getN 1 (by simp [DialectSignature.sig, signature])) flags
-  | Op.add _ flags    => LLVM.add      (op.getN 0 (by simp [DialectSignature.sig, signature])) (op.getN 1 (by simp [DialectSignature.sig, signature])) flags
-  | Op.mul _ flags    => LLVM.mul      (op.getN 0 (by simp [DialectSignature.sig, signature])) (op.getN 1 (by simp [DialectSignature.sig, signature])) flags
-  | Op.sdiv _ flag    => LLVM.sdiv     (op.getN 0 (by simp [DialectSignature.sig, signature])) (op.getN 1 (by simp [DialectSignature.sig, signature])) flag
-  | Op.udiv _ flag    => LLVM.udiv     (op.getN 0 (by simp [DialectSignature.sig, signature])) (op.getN 1 (by simp [DialectSignature.sig, signature])) flag
-  | Op.urem _         => LLVM.urem     (op.getN 0 (by simp [DialectSignature.sig, signature])) (op.getN 1 (by simp [DialectSignature.sig, signature]))
-  | Op.srem _         => LLVM.srem     (op.getN 0 (by simp [DialectSignature.sig, signature])) (op.getN 1 (by simp [DialectSignature.sig, signature]))
-  | Op.icmp c _       => LLVM.icmp  c  (op.getN 0 (by simp [DialectSignature.sig, signature])) (op.getN 1 (by simp [DialectSignature.sig, signature]))
-  | Op.select _       => LLVM.select   (op.getN 0 (by simp [DialectSignature.sig, signature])) (op.getN 1 (by simp [DialectSignature.sig, signature])) (op.getN 2 (by simp [DialectSignature.sig, signature]))
-
-instance : DialectDenote LLVM := ⟨
-  fun o args _ => Op.denote o args
-⟩
->>>>>>> 67b6b0c2
 
 end InstCombine