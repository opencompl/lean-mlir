--- conflicted
+++ resolved
@@ -381,29 +381,6 @@
     (TyDenote.toType <| DialectSignature.outTy o) :=
   match o with
   | Op.const _ val    => const? _ val
-<<<<<<< HEAD
-  | Op.copy _         =>               (op.getN 0 (by sorry))
-  | Op.not _          => LLVM.not      (op.getN 0 (by sorry))
-  | Op.neg _          => LLVM.neg      (op.getN 0 (by sorry) )
-  | Op.trunc w w'    flags => LLVM.trunc w' (op.getN 0 (by sorry)) flags
-  | Op.zext w w' flag => LLVM.zext  w' (op.getN 0 (by sorry) ) flag
-  | Op.sext w w'      => LLVM.sext  w' (op.getN 0 (by sorry) )
-  | Op.and _          => LLVM.and      (op.getN 0 (by sorry) ) (op.getN 1 (by sorry))
-  | Op.or _ flag      => LLVM.or       (op.getN 0 (by sorry) ) (op.getN 1 (by sorry)) flag
-  | Op.xor _          => LLVM.xor      (op.getN 0 (by sorry) ) (op.getN 1 (by sorry))
-  | Op.shl _ flags    => LLVM.shl      (op.getN 0 (by sorry) ) (op.getN 1 (by sorry)) flags
-  | Op.lshr _ flag    => LLVM.lshr     (op.getN 0 (by sorry) ) (op.getN 1 (by sorry)) flag
-  | Op.ashr _ flag    => LLVM.ashr     (op.getN 0 (by sorry) ) (op.getN 1 (by sorry)) flag
-  | Op.sub _ flags    => LLVM.sub      (op.getN 0 (by sorry) ) (op.getN 1 (by sorry)) flags
-  | Op.add _ flags    => LLVM.add      (op.getN 0 (by sorry) ) (op.getN 1 (by sorry)) flags
-  | Op.mul _ flags    => LLVM.mul      (op.getN 0 (by sorry) ) (op.getN 1 (by sorry)) flags
-  | Op.sdiv _ flag    => LLVM.sdiv     (op.getN 0 (by sorry) ) (op.getN 1 (by sorry)) flag
-  | Op.udiv _ flag    => LLVM.udiv     (op.getN 0 (by sorry) ) (op.getN 1 (by sorry)) flag
-  | Op.urem _         => LLVM.urem     (op.getN 0 (by sorry) ) (op.getN 1 (by sorry))
-  | Op.srem _         => LLVM.srem     (op.getN 0 (by sorry) ) (op.getN 1 (by sorry))
-  | Op.icmp c _       => LLVM.icmp  c  (op.getN 0 (by sorry) ) (op.getN 1 (by sorry))
-  | Op.select _       => LLVM.select   (op.getN 0 (by sorry) ) (op.getN 1 (by sorry)) (op.getN 2 (by sorry))
-=======
   | Op.copy _         =>               (op.getN 0 (by simp [DialectSignature.sig, signature]))
   | Op.not _          => LLVM.not      (op.getN 0 (by simp [DialectSignature.sig, signature]))
   | Op.neg _          => LLVM.neg      (op.getN 0 (by simp [DialectSignature.sig, signature]))
@@ -425,7 +402,6 @@
   | Op.srem _         => LLVM.srem     (op.getN 0 (by simp [DialectSignature.sig, signature])) (op.getN 1 (by simp [DialectSignature.sig, signature]))
   | Op.icmp c _       => LLVM.icmp  c  (op.getN 0 (by simp [DialectSignature.sig, signature])) (op.getN 1 (by simp [DialectSignature.sig, signature]))
   | Op.select _       => LLVM.select   (op.getN 0 (by simp [DialectSignature.sig, signature])) (op.getN 1 (by simp [DialectSignature.sig, signature])) (op.getN 2 (by simp [DialectSignature.sig, signature]))
->>>>>>> 73acc8f6
 
 instance : DialectDenote LLVM := ⟨
   fun o args _ => Op.denote o args
