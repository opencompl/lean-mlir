--- conflicted
+++ resolved
@@ -46,12 +46,8 @@
       dsimp (config := {failIfUnchanged := false }) only [InstcombineTransformDialect.instantiateMTy]
       dsimp (config := {failIfUnchanged := false }) only [ConcreteOrMVar.instantiate_mvar_zero'']
       -- How can I avoid this `simp! only` and instead use a plain `simp only`?
-<<<<<<< HEAD
-      simp! (config := {failIfUnchanged := false }) only [ConcreteOrMVar.instantiate_list]
-=======
       dsimp (config := {failIfUnchanged := false }) only [ConcreteOrMVar.ofNat_eq_concrete]
       simp! (config := {failIfUnchanged := false }) only [ConcreteOrMVar.instantiate_ofNat_eq]
->>>>>>> b51cdb25
    )
  )
 
