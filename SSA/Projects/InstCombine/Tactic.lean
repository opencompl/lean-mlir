/-
Released under Apache 2.0 license as described in the file LICENSE.
-/
import SSA.Projects.InstCombine.LLVM.EDSL
import SSA.Projects.InstCombine.LLVM.SimpSet
import SSA.Projects.InstCombine.Refinement
import SSA.Projects.InstCombine.ForStd
import Mathlib.Tactic
import SSA.Core.ErasedContext
import SSA.Core.Tactic
import Batteries.Data.BitVec
import Mathlib.Data.BitVec.Lemmas

open MLIR AST

/-- We eliminate our alive framework's metavarible machinery.
At the end of this pass, all `InstcombineTransformDialect.instantiate*` must be eliminated,
and all `Width.mvar` should be resolved into `Width.concrete`.  -/
macro "simp_alive_meta" : tactic =>
 `(tactic|
     (
<<<<<<< HEAD
      simp (config := {failIfUnchanged := false }) only [Com.changeDialect]
=======
      simp (config := {failIfUnchanged := false }) only [Com.changeDialect_ret, Com.changeDialect_lete, Expr.changeDialect]
      simp (config := {failIfUnchanged := false }) only [(HVector.changeDialect_nil)]
      dsimp (config := {failIfUnchanged := false }) only [HVector.map']
>>>>>>> e1b7bcf4
      dsimp (config := {failIfUnchanged := false }) only [Functor.map]
      dsimp (config := {failIfUnchanged := false }) only [Ctxt.Var.succ_eq_toSnoc]
      dsimp (config := {failIfUnchanged := false }) only [Ctxt.Var.zero_eq_last]
      dsimp (config := {failIfUnchanged := false }) only [Ctxt.Var.toMap_last]
      dsimp (config := {failIfUnchanged := false }) only [Ctxt.DerivedCtxt.snoc_ctxt_eq_ctxt_snoc]
      dsimp (config := {failIfUnchanged := false }) only [List.map]
      dsimp (config := {failIfUnchanged := false }) only [Width.mvar]
      dsimp (config := {failIfUnchanged := false }) only [Ctxt.map_snoc, Ctxt.map_nil]
      dsimp (config := {failIfUnchanged := false }) only [Ctxt.get?]
      dsimp (config := {failIfUnchanged := false }) only [Ctxt.map, Ctxt.snoc]
      dsimp (config := {failIfUnchanged := false }) only [Ctxt.Var.toSnoc_toMap]
      dsimp (config := {failIfUnchanged := false }) only [Ctxt.Var.toMap_last]
      dsimp (config := {failIfUnchanged := false }) only [Ctxt.map_cons]
      dsimp (config := {failIfUnchanged := false }) only [InstcombineTransformDialect.MOp.instantiateCom]
      dsimp (config := {failIfUnchanged := false }) only [InstcombineTransformDialect.instantiateMTy]
      dsimp (config := {failIfUnchanged := false }) only [Fin.zero_eta, List.map_cons]
      dsimp (config := {failIfUnchanged := false }) only [InstcombineTransformDialect.instantiateMOp]
      dsimp (config := {failIfUnchanged := false }) only [ConcreteOrMVar.instantiate_mvar_zero]
      dsimp (config := {failIfUnchanged := false }) only [ConcreteOrMVar.instantiate_mvar_zero']
      dsimp (config := {failIfUnchanged := false }) only [ConcreteOrMVar.instantiate_mvar_zero'']
      dsimp (config := {failIfUnchanged := false }) only [ConcreteOrMVar.instantiate_concrete_eq]
      dsimp (config := {failIfUnchanged := false }) only [ConcreteOrMVar.instantiate]
      dsimp (config := {failIfUnchanged := false }) only [InstcombineTransformDialect.instantiateMTy]
      dsimp (config := {failIfUnchanged := false }) only [ConcreteOrMVar.instantiate_mvar_zero'']
      -- How can I avoid this `simp! only` and instead use a plain `simp only`?
      simp! (config := {failIfUnchanged := false }) only [ConcreteOrMVar.instantiate_list]
   )
 )

/-- Eliminate the SSA structure of the program
- We first simplify `Com.refinement` to see the context `Γv`.
- We `simp_peephole Γv` to simplify context accesses by variables.
- We simplify the translation overhead.
-/
macro "simp_alive_ssa" : tactic =>
  `(tactic|
      (
        /- access the valuation -/
        intros Γv

        /- Simplify away the core framework -/
        simp_peephole [InstCombine.Op.denote] at Γv

        simp (config := {failIfUnchanged := false}) only [
            InstCombine.Op.denote, HVector.getN, HVector.get
          ]
      )
  )

/--
`simp_alive_peephole` extends `simp_peephole` to simplify goals about refinement of `LLVM`
programs into statements about just bitvectors.

That is, the tactic expects a goal of the form: `Com.Refinement com₁ com₂`
That is, goals of the form `Com.refine, com₁.denote Γv ⊑ com₂.denote Γv `,
where `com₁` and `com₂` are programs in the `LLVM` dialect. -/
macro "simp_alive_peephole" : tactic =>
  `(tactic|
      (
        simp_alive_meta
        simp_alive_ssa
      )
   )<|MERGE_RESOLUTION|>--- conflicted
+++ resolved
@@ -19,13 +19,9 @@
 macro "simp_alive_meta" : tactic =>
  `(tactic|
      (
-<<<<<<< HEAD
-      simp (config := {failIfUnchanged := false }) only [Com.changeDialect]
-=======
       simp (config := {failIfUnchanged := false }) only [Com.changeDialect_ret, Com.changeDialect_lete, Expr.changeDialect]
       simp (config := {failIfUnchanged := false }) only [(HVector.changeDialect_nil)]
       dsimp (config := {failIfUnchanged := false }) only [HVector.map']
->>>>>>> e1b7bcf4
       dsimp (config := {failIfUnchanged := false }) only [Functor.map]
       dsimp (config := {failIfUnchanged := false }) only [Ctxt.Var.succ_eq_toSnoc]
       dsimp (config := {failIfUnchanged := false }) only [Ctxt.Var.zero_eq_last]
