import SSA.Projects.InstCombine.LLVM.EDSL
import SSA.Projects.InstCombine.AliveStatements
import SSA.Projects.InstCombine.Refinement
import SSA.Projects.InstCombine.ForStd
import Mathlib.Tactic
import SSA.Core.ErasedContext
import SSA.Core.Tactic
import Std.Data.BitVec
import Mathlib.Data.BitVec.Lemmas

open MLIR AST
open Std (BitVec)
open Ctxt

<<<<<<< HEAD
theorem bitvec_minus_one : BitVec.ofInt w (Int.negSucc 0) = (-1 : BitVec w) := by
  change (BitVec.ofInt w (-1) = (-1 : BitVec w))
  ext i
  simp_all only [BitVec.ofInt, Neg.neg, Int.neg, Int.negOfNat]
  simp_all only [BitVec.getLsb'_not, BitVec.getLsb'_ofNat_zero, Bool.not_false, BitVec.ofNat_eq_ofNat, BitVec.neg_eq,
    BitVec.getLsb'_neg_ofNat_one]


-- TODO: Do we call this dialect the "Alive" dialect (as hinted by the `simp_alive_peephole` name),
--       or the "InstCombine" dialect (as hinted by the `InstCombine` namespace that everything
--       lives in)?

=======
>>>>>>> 1b85053e
open MLIR AST in
/--
`simp_alive_peephole` extends `simp_peephole` to simplify goals about refinement of `InstCombine`
programs into statements about just bitvectors.

To wit, the tactic expects a goal of the form: `Com.Refinement com₁ com₂`
That is, goals of
of the form `Com.refine, com₁.denote Γv ⊑ com₂.denote Γv `, where
`com₁` and `com₂` are programs in the `InstCombine` dialect. -/
macro "simp_alive_peephole" : tactic =>
  `(tactic|
      (
        /- Unfold the meaning of refinement, to access the valuation -/
        dsimp only [Com.Refinement]
        intros Γv

        /- Simplify away the core framework -/
        simp_peephole at Γv
<<<<<<< HEAD

        /- Simplify away the `InstCombine` specific semantics. -/
        simp (config := {unfoldPartialApp := true}) only [OpDenote.denote,
          /- Note that we need `HVector.toPair`, `HVector.toSingle` and `HVector.toTriple`,
              since they're used in `InstCombine.Op.denote`,
              and we need `HVector.toTuple` since it's used in `MLIR.AST.mkOpExpr`. -/
          -- TODO: if `HVector.toTuple` is used in the core framework's AST translation, it should
          --       probably be part of the core `simp_peephole` simp-set
          InstCombine.Op.denote, HVector.toPair, HVector.toTriple, pairMapM, BitVec.Refinement,
          bind, Option.bind, pure, Ctxt.DerivedCtxt.ofCtxt, Ctxt.DerivedCtxt.snoc,
          Ctxt.snoc,
          ConcreteOrMVar.instantiate, Vector.get, HVector.toSingle,
=======
        /- note that we need the `HVector.toPair`, `HVector.toSingle`, `HVector.toTriple` lemmas since it's used in `InstCombine.Op.denote`
          We need `HVector.toTuple` since it's used in `MLIR.AST.mkOpExpr`. -/
        simp (config := {failIfUnchanged := false, unfoldPartialApp := true, zetaDelta := true}) only [
          InstCombine.Op.denote, HVector.toPair,
          BitVec.Refinement, bind, Option.bind, pure,
          HVector.toSingle,
>>>>>>> 1b85053e
          LLVM.and?, LLVM.or?, LLVM.xor?, LLVM.add?, LLVM.sub?,
          LLVM.mul?, LLVM.udiv?, LLVM.sdiv?, LLVM.urem?, LLVM.srem?,
          LLVM.sshr, LLVM.lshr?, LLVM.ashr?, LLVM.shl?, LLVM.select?,
          LLVM.const?, LLVM.icmp?,
<<<<<<< HEAD
          HVector.toTuple, List.nthLe, bitvec_minus_one,
          DialectMorphism.mapTy,
          InstcombineTransformDialect.instantiateMTy,
          InstcombineTransformDialect.instantiateMOp,
          InstcombineTransformDialect.MOp.instantiateCom,
          InstcombineTransformDialect.instantiateCtxt,
          ConcreteOrMVar.instantiate, Com.Refinement,
          DialectMorphism.mapTy]

        /-  At this point, we have should a goal of the form:
              `∀ (x₁ : Option (BitVec _)) ... (xₙ : Option (BitVec _)), ...`
            For some unknown number of variables `n` (but assumed to be `n ≤ 5`,
            as per the hack in `simp_peephole`).

            However, the `none` (i.e., poison) cases are generally trivial.
            Thus we attempt to introduce some variables (using `try` because the intro might fail
            if we have less universal quantifiers than `intro`s), case split on them, and simp
            through the monadic bind on `Option` (in the generally true assumption that the `none`
            case becomes trivial and is closed by `simp`).
        -/
=======
          HVector.toTuple, List.nthLe, BitVec.bitvec_minus_one
          ]
>>>>>>> 1b85053e
        try intros v0
        try intros v1
        try intros v2
        try intros v3
        try intros v4
        try intros v5
        simp (config := {failIfUnchanged := false}) only [Option.bind, bind, Monad.toBind, Var.casesOn, cast, pairBind, Option.bind_eq_bind]
        try cases' v0 with x0 <;> simp[Option.bind, bind, Monad.toBind]
          <;> try cases' v1 with x1 <;> simp[Option.bind, bind, Monad.toBind]
          <;> try cases' v2 with x2 <;> simp[Option.bind, bind, Monad.toBind]
          <;> try cases' v3 with x3 <;> simp[Option.bind, bind, Monad.toBind]
          <;> try cases' v4 with x4 <;> simp[Option.bind, bind, Monad.toBind]
          <;> try cases' v5 with x5 <;> simp[Option.bind, bind, Monad.toBind]
          <;> dsimp[Option.bind, bind, Monad.toBind]

        /--
        CAVEAT: This does nothing, the variables `v$i` have been cases on, and the newly introduced
        variables (in the `some` cases) are called `x$i` instead, i'll document the intended behaviour.
        TODO: fix this

        Finally, revert the variables introduced in the `some` cases, so that we are left with a
        universally quantified goal of the form:
          `∀ (x₁ : BitVec _) ... (xₙ : BitVec _), ...` -/
        try revert v5
        try revert v4
        try revert v3
        try revert v2
        try revert v1
        try revert v0
      )
   )<|MERGE_RESOLUTION|>--- conflicted
+++ resolved
@@ -12,7 +12,6 @@
 open Std (BitVec)
 open Ctxt
 
-<<<<<<< HEAD
 theorem bitvec_minus_one : BitVec.ofInt w (Int.negSucc 0) = (-1 : BitVec w) := by
   change (BitVec.ofInt w (-1) = (-1 : BitVec w))
   ext i
@@ -25,8 +24,6 @@
 --       or the "InstCombine" dialect (as hinted by the `InstCombine` namespace that everything
 --       lives in)?
 
-=======
->>>>>>> 1b85053e
 open MLIR AST in
 /--
 `simp_alive_peephole` extends `simp_peephole` to simplify goals about refinement of `InstCombine`
@@ -45,7 +42,6 @@
 
         /- Simplify away the core framework -/
         simp_peephole at Γv
-<<<<<<< HEAD
 
         /- Simplify away the `InstCombine` specific semantics. -/
         simp (config := {unfoldPartialApp := true}) only [OpDenote.denote,
@@ -58,19 +54,10 @@
           bind, Option.bind, pure, Ctxt.DerivedCtxt.ofCtxt, Ctxt.DerivedCtxt.snoc,
           Ctxt.snoc,
           ConcreteOrMVar.instantiate, Vector.get, HVector.toSingle,
-=======
-        /- note that we need the `HVector.toPair`, `HVector.toSingle`, `HVector.toTriple` lemmas since it's used in `InstCombine.Op.denote`
-          We need `HVector.toTuple` since it's used in `MLIR.AST.mkOpExpr`. -/
-        simp (config := {failIfUnchanged := false, unfoldPartialApp := true, zetaDelta := true}) only [
-          InstCombine.Op.denote, HVector.toPair,
-          BitVec.Refinement, bind, Option.bind, pure,
-          HVector.toSingle,
->>>>>>> 1b85053e
           LLVM.and?, LLVM.or?, LLVM.xor?, LLVM.add?, LLVM.sub?,
           LLVM.mul?, LLVM.udiv?, LLVM.sdiv?, LLVM.urem?, LLVM.srem?,
           LLVM.sshr, LLVM.lshr?, LLVM.ashr?, LLVM.shl?, LLVM.select?,
           LLVM.const?, LLVM.icmp?,
-<<<<<<< HEAD
           HVector.toTuple, List.nthLe, bitvec_minus_one,
           DialectMorphism.mapTy,
           InstcombineTransformDialect.instantiateMTy,
@@ -91,10 +78,6 @@
             through the monadic bind on `Option` (in the generally true assumption that the `none`
             case becomes trivial and is closed by `simp`).
         -/
-=======
-          HVector.toTuple, List.nthLe, BitVec.bitvec_minus_one
-          ]
->>>>>>> 1b85053e
         try intros v0
         try intros v1
         try intros v2
