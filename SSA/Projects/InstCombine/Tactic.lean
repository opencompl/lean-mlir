import SSA.Projects.InstCombine.LLVM.EDSL
import SSA.Projects.InstCombine.AliveStatements
import SSA.Projects.InstCombine.Refinement
import SSA.Projects.InstCombine.ForStd
import Mathlib.Tactic
import SSA.Core.ErasedContext
import SSA.Core.Tactic
import Std.Data.BitVec
import Mathlib.Data.BitVec.Lemmas

open MLIR AST
open Std (BitVec)
open Ctxt

open MLIR AST in
/--
- We first simplify `Com.refinement` to see the context `Γv`.
- We `simp_peephole Γv` to simplify context accesses by variables.
- We simplify the translation overhead.
- Then we introduce variables, `cases` on the variables to eliminate the `none` cases.
- We cannot leave it at this state, since then the variables will be inaccessible.
- So, we revert the variables for the user to re-introduce them as they see fit.
-/
macro "simp_alive_peephole" : tactic =>
  `(tactic|
      (
        dsimp only [Com.Refinement]
        intros Γv
<<<<<<< HEAD
        simp_peephole [InstCombine.Op.denote] at Γv

        -- Then, try to simplify away the LLVM wrappers into a pure "math" statement
        simp (config := {decide := false}) only [BitVec.Refinement, bind, Option.bind, pure,
=======
        simp_peephole at Γv
        /- note that we need the `HVector.toPair`, `HVector.toSingle`, `HVector.toTriple` lemmas since it's used in `InstCombine.Op.denote`
          We need `HVector.toTuple` since it's used in `MLIR.AST.mkOpExpr`. -/
        simp (config := {unfoldPartialApp := true, zetaDelta := true}) only [OpDenote.denote,
          InstCombine.Op.denote, HVector.toPair, HVector.toTriple, pairMapM, BitVec.Refinement,
          bind, Option.bind, pure, Ctxt.DerivedCtxt.ofCtxt, Ctxt.DerivedCtxt.snoc,
          Ctxt.snoc,
          ConcreteOrMVar.instantiate, Vector.get, HVector.toSingle,
>>>>>>> 31d4e531
          LLVM.and?, LLVM.or?, LLVM.xor?, LLVM.add?, LLVM.sub?,
          LLVM.mul?, LLVM.udiv?, LLVM.sdiv?, LLVM.urem?, LLVM.srem?,
          LLVM.sshr, LLVM.lshr?, LLVM.ashr?, LLVM.shl?, LLVM.select?,
          LLVM.const?, LLVM.icmp?,
          HVector.toTuple, List.nthLe, BitVec.bitvec_minus_one,
          DialectMorphism.mapTy,
          InstcombineTransformDialect.instantiateMTy,
          InstcombineTransformDialect.instantiateMOp,
          InstcombineTransformDialect.MOp.instantiateCom,
          InstcombineTransformDialect.instantiateCtxt,
          ConcreteOrMVar.instantiate, Com.Refinement,
          DialectMorphism.mapTy]
        try intros v0
        try intros v1
        try intros v2
        try intros v3
        try intros v4
        try intros v5
        try cases' v0 with x0 <;> simp[Option.bind, bind, Monad.toBind]
          <;> try cases' v1 with x1 <;> simp[Option.bind, bind, Monad.toBind]
          <;> try cases' v2 with x2 <;> simp[Option.bind, bind, Monad.toBind]
          <;> try cases' v3 with x3 <;> simp[Option.bind, bind, Monad.toBind]
          <;> try cases' v4 with x4 <;> simp[Option.bind, bind, Monad.toBind]
          <;> try cases' v5 with x5 <;> simp[Option.bind, bind, Monad.toBind]
          <;> dsimp[Option.bind, bind, Monad.toBind]
        try revert v5
        try revert v4
        try revert v3
        try revert v2
        try revert v1
        try revert v0
      )
   )<|MERGE_RESOLUTION|>--- conflicted
+++ resolved
@@ -26,12 +26,6 @@
       (
         dsimp only [Com.Refinement]
         intros Γv
-<<<<<<< HEAD
-        simp_peephole [InstCombine.Op.denote] at Γv
-
-        -- Then, try to simplify away the LLVM wrappers into a pure "math" statement
-        simp (config := {decide := false}) only [BitVec.Refinement, bind, Option.bind, pure,
-=======
         simp_peephole at Γv
         /- note that we need the `HVector.toPair`, `HVector.toSingle`, `HVector.toTriple` lemmas since it's used in `InstCombine.Op.denote`
           We need `HVector.toTuple` since it's used in `MLIR.AST.mkOpExpr`. -/
@@ -40,7 +34,6 @@
           bind, Option.bind, pure, Ctxt.DerivedCtxt.ofCtxt, Ctxt.DerivedCtxt.snoc,
           Ctxt.snoc,
           ConcreteOrMVar.instantiate, Vector.get, HVector.toSingle,
->>>>>>> 31d4e531
           LLVM.and?, LLVM.or?, LLVM.xor?, LLVM.add?, LLVM.sub?,
           LLVM.mul?, LLVM.udiv?, LLVM.sdiv?, LLVM.urem?, LLVM.srem?,
           LLVM.sshr, LLVM.lshr?, LLVM.ashr?, LLVM.shl?, LLVM.select?,
