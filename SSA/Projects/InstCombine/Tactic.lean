/-
Released under Apache 2.0 license as described in the file LICENSE.
-/
import SSA.Projects.InstCombine.LLVM.EDSL
import SSA.Projects.InstCombine.LLVM.SimpSet
import SSA.Projects.InstCombine.Refinement
import SSA.Projects.InstCombine.ForStd
import Mathlib.Tactic
import SSA.Core.ErasedContext
import SSA.Core.Tactic
import Batteries.Data.BitVec
import Mathlib.Data.BitVec.Lemmas

open MLIR AST

/-- We eliminate our alive framework's metavarible machinery.
At the end of this pass, all `InstcombineTransformDialect.instantiate*` must be eliminated,
and all `Width.mvar` should be resolved into `Width.concrete`.  -/
macro "simp_alive_meta" : tactic =>
 `(tactic|
     (
      simp (config := {failIfUnchanged := false }) only [Com.changeDialect_ret, Com.changeDialect_lete, Expr.changeDialect]
      simp (config := {failIfUnchanged := false }) only [(HVector.changeDialect_nil)]
      dsimp (config := {failIfUnchanged := false }) only [HVector.map']
      dsimp (config := {failIfUnchanged := false }) only [Functor.map]
      dsimp (config := {failIfUnchanged := false }) only [Ctxt.Var.succ_eq_toSnoc]
      dsimp (config := {failIfUnchanged := false }) only [Ctxt.Var.zero_eq_last]
      dsimp (config := {failIfUnchanged := false }) only [Ctxt.Var.toMap_last]
      dsimp (config := {failIfUnchanged := false }) only [Ctxt.DerivedCtxt.snoc_ctxt_eq_ctxt_snoc]
      dsimp (config := {failIfUnchanged := false }) only [List.map]
      dsimp (config := {failIfUnchanged := false }) only [Width.mvar]
      dsimp (config := {failIfUnchanged := false }) only [Ctxt.map_snoc, Ctxt.map_nil]
      dsimp (config := {failIfUnchanged := false }) only [Ctxt.get?]
      dsimp (config := {failIfUnchanged := false }) only [Ctxt.map, Ctxt.snoc]
      dsimp (config := {failIfUnchanged := false }) only [Ctxt.Var.toSnoc_toMap]
<<<<<<< HEAD
      dsimp (config := {failIfUnchanged := false }) only [Ctxt.Var.toSnoc_toMap']
      dsimp (config := {failIfUnchanged := false }) only [Ctxt.Var.toSnoc_toMap'']
=======
>>>>>>> 155b517f
      dsimp (config := {failIfUnchanged := false }) only [Ctxt.Var.toMap_last]
      dsimp (config := {failIfUnchanged := false }) only [Ctxt.map_cons]
      dsimp (config := {failIfUnchanged := false }) only [InstcombineTransformDialect.MOp.instantiateCom]
      dsimp (config := {failIfUnchanged := false }) only [InstcombineTransformDialect.instantiateMTy]
      dsimp (config := {failIfUnchanged := false }) only [Fin.zero_eta, List.map_cons]
      dsimp (config := {failIfUnchanged := false }) only [InstcombineTransformDialect.instantiateMOp]
      dsimp (config := {failIfUnchanged := false }) only [ConcreteOrMVar.instantiate_mvar_zero]
      dsimp (config := {failIfUnchanged := false }) only [ConcreteOrMVar.instantiate_mvar_zero']
      dsimp (config := {failIfUnchanged := false }) only [ConcreteOrMVar.instantiate_mvar_zero'']
      dsimp (config := {failIfUnchanged := false }) only [ConcreteOrMVar.instantiate_concrete_eq]
      dsimp (config := {failIfUnchanged := false }) only [ConcreteOrMVar.instantiate]
      dsimp (config := {failIfUnchanged := false }) only [InstcombineTransformDialect.instantiateMTy]
      dsimp (config := {failIfUnchanged := false }) only [ConcreteOrMVar.instantiate_mvar_zero'']
   )
 )

/-- Eliminate the SSA structure of the program
- We first simplify `Com.refinement` to see the context `Γv`.
- We `simp_peephole Γv` to simplify context accesses by variables.
- We simplify the translation overhead.
-/
macro "simp_alive_ssa" : tactic =>
  `(tactic|
      (
        /- access the valuation -/
        intros Γv

        /- Simplify away the core framework -/
        simp_peephole [InstCombine.Op.denote] at Γv

        simp (config := {failIfUnchanged := false}) only [
            InstCombine.Op.denote, HVector.getN, HVector.get
          ]
      )
  )

/--
`simp_alive_peephole` extends `simp_peephole` to simplify goals about refinement of `LLVM`
programs into statements about just bitvectors.

That is, the tactic expects a goal of the form: `Com.Refinement com₁ com₂`
That is, goals of the form `Com.refine, com₁.denote Γv ⊑ com₂.denote Γv `,
where `com₁` and `com₂` are programs in the `LLVM` dialect. -/
macro "simp_alive_peephole" : tactic =>
  `(tactic|
      (
        simp_alive_meta
        simp_alive_ssa
      )
   )<|MERGE_RESOLUTION|>--- conflicted
+++ resolved
@@ -33,11 +33,6 @@
       dsimp (config := {failIfUnchanged := false }) only [Ctxt.get?]
       dsimp (config := {failIfUnchanged := false }) only [Ctxt.map, Ctxt.snoc]
       dsimp (config := {failIfUnchanged := false }) only [Ctxt.Var.toSnoc_toMap]
-<<<<<<< HEAD
-      dsimp (config := {failIfUnchanged := false }) only [Ctxt.Var.toSnoc_toMap']
-      dsimp (config := {failIfUnchanged := false }) only [Ctxt.Var.toSnoc_toMap'']
-=======
->>>>>>> 155b517f
       dsimp (config := {failIfUnchanged := false }) only [Ctxt.Var.toMap_last]
       dsimp (config := {failIfUnchanged := false }) only [Ctxt.map_cons]
       dsimp (config := {failIfUnchanged := false }) only [InstcombineTransformDialect.MOp.instantiateCom]
