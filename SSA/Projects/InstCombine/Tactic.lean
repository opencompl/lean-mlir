import SSA.Projects.InstCombine.LLVM.EDSL
import SSA.Projects.InstCombine.AliveStatements
import SSA.Projects.InstCombine.Refinement

<<<<<<< HEAD
macro "simp_alive": tactic =>
=======
open MLIR AST
open Std (BitVec)

/--
- We first simplify `Com.refinement` to see the context `Γv`.
- We `simp_peephole Γv` to simplify context accesses by variables.
- We simplify the translation overhead.
- Then we introduce variables, `cases` on the variables to eliminate the `none` cases.
- We cannot leave it at this state, since then the variables will be inaccessible.
- So, we revert the variables for the user to re-introduce them as they see fit.
-/
macro "simp_alive_peephole" : tactic =>
>>>>>>> f4fe624d
  `(tactic|
      (
        dsimp only [Com.Refinement]
        intros Γv
        simp_peephole at Γv
        /- note that we need the `HVector.toPair`, `HVector.toSingle` lemmas since it's used in `InstCombine.Op.denote`
          We need `HVector.toTuple` since it's used in `MLIR.AST.mkOpExpr`. -/
        try simp (config := {decide := false}) only [OpDenote.denote,
          InstCombine.Op.denote, HVector.toPair, pairMapM, BitVec.Refinement,
          bind, Option.bind, pure, DerivedContext.ofContext, DerivedContext.snoc,
          Ctxt.snoc, MOp.instantiateCom, InstCombine.MTy.instantiate,
          ConcreteOrMVar.instantiate, Vector.get, HVector.toSingle,
          HVector.toTuple, List.nthLe]
        try intros v0
        try intros v1
        try intros v2
        try intros v3
        try intros v4
        try intros v5
        try cases' v0 with x0 <;> simp
          <;> try cases' v1 with x1 <;> simp
          <;> try cases' v2 with x2 <;> simp
          <;> try cases' v3 with x3 <;> simp
          <;> try cases' v4 with x4 <;> simp
          <;> try cases' v5 with x5 <;> simp
        try revert v5
        try revert v4
        try revert v3
        try revert v2
        try revert v1
        try revert v0
      )
   )<|MERGE_RESOLUTION|>--- conflicted
+++ resolved
@@ -2,9 +2,6 @@
 import SSA.Projects.InstCombine.AliveStatements
 import SSA.Projects.InstCombine.Refinement
 
-<<<<<<< HEAD
-macro "simp_alive": tactic =>
-=======
 open MLIR AST
 open Std (BitVec)
 
@@ -17,7 +14,6 @@
 - So, we revert the variables for the user to re-introduce them as they see fit.
 -/
 macro "simp_alive_peephole" : tactic =>
->>>>>>> f4fe624d
   `(tactic|
       (
         dsimp only [Com.Refinement]
