--- conflicted
+++ resolved
@@ -1,60 +1,15 @@
 
 import SSA.Projects.InstCombine.TacticAuto
 import SSA.Projects.InstCombine.LLVM.Semantics
-<<<<<<< HEAD
-open LLVM
-=======
 open BitVec
 
 section gunfoldhmaskedhmergehwithhconsthmaskhscalar_proof
 theorem scalar0_thm (x x_1 : BitVec 4) : (x_1 ^^^ x) &&& 1#4 ^^^ x = x_1 &&& 1#4 ||| x &&& 14#4 := sorry
->>>>>>> db4186ea
 
 theorem scalar1_thm (x x_1 : BitVec 4) : (x_1 ^^^ x) &&& 14#4 ^^^ x = x_1 &&& 14#4 ||| x &&& 1#4 := sorry
 
 theorem in_constant_varx_mone_thm (x : BitVec 4) : (x ^^^ 15#4) &&& 1#4 ^^^ 15#4 = x ||| 14#4 := sorry
 
-<<<<<<< HEAD
-theorem scalar0_thm (x x_1 : _root_.BitVec 4) :
-    (x_1 ^^^ x) &&& 1#4 ^^^ x = x_1 &&& 1#4 ||| x &&& 14#4 := by
-  sorry
-
-theorem scalar1_thm (x x_1 : _root_.BitVec 4) :
-    (x_1 ^^^ x) &&& 14#4 ^^^ x = x_1 &&& 14#4 ||| x &&& 1#4 := by
-  sorry
-
-theorem in_constant_varx_mone_thm (x : _root_.BitVec 4) :
-    (x ^^^ 15#4) &&& 1#4 ^^^ 15#4 = x ||| 14#4 := by
-  sorry
-
-theorem in_constant_varx_14_thm (x : _root_.BitVec 4) :
-    (x ^^^ 14#4) &&& 1#4 ^^^ 14#4 = x ||| 14#4 := by
-  sorry
-
-theorem in_constant_mone_vary_thm (x : _root_.BitVec 4) :
-    (x ^^^ 15#4) &&& 1#4 ^^^ x = x ||| 1#4 := by
-  sorry
-
-theorem in_constant_14_vary_thm (x : _root_.BitVec 4) :
-    (x ^^^ 14#4) &&& 1#4 ^^^ x = x &&& 14#4 := by
-  sorry
-
-theorem c_1_0_0_thm (x x_1 : _root_.BitVec 4) :
-    (x_1 ^^^ x) &&& 14#4 ^^^ x_1 = x &&& 14#4 ||| x_1 &&& 1#4 := by
-  sorry
-
-theorem c_0_1_0_thm (x x_1 : _root_.BitVec 4) :
-    (x_1 ^^^ x) &&& 14#4 ^^^ x_1 = x &&& 14#4 ||| x_1 &&& 1#4 := by
-  sorry
-
-theorem c_1_1_0_thm (x x_1 : _root_.BitVec 4) :
-    (x_1 ^^^ x) &&& 14#4 ^^^ x = x_1 &&& 14#4 ||| x &&& 1#4 := by
-  sorry
-
-theorem commutativity_constant_14_vary_thm (x : _root_.BitVec 4) :
-    x ^^^ (x ^^^ 14#4) &&& 1#4 = x &&& 14#4 := by
-  sorry
-=======
 theorem in_constant_varx_14_thm (x : BitVec 4) : (x ^^^ 14#4) &&& 1#4 ^^^ 14#4 = x ||| 14#4 := sorry
 
 theorem in_constant_mone_vary_thm (x : BitVec 4) : (x ^^^ 15#4) &&& 1#4 ^^^ x = x ||| 1#4 := sorry
@@ -67,5 +22,4 @@
 
 theorem c_1_1_0_thm (x x_1 : BitVec 4) : (x_1 ^^^ x) &&& 14#4 ^^^ x = x_1 &&& 14#4 ||| x &&& 1#4 := sorry
 
-theorem commutativity_constant_14_vary_thm (x : BitVec 4) : x ^^^ (x ^^^ 14#4) &&& 1#4 = x &&& 14#4 := sorry
->>>>>>> db4186ea
+theorem commutativity_constant_14_vary_thm (x : BitVec 4) : x ^^^ (x ^^^ 14#4) &&& 1#4 = x &&& 14#4 := sorry