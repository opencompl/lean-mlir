
import SSA.Projects.InstCombine.TacticAuto
import SSA.Projects.InstCombine.LLVM.Semantics
open BitVec
open LLVM

section gapinthshift_proof
theorem test6_thm : ∀ (e : IntW 55), mul (shl e (const? 1)) (const? 3) ⊑ mul e (const? 6) := by 
    simp_alive_undef
    simp_alive_ops
    simp_alive_case_bash
    try alive_auto
    all_goals sorry


theorem test6a_thm : ∀ (e : IntW 55), shl (mul e (const? 3)) (const? 1) ⊑ mul e (const? 6) := by 
    simp_alive_undef
    simp_alive_ops
    simp_alive_case_bash
    try alive_auto
    all_goals sorry


theorem test7_thm : ∀ (e : IntW 8), ashr (const? (-1)) (zext 29 e) ⊑ const? (-1) := by 
    simp_alive_undef
    simp_alive_ops
    simp_alive_case_bash
    try alive_auto
    all_goals sorry


theorem test8_thm : ∀ (e : IntW 7), shl (shl e (const? 4)) (const? 3) ⊑ const? 0 := by 
    simp_alive_undef
    simp_alive_ops
    simp_alive_case_bash
    try alive_auto
    all_goals sorry


theorem test9_thm : ∀ (e : IntW 17), lshr (shl e (const? 16)) (const? 16) ⊑ LLVM.and e (const? 1) := by 
    simp_alive_undef
    simp_alive_ops
    simp_alive_case_bash
    try alive_auto
    all_goals sorry


theorem test10_thm : ∀ (e : IntW 19), shl (lshr e (const? 18)) (const? 18) ⊑ LLVM.and e (const? (-262144)) := by 
    simp_alive_undef
    simp_alive_ops
    simp_alive_case_bash
    try alive_auto
    all_goals sorry


theorem multiuse_lshr_lshr_thm :
  ∀ (e : IntW 9),
    mul (lshr e (const? 2)) (lshr (lshr e (const? 2)) (const? 3)) ⊑ mul (lshr e (const? 2)) (lshr e (const? 5)) := by 
    simp_alive_undef
    simp_alive_ops
    simp_alive_case_bash
    try alive_auto
    all_goals sorry


theorem multiuse_shl_shl_thm :
  ∀ (e : IntW 42),
    mul (shl e (const? 8)) (shl (shl e (const? 8)) (const? 9)) ⊑ mul (shl e (const? 8)) (shl e (const? 17)) := by 
    simp_alive_undef
    simp_alive_ops
    simp_alive_case_bash
    try alive_auto
    all_goals sorry


theorem test11_thm :
  ∀ (e : IntW 23),
    shl (lshr (mul e (const? 3)) (const? 11)) (const? 12) ⊑ LLVM.and (mul e (const? 6)) (const? (-4096)) := by 
    simp_alive_undef
    simp_alive_ops
    simp_alive_case_bash
    try alive_auto
    all_goals sorry


theorem test12_thm : ∀ (e : IntW 47), shl (ashr e (const? 8)) (const? 8) ⊑ LLVM.and e (const? (-256)) := by 
    simp_alive_undef
    simp_alive_ops
    simp_alive_case_bash
    try alive_auto
    all_goals sorry


theorem test13_thm :
  ∀ (e : IntW 18),
    shl (ashr (mul e (const? 3)) (const? 8)) (const? 9) ⊑ LLVM.and (mul e (const? 6)) (const? (-512)) := by 
    simp_alive_undef
    simp_alive_ops
    simp_alive_case_bash
    try alive_auto
    all_goals sorry


theorem test14_thm :
  ∀ (e : IntW 35),
    shl (LLVM.or (lshr e (const? 4)) (const? 1234)) (const? 4) ⊑
      LLVM.or (LLVM.and e (const? (-19760))) (const? 19744) := by 
    simp_alive_undef
    simp_alive_ops
    simp_alive_case_bash
    try alive_auto
    all_goals sorry


theorem test14a_thm :
  ∀ (e : IntW 79), lshr (LLVM.and (shl e (const? 4)) (const? 1234)) (const? 4) ⊑ LLVM.and e (const? 77) := by 
    simp_alive_undef
    simp_alive_ops
    simp_alive_case_bash
    try alive_auto
    all_goals sorry


theorem test15_thm :
  ∀ (e : IntW 1), shl (select e (const? 3) (const? 1)) (const? 2) ⊑ select e (const? 12) (const? 4) := by 
    simp_alive_undef
    simp_alive_ops
    simp_alive_case_bash
    try alive_auto
    all_goals sorry


theorem test15a_thm :
  ∀ (e : IntW 1),
    shl (const? 64) (zext 53 (select e (const? 3) (const? 1))) ⊑ select e (const? 512) (const? 128) := by 
    simp_alive_undef
    simp_alive_ops
    simp_alive_case_bash
    try alive_auto
    all_goals sorry


theorem test23_thm : ∀ (e : IntW 44), trunc 11 (ashr (shl e (const? 33)) (const? 33)) ⊑ trunc 11 e := by 
    simp_alive_undef
    simp_alive_ops
    simp_alive_case_bash
    try alive_auto
    all_goals sorry


theorem shl_lshr_eq_amt_multi_use_thm :
  ∀ (e : IntW 44),
    add (shl e (const? 33)) (lshr (shl e (const? 33)) (const? 33)) ⊑
      LLVM.or (shl e (const? 33)) (LLVM.and e (const? 2047)) := by 
    simp_alive_undef
    simp_alive_ops
    simp_alive_case_bash
    try alive_auto
    all_goals sorry


theorem lshr_shl_eq_amt_multi_use_thm :
  ∀ (e : IntW 43),
    mul (lshr e (const? 23)) (shl (lshr e (const? 23)) (const? 23)) ⊑
      mul (lshr e (const? 23)) (LLVM.and e (const? (-8388608))) := by 
    simp_alive_undef
    simp_alive_ops
    simp_alive_case_bash
    try alive_auto
    all_goals sorry


theorem test25_thm :
  ∀ (e e_1 : IntW 37),
    shl (add (lshr e_1 (const? 17)) (lshr e (const? 17))) (const? 17) ⊑
      LLVM.and (add e (LLVM.and e_1 (const? (-131072)))) (const? (-131072)) := by 
    simp_alive_undef
    simp_alive_ops
    simp_alive_case_bash
    try alive_auto
    all_goals sorry

<<<<<<< HEAD
theorem test6a_thm (x : BitVec 55) : (x * 3#55) <<< 1 = x * 6#55 := sorry

theorem test7_thm (x : BitVec 8) :
  (if 29#29 ≤ setWidth 29 x then none else some ((536870911#29).sshiftRight (x.toNat % 536870912))) ⊑
    some 536870911#29 := sorry

theorem test8_thm (x : BitVec 7) : x <<< 7 = 0#7 := sorry

theorem test9_thm (x : BitVec 17) : x <<< 16 >>> 16 = x &&& 1#17 := sorry

theorem test11_thm (x : BitVec 23) : (x * 3#23) >>> 11 <<< 12 = x * 6#23 &&& 8384512#23 := sorry

theorem test12_thm (x : BitVec 47) : x.sshiftRight 8 <<< 8 = x &&& 140737488355072#47 := sorry

theorem test13_thm (x : BitVec 18) : (x * 3#18).sshiftRight 8 <<< 9 = x * 6#18 &&& 261632#18 := sorry

theorem test14_thm (x : BitVec 35) : (x >>> 4 ||| 1234#35) <<< 4 = x &&& 34359718608#35 ||| 19744#35 := sorry

theorem test14a_thm (x : BitVec 79) : (x <<< 4 &&& 1234#79) >>> 4 = x &&& 77#79 := sorry

theorem test15_thm (x : BitVec 1) :
  (Option.bind
      (match some x with
      | none => none
      | some { toFin := ⟨1, ⋯⟩ } => some 3#45
      | some { toFin := ⟨0, ⋯⟩ } => some 1#45)
      fun x' => some (x' <<< 2)) ⊑
    match some x with
    | none => none
    | some { toFin := ⟨1, ⋯⟩ } => some 12#45
    | some { toFin := ⟨0, ⋯⟩ } => some 4#45 := sorry

theorem test15a_thm (x : BitVec 1) :
  (Option.bind
      (match some x with
      | none => none
      | some { toFin := ⟨1, ⋯⟩ } => some 3#8
      | some { toFin := ⟨0, ⋯⟩ } => some 1#8)
      fun x => if 53#53 ≤ setWidth 53 x then none else some (64#53 <<< (x.toNat % 9007199254740992))) ⊑
    match some x with
    | none => none
    | some { toFin := ⟨1, ⋯⟩ } => some 512#53
    | some { toFin := ⟨0, ⋯⟩ } => some 128#53 := sorry

theorem test23_thm (x : BitVec 44) : setWidth 11 ((x <<< 33).sshiftRight 33) = setWidth 11 x := sorry

theorem shl_lshr_eq_amt_multi_use_thm (x : BitVec 44) : x <<< 33 + x <<< 33 >>> 33 = x <<< 33 ||| x &&& 2047#44 := sorry

theorem test25_thm (x x_1 : BitVec 37) :
  (x_1 &&& 137438822400#37) + (x &&& 137438822400#37) = x + (x_1 &&& 137438822400#37) &&& 137438822400#37 := sorry
=======
>>>>>>> 434c574b
<|MERGE_RESOLUTION|>--- conflicted
+++ resolved
@@ -180,56 +180,3 @@
     try alive_auto
     all_goals sorry
 
-<<<<<<< HEAD
-theorem test6a_thm (x : BitVec 55) : (x * 3#55) <<< 1 = x * 6#55 := sorry
-
-theorem test7_thm (x : BitVec 8) :
-  (if 29#29 ≤ setWidth 29 x then none else some ((536870911#29).sshiftRight (x.toNat % 536870912))) ⊑
-    some 536870911#29 := sorry
-
-theorem test8_thm (x : BitVec 7) : x <<< 7 = 0#7 := sorry
-
-theorem test9_thm (x : BitVec 17) : x <<< 16 >>> 16 = x &&& 1#17 := sorry
-
-theorem test11_thm (x : BitVec 23) : (x * 3#23) >>> 11 <<< 12 = x * 6#23 &&& 8384512#23 := sorry
-
-theorem test12_thm (x : BitVec 47) : x.sshiftRight 8 <<< 8 = x &&& 140737488355072#47 := sorry
-
-theorem test13_thm (x : BitVec 18) : (x * 3#18).sshiftRight 8 <<< 9 = x * 6#18 &&& 261632#18 := sorry
-
-theorem test14_thm (x : BitVec 35) : (x >>> 4 ||| 1234#35) <<< 4 = x &&& 34359718608#35 ||| 19744#35 := sorry
-
-theorem test14a_thm (x : BitVec 79) : (x <<< 4 &&& 1234#79) >>> 4 = x &&& 77#79 := sorry
-
-theorem test15_thm (x : BitVec 1) :
-  (Option.bind
-      (match some x with
-      | none => none
-      | some { toFin := ⟨1, ⋯⟩ } => some 3#45
-      | some { toFin := ⟨0, ⋯⟩ } => some 1#45)
-      fun x' => some (x' <<< 2)) ⊑
-    match some x with
-    | none => none
-    | some { toFin := ⟨1, ⋯⟩ } => some 12#45
-    | some { toFin := ⟨0, ⋯⟩ } => some 4#45 := sorry
-
-theorem test15a_thm (x : BitVec 1) :
-  (Option.bind
-      (match some x with
-      | none => none
-      | some { toFin := ⟨1, ⋯⟩ } => some 3#8
-      | some { toFin := ⟨0, ⋯⟩ } => some 1#8)
-      fun x => if 53#53 ≤ setWidth 53 x then none else some (64#53 <<< (x.toNat % 9007199254740992))) ⊑
-    match some x with
-    | none => none
-    | some { toFin := ⟨1, ⋯⟩ } => some 512#53
-    | some { toFin := ⟨0, ⋯⟩ } => some 128#53 := sorry
-
-theorem test23_thm (x : BitVec 44) : setWidth 11 ((x <<< 33).sshiftRight 33) = setWidth 11 x := sorry
-
-theorem shl_lshr_eq_amt_multi_use_thm (x : BitVec 44) : x <<< 33 + x <<< 33 >>> 33 = x <<< 33 ||| x &&& 2047#44 := sorry
-
-theorem test25_thm (x x_1 : BitVec 37) :
-  (x_1 &&& 137438822400#37) + (x &&& 137438822400#37) = x + (x_1 &&& 137438822400#37) &&& 137438822400#37 := sorry
-=======
->>>>>>> 434c574b
