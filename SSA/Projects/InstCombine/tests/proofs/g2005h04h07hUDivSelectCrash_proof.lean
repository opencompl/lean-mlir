--- conflicted
+++ resolved
@@ -5,21 +5,6 @@
 open LLVM
 
 section g2005h04h07hUDivSelectCrash_proof
-<<<<<<< HEAD
-theorem test_thm (x : BitVec 1) (x_1 : BitVec 32) :
-  (Option.bind
-      (match some x with
-      | none => none
-      | some { toFin := ⟨1, ⋯⟩ } => some 8#32
-      | some { toFin := ⟨0, ⋯⟩ } => some 1#32)
-      fun y' => if y' = 0#32 then none else some (x_1 / y')) ⊑
-    Option.bind
-      (match some x with
-      | none => none
-      | some { toFin := ⟨1, ⋯⟩ } => some 3#32
-      | some { toFin := ⟨0, ⋯⟩ } => some 0#32)
-      fun y' => if 32#32 ≤ y' then none else some (x_1 >>> y'.toNat) := sorry
-=======
 theorem test_thm :
   ∀ (e : IntW 1) (e_1 : IntW 32),
     LLVM.udiv e_1 (select e (const? 8) (const? 1)) ⊑ lshr e_1 (select e (const? 3) (const? 0)) := by 
@@ -29,4 +14,3 @@
     try alive_auto
     all_goals sorry
 
->>>>>>> 434c574b
