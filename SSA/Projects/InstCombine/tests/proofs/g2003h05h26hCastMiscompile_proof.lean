--- conflicted
+++ resolved
@@ -5,9 +5,6 @@
 open LLVM
 
 section g2003h05h26hCastMiscompile_proof
-<<<<<<< HEAD
-theorem test_thm (x : BitVec 64) : setWidth 64 (setWidth 32 x) = x &&& 4294967295#64 := sorry
-=======
 theorem test_thm : ∀ (e : IntW 64), zext 64 (trunc 32 e) ⊑ LLVM.and e (const? 4294967295) := by 
     simp_alive_undef
     simp_alive_ops
@@ -15,4 +12,3 @@
     try alive_auto
     all_goals sorry
 
->>>>>>> 434c574b
