import SSA.Framework
import Mathlib.Data.Option.Basic
import Mathlib.Data.List.AList

/-- Typeclass for a `baseType` which is a Gödel code of
Lean types. -/
class Goedel (β : Type)  : Type 1 where
  toType : β → Type
open Goedel /- make toType publically visible in module. -/

notation "⟦" x "⟧" => Goedel.toType x

instance : Goedel Unit where toType := fun _ => Unit

namespace SSA

inductive UserType (T : Type) : Type where
  | base : T → UserType T
  | pair : UserType T → UserType T → UserType T
  | triple : UserType T → UserType T → UserType T → UserType T
  | unit : UserType T
  | region : UserType T → UserType T → UserType T
  deriving DecidableEq

namespace UserType

instance: Inhabited (UserType β) where default := UserType.unit

@[reducible]
def toType [Goedel β] : UserType β → Type
  | .base t =>  ⟦t⟧
  | .pair k₁ k₂ => (toType k₁) × (toType k₂)
  | .triple k₁ k₂ k₃ => toType k₁ × toType k₂ × toType k₃
  | .unit => Unit
  | .region k₁ k₂ => toType k₁ → toType k₂

instance [Goedel β] : Goedel (UserType β) where
  toType := toType

def mkPair [Goedel β] {k₁ k₂ : UserType β}: ⟦k₁⟧ → ⟦k₂⟧ → ⟦k₁.pair k₂⟧
  | k₁, k₂ => (k₁, k₂)

def mkTriple [Goedel β] {k₁ k₂ k₃ : UserType β}: ⟦k₁⟧ → ⟦k₂⟧ → ⟦k₃⟧ → ⟦k₁.triple k₂ k₃⟧
  | k₁, k₂, k₃ => (k₁, k₂, k₃)

def fstPair [Goedel β] {k₁ k₂ : UserType β} : ⟦k₁.pair k₂⟧ → ⟦k₁⟧
  | (k₁, _) => k₁

def sndPair [Goedel β] {k₁ k₂ : UserType β} : ⟦k₁.pair k₂⟧ → ⟦k₂⟧
  | (_, k₂) => k₂

def fstTriple [Goedel β] {k₁ k₂ k₃ : UserType β} : ⟦k₁.triple k₂ k₃⟧ → ⟦k₁⟧
  | (k₁, _, _) => k₁

def sndTriple [Goedel β] {k₁ k₂ k₃ : UserType β} : ⟦k₁.triple k₂ k₃⟧ → ⟦k₂⟧
  | (_, k₂, _) => k₂

def trdTriple [Goedel β] {k₁ k₂ k₃ : UserType β} : ⟦k₁.triple k₂ k₃⟧ → ⟦k₃⟧
  | (_, _, k₃) => k₃

end UserType


structure UserData {β : Type} [Goedel β] where
  type : UserType β
  value : toType type


inductive  TypeData (β : Type) : Type
  | some : β → TypeData β
  | unit : TypeData β
  | pair : TypeData β → TypeData β → TypeData β
  | triple : TypeData β → TypeData β → TypeData β → TypeData β
  | region : TypeData β → TypeData β → TypeData β
  | any : TypeData β
  | unused : TypeData β -- Or bound

@[coe]
def UserType.toTypeData [Goedel β] : UserType β → TypeData β
  | UserType.base t => TypeData.some t
  | UserType.unit => TypeData.unit
  | UserType.pair k₁ k₂ => TypeData.pair (UserType.toTypeData k₁) (UserType.toTypeData k₂)
  | UserType.triple k₁ k₂ k₃ => TypeData.triple (UserType.toTypeData k₁) (UserType.toTypeData k₂)
    (UserType.toTypeData k₃)
  | UserType.region k₁ k₂ => TypeData.region (UserType.toTypeData k₁) (UserType.toTypeData k₂)

variable {β : Type} [instDecidableEqBaseType : DecidableEq β] [instGoedel : Goedel β]
instance : Coe (UserType β) (TypeData β) := ⟨UserType.toTypeData⟩

def TypeData.toUserType : TypeData β → Option (UserType β)
  | TypeData.some t => do return UserType.base t
  | TypeData.unit => do return UserType.unit
  | TypeData.pair k₁ k₂ => do UserType.pair (← k₁.toUserType) (← k₂.toUserType)
  | TypeData.triple k₁ k₂ k₃ => do UserType.triple (← k₁.toUserType) (← k₂.toUserType) (← k₃.toUserType)
  | TypeData.region k₁ k₂ => do UserType.region (← k₁.toUserType) (← k₂.toUserType)
  | TypeData.any => none
  | TypeData.unused => none

/-- Typeclass for a user semantics of `Op`, with base type `β`.
    The type β has to implement the `Goedel` typeclass, mapping into `Lean` types.
    This typeclass has several arguments that have to be defined to give semantics to
    the operations of type `Op`:
    * `argUserType` and `outUserType`, functions of type `Op → UserType β`, give the type of the
      arguments and the output of the operation.
    * `rgnDom` and `rgnCod`, functions of type `Op → UserType β`, give the type of the
      domain and codomain of regions within the operation.
    * `eval` gives the actual evaluation semantics of the operation, by defining a function for
      every operation `o : Op` of type `toType (argUserType o) → (toType (rgnDom o) → toType (rgnCod o)) → toType (outUserType o)`.
-/
class TypedUserSemantics (Op : Type) (β : Type) [Goedel β] where
  argUserType : Op → UserType β
  rgnDom : Op → UserType β
  rgnCod : Op → UserType β
<<<<<<< HEAD
  outUserType : Op → UserType β
  eval : ∀ (o : Op), toType (argUserType o)  → (toType (rgnDom o) →
    toType (rgnCod o)) → toType (outUserType o)
=======
  outKind : Op → UserType β
  eval : ∀ (o : Op), toType (argKind o) → (toType (rgnDom o) →
    Option (toType (rgnCod o))) → Option (toType (outKind o))
>>>>>>> 8ae256cc

@[simp]
def TypeData.toType : TypeData β → Type
  | TypeData.some t => Goedel.toType t
  | TypeData.unit => Unit
  | TypeData.pair t₁ t₂ => (TypeData.toType  t₁) × (TypeData.toType t₂)
  | TypeData.triple t₁ t₂ t₃ => (TypeData.toType t₁) × (TypeData.toType t₂) × (TypeData.toType t₃)
  | TypeData.region t₁ t₂ => (TypeData.toType t₁) → (TypeData.toType t₂)
  | TypeData.any => Σ (k : UserType β), ⟦k⟧
  | TypeData.unused => Unit

instance : Goedel (TypeData β) where
  toType := TypeData.toType

theorem TypeDataToTypeEqUserTypeToType (a : UserType β) :
  toType a = TypeData.toType a.toTypeData :=
  by
    induction a <;>
      (simp [Goedel.toType, TypeData.toType, UserType.toType] at * <;> aesop)

def Context (α : Type) : Type :=
  AList (fun _ : Var => α)

instance {α : Type} : EmptyCollection (Context α) := by
  dsimp [Context]; infer_instance

def Context.pmapCore {α β : Type} (f : α → Option β) :
    List (Σ _ : Var, α) → Option (List (Σ _ : Var, β))
  | [] => some []
  | (⟨v, a⟩ :: l) => do
    let b ← f a
    let l' ← Context.pmapCore f l
    some (⟨v, b⟩ :: l')

theorem Context.pmapCore_keys {α β : Type} (f : α → Option β) :
    ∀ (l : List (Σ _ : Var, α)),
    ∀ l' ∈ (Context.pmapCore f l), l'.keys = l.keys
  | [] => by simp [Context.pmapCore]
  | (a::l) => by
    rintro l'
    simp only [Context.pmapCore, List.keys_cons]
    cases h : f a.2
    . simp [bind]
    . cases h' : pmapCore f l
      . simp [bind]
      . simp only [Option.some_bind, Option.mem_def, Option.some.injEq, bind]
        rintro rfl
        rw [← Context.pmapCore_keys f _ _ h']
        simp

def Context.pmap {α β : Type} (f : α → Option β) (l : Context α) : Option (Context β) := by
  cases h : Context.pmapCore f l.1 with
  | none => exact none
  | some l' => exact some ⟨l', by rw [List.NodupKeys, Context.pmapCore_keys _ _ _ h]; exact l.2⟩


@[simp]
def SSAIndex.ieval (β : Type) : SSAIndex → Type
  | .TERMINATOR => TypeData β
  | .EXPR => TypeData β
  | .REGION => TypeData β
  | .STMT => List Var

def SSAIndex.ieval.any {β : Type} : (i : SSAIndex) → i.ieval β
  | .TERMINATOR => TypeData.any
  | .EXPR => TypeData.any
  | .REGION => TypeData.region TypeData.any TypeData.any
  | .STMT => []

abbrev K (β : Type)
  : Type → Type := StateT (Context (TypeData β)) Option

-- Lean gets very picky here and wants to get all instances passed explicit to be sure they're the same
def getVars : K β (Var → TypeData β) := do
  let al := (← StateT.get)
  return (fun v => match al.lookup v with
    | some t => t
    | none => TypeData.unused)

def getVarType (v : Var) : K β (TypeData β) :=
  do return (← getVars) v

def updateType (v : Var) (t : TypeData β) : K β Unit := do
  StateT.modifyGet (fun s => ((), s.insert v t))

/-- assign a variable. Fails if the variable is not unused to start with -/
def assignVar (v : Var) (t : TypeData β) : K β Unit := do
  let k ← getVarType v
  match k with
  | .unused => updateType v t
  | _ => failure

/-- Does not change the state. Fails if impossible to unify.
TypeData is a meet semilattice with top element `unused`.  -/
def unify : (t₁ t₂ : TypeData β) → K β (TypeData β)
  | .unused, k => return k
  | k, .unused => return k
  | .any, k => return k
  | k, .any => return k
  | .some k₁, .some k₂ => do
    if k₁ = k₂
    then return .some k₁
    else failure
  | .pair k₁ k₂, .pair t₁ t₂ => do
    return .pair (← unify k₁ t₁) (← unify k₂ t₂)
  | .triple k₁ k₂ k₃, .triple t₁ t₂ t₃ => do
    return .triple (← unify k₁ t₁) (← unify k₂ t₂) (← unify k₃ t₃)
  | .region k₁ k₂, .region t₁ t₂ => do
    return .region (← unify k₁ t₁) (← unify k₂ t₂)
  | .unit, .unit => return .unit
  | _, _ => failure

def unifyVar (v : Var) (t : TypeData β) : K β  (TypeData β) := do
  let k ← getVarType v
  let k' ← unify k t
  updateType v k'
  return k'

@[simp]
def assignAny (t : Var → TypeData β) (v : Var) : K β Unit :=
  match t v with
  | .unused => assignVar v .any
  | _ => failure

def unassignVars (l : List Var) : K β Unit := do
  l.forM (fun v => updateType v .unused)

/-- Given an expected type, tries to infer the type of an expression.
The state consists of the expected type of any free variables, and this state is
updated based on the new information.
* If `STMT` then return a list of names of variables used in the `STMT`.
Change the state to include types for all variables assigned in the `STMT`.
Ignore expected type, because this is a list of variables anyway.
Fails if assigned variable is not `unused` in initial state.
* If `TERMINATOR` then change state for free variables, but not bound ones.
Return the type of the returned variable. Fails when bound variable is not `unused` initially
* If `EXPR`, then return type of expression, and do not change the type of bound
variables, only free variables.
* If `REGION` then as for `EXPR`  -/
-- @chris: the type signature should be `SSA Op i → K (Context β)`?
def inferTypeCore {Op : Type}  [TUS : TypedUserSemantics Op β] :
    {i : SSAIndex} → SSA Op i →
    (i.ieval β)
    → K β (i.ieval β)
  | _,  .assign lhs rhs rest, _ => do
    let k ← inferTypeCore rhs (← getVarType lhs)
    assignVar lhs k
    let l ← inferTypeCore rest []
    return lhs :: l
  | _, .nop, _ => return []
  | _, .ret s v, k => do
    let l ← inferTypeCore s []
    let k' ← unifyVar v k
    unassignVars l
    return k'
  | _, .pair fst snd, k => do
    unify (.pair (← getVarType fst) (← getVarType snd)) k
  | _, .triple fst snd trd, k => do
    unify (.triple (← getVarType fst) (← getVarType snd) (← getVarType trd)) k
  | _,  .op o arg r, _ => do
    let _ ← unifyVar arg (TUS.argUserType o)
    let dom := TUS.rgnDom o
    let cod := TUS.rgnCod o
    let _ ← inferTypeCore r (.region dom cod)
    return (TypedUserSemantics.outUserType o).toTypeData
  | _, .var v, k => unifyVar v k
  | _, .rgnvar v, k => do
    unifyVar v (← unify k (.region TypeData.any TypeData.any))
  | _, .rgn0, k => do
    unify k (.region TypeData.unit TypeData.unit)
  | _, .rgn arg body, k => do
    match ← unify k (.region TypeData.any TypeData.any) with
    | .region dom cod => do
      let dom ← unifyVar arg dom
      let cod ← inferTypeCore body cod
      unassignVars [arg]
      return .region dom cod
    | _ => failure

def inferType {Op : Type} [TypedUserSemantics Op β]
    {i : SSAIndex} (e : SSA Op i) :
    Option ((i.ieval β) × Context (UserType β)) := do
  let k ← inferTypeCore (β := β) e (SSAIndex.ieval.any i) ∅
  return (k.1, ← k.2.pmap TypeData.toUserType)

/-- TODO: add documentation for this... -/
def EnvC (c : Context (UserType β)) :=
  ∀ (v : Var), (c.lookup v).elim Unit UserType.toType

--instance {β : Type} [Goedel β] {c : Context (UserType β)}: EmptyCollection (EnvC c) := by
--  sorry

variable (β)

def UVal := Σ (k : UserType β), k.toType

/-- TODO: add documentation for this... -/
def EnvU : Type :=
  Var → Option (UVal β)

instance {β : Type} [Goedel β] : EmptyCollection (EnvU β) where
  emptyCollection := (fun _ => none)

variable {β}

def EnvC.toEnvU {c : Context (UserType β)} (e : EnvC c) : EnvU β := by
  dsimp [EnvC] at *
  intro v
  have ev := e v
  revert ev
  cases c.lookup v
  . exact fun _ => none
  . exact fun x => some ⟨_, x⟩

def EnvU.set : EnvU β → Var → UVal β → EnvU β
  | e, v, u => fun v' => if v = v' then u else e v'

def SSAIndex.teval (Op : Type) (β : Type) [Goedel β]
    [TypedUserSemantics Op β] : SSAIndex → Type
| .STMT => Option (EnvU β)
| .TERMINATOR => Option (UVal β)
| .EXPR => Option (UVal β)
| .REGION => ∀ (k₁ k₂ : UserType β), k₁.toType → Option k₂.toType

def SSA.teval {Op : Type} [TUS : TypedUserSemantics Op β]
  (e : EnvU β) : SSA Op k → k.teval Op β
| .assign lhs rhs rest => do
  rest.teval (e.set lhs (← rhs.teval e))
| .nop => return e
| .ret above v => do (← above.teval e) v
| .pair fst snd => do
  let fst ← e fst
  let snd ← e snd
  return ⟨.pair fst.fst snd.fst, (fst.2, snd.2)⟩
| .triple fst snd third => do
  let fst ← e fst
  let snd ← e snd
  let third ← e third
  return ⟨.triple fst.fst snd.fst third.fst, (fst.2, snd.2, third.2)⟩
| .op o arg r => do
  let ⟨argK, argV⟩ ← e arg
<<<<<<< HEAD
  let ⟨r₁, r₂⟩  ← r.teval (e.set arg ⟨argK, argV⟩)
  if h : TUS.argUserType o = argK ∧
    .region (TUS.rgnDom o)  (TUS.rgnCod o) = r₁
=======
  let f := teval e r
  if h : TUS.argKind o = argK
>>>>>>> 8ae256cc
    then by
          subst argK
          exact do some ⟨TUS.outKind o, ← TUS.eval o argV (f _ _)⟩
    else none
| .var v => e v
| .rgnvar v => fun k₁ k₂ x => do
  let ⟨k, f⟩ ← e v
  match k, f with
  | .region dom cod, f =>
    if h : k₁ = dom ∧ k₂ = cod
      then by
            rcases h with ⟨rfl, rfl⟩
            exact some (f x)
      else none
  | _, _ => failure
| .rgn0 => fun _ _ _ => do failure
| .rgn arg body => fun k₁ k₂ x => do
  let fx ← teval (e.set arg ⟨k₁, x⟩) body
  match fx with
  | ⟨k₂', y⟩ =>
    if h : k₂' = k₂
    then by subst h; exact some y
    else none

-- @chris: TODO: implement `eval`:
--   `SSA Op i → Environment (Option Context β) → Option i.eval` or some such.

<<<<<<< HEAD
end SSA
=======
-- We can recover the case with the TypeSemantics as an instance
def TypeSemantics : Type 1 :=
  ℕ → Type

inductive NatBaseType (TS : TypeSemantics) : Type
  | ofNat : ℕ → NatBaseType TS
deriving DecidableEq

instance : Goedel (NatBaseType TS) where toType :=
  fun n => match n with
    | .ofNat m => TS m

variable {TS : TypeSemantics}
abbrev NatUserType := UserType (NatBaseType TS)
abbrev NatTypeData := TypeData (NatBaseType TS)

@[simp]
def NatTypeData.toType (TS : TypeSemantics) : @NatTypeData TS → Type
  | TypeData.some (.ofNat k) => TS k
  | TypeData.unit => Unit
  | TypeData.pair t₁ t₂ => (NatTypeData.toType TS t₁) × (NatTypeData.toType TS t₂)
  | TypeData.triple t₁ t₂ t₃ => (NatTypeData.toType TS t₁) × (NatTypeData.toType TS t₂) × (NatTypeData.toType TS t₃)
  | TypeData.any => Σ (k : NatUserType), @UserType.toType (@NatBaseType TS) instGoedelNatBaseType k
  | TypeData.unused => Unit
  | TypeData.region t₁ t₂ => (NatTypeData.toType TS t₁) → (NatTypeData.toType TS t₂)
>>>>>>> 8ae256cc
<|MERGE_RESOLUTION|>--- conflicted
+++ resolved
@@ -111,15 +111,9 @@
   argUserType : Op → UserType β
   rgnDom : Op → UserType β
   rgnCod : Op → UserType β
-<<<<<<< HEAD
   outUserType : Op → UserType β
-  eval : ∀ (o : Op), toType (argUserType o)  → (toType (rgnDom o) →
-    toType (rgnCod o)) → toType (outUserType o)
-=======
-  outKind : Op → UserType β
-  eval : ∀ (o : Op), toType (argKind o) → (toType (rgnDom o) →
-    Option (toType (rgnCod o))) → Option (toType (outKind o))
->>>>>>> 8ae256cc
+  eval : ∀ (o : Op), toType (argUserType o) → (toType (rgnDom o) →
+    Option (toType (rgnCod o))) → Option (toType (outUserType o))
 
 @[simp]
 def TypeData.toType : TypeData β → Type
@@ -361,17 +355,11 @@
   return ⟨.triple fst.fst snd.fst third.fst, (fst.2, snd.2, third.2)⟩
 | .op o arg r => do
   let ⟨argK, argV⟩ ← e arg
-<<<<<<< HEAD
-  let ⟨r₁, r₂⟩  ← r.teval (e.set arg ⟨argK, argV⟩)
-  if h : TUS.argUserType o = argK ∧
-    .region (TUS.rgnDom o)  (TUS.rgnCod o) = r₁
-=======
   let f := teval e r
-  if h : TUS.argKind o = argK
->>>>>>> 8ae256cc
+  if h : TUS.argUserType o = argK
     then by
           subst argK
-          exact do some ⟨TUS.outKind o, ← TUS.eval o argV (f _ _)⟩
+          exact do some ⟨TUS.outUserType o, ← TUS.eval o argV (f _ _)⟩
     else none
 | .var v => e v
 | .rgnvar v => fun k₁ k₂ x => do
@@ -396,9 +384,6 @@
 -- @chris: TODO: implement `eval`:
 --   `SSA Op i → Environment (Option Context β) → Option i.eval` or some such.
 
-<<<<<<< HEAD
-end SSA
-=======
 -- We can recover the case with the TypeSemantics as an instance
 def TypeSemantics : Type 1 :=
   ℕ → Type
@@ -424,4 +409,5 @@
   | TypeData.any => Σ (k : NatUserType), @UserType.toType (@NatBaseType TS) instGoedelNatBaseType k
   | TypeData.unused => Unit
   | TypeData.region t₁ t₂ => (NatTypeData.toType TS t₁) → (NatTypeData.toType TS t₂)
->>>>>>> 8ae256cc
+
+end SSA