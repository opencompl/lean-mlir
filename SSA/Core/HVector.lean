/-
Released under Apache 2.0 license as described in the file LICENSE.
-/
import Batteries.Tactic.Basic
import Mathlib.Tactic.TypeStar
import Qq

/-- An heterogeneous vector -/
inductive HVector {α : Type*} (f : α → Type*) : List α → Type _
  | nil : HVector f []
  | cons {a : α} : (f a) → HVector f as → HVector f (a :: as)

namespace HVector

variable {α : Type u} {A B : α → Type*} {as : List α}

/-
  # Definitions
-/

--TODO: this should be derived when this becomes possible
protected instance decidableEq [∀ a, DecidableEq (A a)] :
    ∀ {l : List α}, DecidableEq (HVector A l)
  | _, .nil, .nil => isTrue rfl
  | _, .cons x₁ v₁, .cons x₂ v₂ =>
    letI d := HVector.decidableEq v₁ v₂
    decidable_of_iff (x₁ = x₂ ∧ v₁ = v₂) (by simp)

def head : HVector A (a :: as) → A a
  | .cons x _ => x

def tail : HVector A (a :: as) → HVector A as
  | .cons _ xs => xs

def map (f : ∀ (a : α), A a → B a) :
    ∀ {l : List α}, HVector A l → HVector B l
  | [],   .nil        => .nil
  | t::_, .cons a as  => .cons (f t a) (map f as)

/-- An alternative to `map` which also maps a function over the index list -/
def map' {A : α → Type*} {B : β → Type*} (f' : α → β) (f : ∀ (a : α), A a → B (f' a)) :
    ∀ {l : List α}, HVector A l → HVector B (l.map f')
  | [],   .nil        => .nil
  | t::_, .cons a as  => .cons (f t a) (map' f' f as)

def foldl {B : Type*} (f : ∀ (a : α), B → A a → B) :
    ∀ {l : List α}, B → HVector A l → B
  | [],   b, .nil       => b
  | t::_, b, .cons a as => foldl f (f t b a) as

def foldr {β : Type*} (f : ∀ (a : α), A a → β → β) :
    ∀ {l : List α}, (init : β) → HVector A l → β
  | [],   b, .nil       => b
  | t::_, b, .cons a as =>
    let b' := foldr f b as
    f t a b'

def get {as} : HVector A as → (i : Fin as.length) → A (as.get i)
  | .nil, i => i.elim0
  | .cons x  _, ⟨0,   _⟩  => x
  | .cons _ xs, ⟨i+1, h⟩  => get xs ⟨i, Nat.succ_lt_succ_iff.mp h⟩

/-- To be used as an auto-tactic to prove that the index of getN is within bounds -/
macro "hvector_get_elem_tactic" : tactic =>
  `(tactic|
      (
      simp [List.length]
      )
   )

/-- `x.getN i` indexes into a `HVector` with a `Nat`.

Note that we cannot define a proper instance of `GetElem` for `HVector`,
since `GetElem` requires us to specify a type `elem` such that `xs[i] : elem`,
but `elem` is *not* allowed to depend on the concrete index `i`.
Thus, `GetElem` does not properly support heterogeneous container types like `HVector`
-/
abbrev getN (x : HVector A as) (i : Nat) (hi : i < as.length := by hvector_get_elem_tactic) :
    A (as.get ⟨i, hi⟩) :=
  x.get ⟨i, hi⟩

def ToTupleType (A : α → Type*) : List α → Type _
  | [] => PUnit
  | [a] => A a
  | a :: as => A a × (ToTupleType A as)

/--
  Turns a `HVector A [a₁, a₂, ..., aₙ]` into a tuple `(A a₁) × (A a₂) × ... × (A aₙ)`
-/
def toTuple {as} : HVector A as → ToTupleType A as
  | .nil => ⟨⟩
  | .cons x .nil => x
  | .cons x₁ <| .cons x₂ xs => (x₁, (cons x₂ xs).toTuple)

abbrev toSingle : HVector A [a₁] → A a₁ := toTuple
abbrev toPair   : HVector A [a₁, a₂] → A a₁ × A a₂ := toTuple
abbrev toTriple : HVector A [a₁, a₂, a₃] → A a₁ × A a₂ × A a₃ := toTuple

section Repr
open Std (Format format)

private def reprInner [∀ a, Repr (f a)] (prec : Nat) : ∀ {as}, HVector f as → List Format
  | _, .nil => []
  | _, .cons x xs => (reprPrec x prec) :: (reprInner prec xs)

instance [∀ a, Repr (f a)] : Repr (HVector f as) where
  reprPrec xs prec := f!"[{(xs.reprInner prec).intersperse f!","}]"

end Repr

/-
  # Theorems
-/

theorem map_map {A B C : α → Type*} {l : List α} (t : HVector A l)
    (f : ∀ a, A a → B a) (g : ∀ a, B a → C a) :
    (t.map f).map g = t.map (fun a v => g a (f a v)) := by
  induction t <;> simp_all [map]

theorem eq_of_type_eq_nil {A : α → Type*} {l : List α}
    {t₁ t₂ : HVector A l} (h : l = []) : t₁ = t₂ := by
  cases h; cases t₁; cases t₂; rfl
syntax "[" withoutPosition(term,*) "]ₕ"  : term

@[simp]
theorem cons_get_zero {A : α → Type*} {a: α} {as : List α} {e : A a} {vec : HVector A as} :
   (HVector.cons e vec).get (@OfNat.ofNat (Fin (as.length + 1)) 0 Fin.instOfNat) = e := by
  rfl

-- Copied from core for List
macro_rules
  | `([ $elems,* ]ₕ) => do
    let rec expandListLit (i : Nat) (skip : Bool) (result : Lean.TSyntax `term) : Lean.MacroM Lean.Syntax := do
      match i, skip with
      | 0,   _     => pure result
      | i+1, true  => expandListLit i false result
      | i+1, false => expandListLit i true  (← ``(HVector.cons $(⟨elems.elemsAndSeps.get! i⟩) $result))
    if elems.elemsAndSeps.size < 64 then
      expandListLit elems.elemsAndSeps.size false (← ``(HVector.nil))
    else
      `(%[ $elems,* | List.nil ])

infixl:50 "::ₕ" => HVector.cons

/-
  # ToExpr
-/
<<<<<<< HEAD
section ToExpr
open Lean Qq

class ToExpr {α : Type u} (A : α → Type v) [∀ a, ToExpr (A a)] where
=======
section ToExprPi
open Lean Qq

class ToExprPi {α : Type u} (A : α → Type v) [∀ a, ToExpr (A a)] where
>>>>>>> d1dd9f37
  /-- The expression representing `A` -/
  toTypeExpr : Expr

variable {A : α → Type v}

<<<<<<< HEAD
instance [Lean.ToExpr α] [∀ a, Lean.ToExpr (A a)] [HVector.ToExpr A]
    [Lean.ToLevel.{u}] [Lean.ToLevel.{v}] :
    Lean.ToExpr (HVector A as) :=
  let α := toTypeExpr α
  let AE := ToExpr.toTypeExpr A
=======
instance [Lean.ToExpr α] [∀ a, Lean.ToExpr (A a)] [HVector.ToExprPi A]
    [Lean.ToLevel.{u}] [Lean.ToLevel.{v}] :
    Lean.ToExpr (HVector A as) :=
  let α := toTypeExpr α
  let AE := ToExprPi.toTypeExpr A
>>>>>>> d1dd9f37
  let us := [toLevel.{u}, toLevel.{v}]
  let rec toExpr : {as : List _} → HVector A as → Lean.Expr
  | [], .nil =>
    mkApp2 (.const ``HVector.nil us) α AE
  | a::as, .cons x xs =>
    let a := Lean.toExpr a
    let as := Lean.toExpr as
    let x := Lean.toExpr x
    let xs := toExpr xs
    mkApp6 (.const ``HVector.cons us) α AE as a x xs
  { toTypeExpr :=
      let as := Lean.toExpr as
      mkApp2 (.const ``HVector us) AE as
    toExpr }

<<<<<<< HEAD
end ToExpr
=======
end ToExprPi
>>>>>>> d1dd9f37


end HVector<|MERGE_RESOLUTION|>--- conflicted
+++ resolved
@@ -145,35 +145,20 @@
 /-
   # ToExpr
 -/
-<<<<<<< HEAD
-section ToExpr
-open Lean Qq
-
-class ToExpr {α : Type u} (A : α → Type v) [∀ a, ToExpr (A a)] where
-=======
 section ToExprPi
 open Lean Qq
 
 class ToExprPi {α : Type u} (A : α → Type v) [∀ a, ToExpr (A a)] where
->>>>>>> d1dd9f37
   /-- The expression representing `A` -/
   toTypeExpr : Expr
 
 variable {A : α → Type v}
 
-<<<<<<< HEAD
-instance [Lean.ToExpr α] [∀ a, Lean.ToExpr (A a)] [HVector.ToExpr A]
-    [Lean.ToLevel.{u}] [Lean.ToLevel.{v}] :
-    Lean.ToExpr (HVector A as) :=
-  let α := toTypeExpr α
-  let AE := ToExpr.toTypeExpr A
-=======
 instance [Lean.ToExpr α] [∀ a, Lean.ToExpr (A a)] [HVector.ToExprPi A]
     [Lean.ToLevel.{u}] [Lean.ToLevel.{v}] :
     Lean.ToExpr (HVector A as) :=
   let α := toTypeExpr α
   let AE := ToExprPi.toTypeExpr A
->>>>>>> d1dd9f37
   let us := [toLevel.{u}, toLevel.{v}]
   let rec toExpr : {as : List _} → HVector A as → Lean.Expr
   | [], .nil =>
@@ -189,11 +174,7 @@
       mkApp2 (.const ``HVector us) AE as
     toExpr }
 
-<<<<<<< HEAD
-end ToExpr
-=======
 end ToExprPi
->>>>>>> d1dd9f37
 
 
 end HVector