import SSA.Core.Framework
import SSA.Core.Framework.Zipper
import SSA.Core.Transforms.Rewrite.Match

/-!
# Peephole Rewriter

This file defines the rewrite procedure which apply a peephole rewrite at a location
previously matched by `matchVar` and co.

-/
set_option deprecated.oldSectionVars true

open Ctxt (Var VarSet Valuation)

variable {d} [DialectSignature d] [TyDenote d.Ty] [DialectDenote d] [Monad d.m]
variable [DecidableEq d.Ty] [DecidableEq d.Op]
variable [∀ (t : d.Ty), Inhabited (toType t)]

/-!
## Program Splitting
-/
section SplitProgram

variable (d Γ eff t) in
structure SplitProgramResult extends Zipper d Γ eff t where
  {midType : d.Ty}
  midRet : toZipper.Γ_mid.Var midType

/-- `splitProgramAtAux pos lets prog`, will return a `Lets` ending
with the `pos`th variable in `prog`, and an `Com` starting with the next variable.
It also returns, the type of this variable and the variable itself as an element
of the output `Ctxt` of the returned `Lets`.  -/
def splitProgramAtAux : (pos : ℕ) → (lets : Lets d Γ₁ eff Γ₂) →
<<<<<<< HEAD
    (prog : Com d Γ₂ eff [t]) →
    Option (Σ (Γ₃ : Ctxt d.Ty), Lets d Γ₁ eff Γ₃ × Com d Γ₃ eff [t] × (t' : d.Ty) × Var Γ₃ t')
  | 0, lets, .var e body =>
      /-
        TODO: this definition is fundamentally broken, as it conflates variables with let-bindings.
        What should it do when the expression in question has 0 return values?
      -/
      some ⟨_, .var lets e, body, _, (Var.last [] t).appendInr⟩
=======
    (prog : Com d Γ₂ eff t) →
    Option (SplitProgramResult d Γ₁ eff t)
  | 0, lets, .var e body => some {
      top := lets.var e
      bot := body
      midRet := Var.last _ _
    }
>>>>>>> 6796027d
  | _, _, .ret _ => none
  | n+1, lets, .var e body =>
    splitProgramAtAux n (lets.var e) body

theorem denote_splitProgramAtAux [LawfulMonad d.m] :
    {pos : ℕ} → {lets : Lets d Γ₁ eff Γ₂} →
    {prog : Com d Γ₂ eff t} →
    {res : _} → (hres : res ∈ splitProgramAtAux pos lets prog) →
    (V : Valuation Γ₁) →
    res.denote V = (lets.denote V) >>= prog.denote
  | 0, lets, .var e body, res, hres, V => by
    obtain rfl := by
      simpa only [splitProgramAtAux, Option.mem_def, Option.some.injEq] using hres
    simp
  | _+1, _, .ret _, res, hres, s => by
    simp [splitProgramAtAux, Option.mem_def] at hres
  | n+1, lets, .var e body, res, hres, s => by
    rw [splitProgramAtAux] at hres
    simp [denote_splitProgramAtAux hres s]

/-- `splitProgramAt pos prog`, will return a `Lets` ending
with the `pos`th variable in `prog`, and an `Com` starting with the next variable.
It also returns, the type of this variable and the variable itself as an element
of the output `Ctxt` of the returned `Lets`.  -/
def splitProgramAt (pos : ℕ) (prog : Com d Γ eff t) :
    Option (SplitProgramResult d Γ eff t) :=
  splitProgramAtAux pos .nil prog

@[simp]
theorem denote_splitProgramAt [LawfulMonad d.m] {pos : ℕ} {prog : Com d Γ eff t}
    {res : _} (hres : res ∈ splitProgramAt pos prog) :
    res.denote = prog.denote := by
  funext; simp [denote_splitProgramAtAux hres]

end SplitProgram

/-
  ## Rewriting
-/

/-- `rewriteAt lhs rhs hlhs pos target`, searches for `lhs` at position `pos` of
`target`. If it can match the variables, it inserts `rhs` into the program
with the correct assignment of variables, and then replaces occurences
of the variable at position `pos` in `target` with the output of `rhs`.  -/
def rewriteAt (lhs rhs : Com d Γ₁ .pure t₁)
    (hlhs : ∀ t (v : Var Γ₁ t), ⟨t, v⟩ ∈ lhs.vars)
    (pos : ℕ) (target : Com d Γ₂ eff t₂) :
    Option (Com d Γ₂ eff t₂) := do
  let splitRes ← splitProgramAt pos target
  if h : t₁ = splitRes.midType
  then
    let targetLets := splitRes.top
    let vm := splitRes.midRet
    let flatLhs := lhs.toFlatCom
    let m ← matchVarMap targetLets vm flatLhs.lets (flatLhs.ret.cast h)
      (by subst h; exact hlhs)
    let zip := splitRes.insertPureCom vm (h ▸ rhs.changeVars m)
    return zip.toCom
  else none

@[simp] lemma Com.denote_toFlatCom_lets [LawfulMonad d.m] (com : Com d Γ .pure t) :
    com.toFlatCom.lets.denote = com.denoteLets := by
  funext Γv; simp [toFlatCom, Com.denoteLets_eq]

@[simp] lemma Com.toFlatCom_ret [LawfulMonad d.m] (com : Com d Γ .pure t) :
    com.toFlatCom.ret = com.returnVar := by
  simp [toFlatCom]

theorem denote_rewriteAt [LawfulMonad d.m]
    {lhs rhs : Com d Γ₁ .pure t₁}
    (hl : lhs.denote = rhs.denote)
    {hlhs : ∀ t (v : Var Γ₁ t), ⟨t, v⟩ ∈ lhs.vars}
    {pos : ℕ} {target : Com d Γ₂ eff t₂}
    {rew : Com d Γ₂ eff t₂}
    (hrew : rew ∈ rewriteAt lhs rhs hlhs pos target) :
    rew.denote = target.denote := by
  funext V
  simp only [rewriteAt, Com.toFlatCom_ret, Option.pure_def, Option.bind_eq_bind, Option.mem_def,
    Option.bind_eq_some_iff, Option.dite_none_right_eq_some, Option.some.injEq] at hrew
  rcases hrew with ⟨res, h_split, rfl, varMap', hmap, rfl⟩
  rw [Zipper.denote_toCom, ← denote_splitProgramAt h_split]
  apply Zipper.denote_insertPureCom_eq_of
  intro V
  simp [← hl, ← denote_matchLets_of_matchVarMap hmap]

variable (d : Dialect) [DialectSignature d] [TyDenote d.Ty] [DialectDenote d] [Monad d.m] in
/--
  Rewrites are indexed with a concrete list of types, rather than an (erased) context, so that
  the required variable checks become decidable
-/
structure PeepholeRewrite (Γ : List d.Ty) (t : d.Ty) where
  lhs : Com d (.ofList Γ) .pure t
  rhs : Com d (.ofList Γ) .pure t
  correct : lhs.denote = rhs.denote

instance {Γ : List d.Ty} {t' : d.Ty} {lhs : Com d (.ofList Γ) .pure t'} :
    Decidable (∀ (t : d.Ty) (v : Var (.ofList Γ) t), ⟨t, v⟩ ∈ lhs.vars) :=
  decidable_of_iff
    (∀ (i : Fin Γ.length),
      let v : Var (.ofList Γ) (Γ.get i) := ⟨i, by simp⟩
      ⟨_, v⟩ ∈ lhs.vars) <|  by
  constructor
  · intro h t v
    rcases v with ⟨i, hi⟩
    try simp only [Erased.out_mk] at hi
    rcases List.getElem?_eq_some_iff.1 hi with ⟨h', rfl⟩
    simp at h'
    convert h ⟨i, h'⟩
  · intro h i
    apply h

def rewritePeepholeAt (pr : PeepholeRewrite d Γ t)
    (pos : ℕ) (target : Com d Γ₂ eff t₂) :
    (Com d Γ₂ eff t₂) := if hlhs : ∀ t (v : Var (.ofList Γ) t), ⟨_, v⟩ ∈ pr.lhs.vars then
      match rewriteAt pr.lhs pr.rhs hlhs pos target
      with
        | some res => res
        | none => target
      else target

variable [LawfulMonad d.m]
theorem denote_rewritePeepholeAt (pr : PeepholeRewrite d Γ t)
    (pos : ℕ) (target : Com d Γ₂  eff t₂) :
    (rewritePeepholeAt pr pos target).denote = target.denote := by
    simp only [rewritePeepholeAt]
    split_ifs
    · split
      · apply denote_rewriteAt pr.correct; assumption
      · rfl
    · rfl

/-- info: 'denote_rewritePeepholeAt' depends on axioms: [propext, Classical.choice, Quot.sound] -/
#guard_msgs in #print axioms denote_rewritePeepholeAt

/- repeatedly apply peephole on program. -/
section SimpPeepholeApplier

/-- rewrite with `pr` to `target` program, at location `ix` and later, running
at most `fuel` steps. -/
def rewritePeephole_go (fuel : ℕ) (pr : PeepholeRewrite d Γ t)
    (ix : ℕ) (target : Com d Γ₂ eff t₂) : (Com d Γ₂ eff t₂) :=
  match fuel with
  | 0 => target
  | fuel' + 1 =>
     let target' := rewritePeepholeAt pr ix target
     rewritePeephole_go fuel' pr (ix + 1) target'

/-- rewrite with `pr` to `target` program, running at most `fuel` steps. -/
def rewritePeephole (fuel : ℕ)
    (pr : PeepholeRewrite d Γ t) (target : Com d Γ₂ eff t₂) : (Com d Γ₂ eff t₂) :=
  rewritePeephole_go fuel pr 0 target

/-- `rewritePeephole_go` preserve semantics -/
theorem denote_rewritePeephole_go (pr : PeepholeRewrite d Γ t)
    (pos : ℕ) (target : Com d Γ₂ eff t₂) :
    (rewritePeephole_go fuel pr pos target).denote = target.denote := by
  induction fuel generalizing pr pos target
  case zero =>
    simp [rewritePeephole_go]
  case succ fuel' hfuel =>
    simpa [rewritePeephole_go, hfuel] using denote_rewritePeepholeAt ..

/-- `rewritePeephole` preserves semantics. -/
theorem denote_rewritePeephole (fuel : ℕ)
    (pr : PeepholeRewrite d Γ t) (target : Com d Γ₂ eff t₂) :
    (rewritePeephole fuel pr target).denote = target.denote := by
  exact denote_rewritePeephole_go ..

/-- info: 'denote_rewritePeephole' depends on axioms: [propext, Classical.choice, Quot.sound] -/
#guard_msgs in #print axioms denote_rewritePeephole

variable {d : Dialect} [DialectSignature d] [DecidableEq (Dialect.Ty d)] [DecidableEq (Dialect.Op d)]
[TyDenote d.Ty] [DialectDenote d] [Monad d.m] in
/--  rewrite with the list of peephole optimizations `prs` at the `target` program, at location `ix`
and later, running at most `fuel` steps. -/
def multiRewritePeepholeAt (fuel : ℕ) (prs : List (Σ Γ, Σ ty, PeepholeRewrite d Γ ty))
    (ix : ℕ) (target : Com d Γ₂ eff t₂) : Com d Γ₂ eff t₂ :=
  match fuel with
  | 0 => target
  | fuel' + 1 =>
    let target' := prs.foldl (fun acc ⟨_Γ, _ty, pr⟩ => rewritePeepholeAt pr ix acc) target
    multiRewritePeepholeAt fuel' prs (ix + 1) target'

variable {d : Dialect} [DialectSignature d] [DecidableEq (Dialect.Ty d)] [DecidableEq (Dialect.Op d)]
[TyDenote d.Ty] [DialectDenote d] [Monad d.m] in
/-- rewrite with the list of peephole optimizations `prs` at the `target` program, running at most
`fuel` steps starting at location 0. -/
def multiRewritePeephole (fuel : ℕ)
    (prs : List (Σ Γ, Σ ty, PeepholeRewrite d Γ ty)) (target : Com d Γ₂ eff t₂) : (Com d Γ₂ eff t₂) :=
  multiRewritePeepholeAt fuel prs 0 target

/-- helper lemma for the proof of `denote_rewritePeephole_go_multi`. It proofs that folding
a list of semantics preserving peephole rewrites over the target program does preserve the semantics
of the target program. -/
lemma denote_foldl_rewritePeepholeAt
  (prs : List (Σ Γ, Σ ty, PeepholeRewrite d Γ ty)) (ix : ℕ) (target : Com d Γ₂ eff t₂) :
    (prs.foldl (fun acc ⟨_Γ, _ty, pr⟩=> rewritePeepholeAt pr ix acc) target).denote = target.denote := by
  induction prs generalizing target
  case nil =>
    simp
  case cons prog rest ih =>
    let ⟨Γ, ty, pr⟩ := prog
    simp only [List.foldl]
    have h : (rewritePeepholeAt pr ix target).denote = target.denote :=
      denote_rewritePeepholeAt pr ix target
    let mid := rewritePeepholeAt pr ix target
    have h' := ih mid
    rw [←h'] at h
    exact h

/- The proof that applying `rewritePeephole_go_multi` preserves the semantics of the target program
to which the peephole rewrites get applied. -/
theorem denote_multiRewritePeepholeAt (fuel : ℕ)
  (prs : List (Σ Γ, Σ ty, PeepholeRewrite d Γ ty)) (ix : ℕ) (target : Com d Γ₂ eff t₂) :
    (multiRewritePeepholeAt fuel prs ix target).denote = target.denote := by
  induction fuel generalizing prs ix target
  case zero =>
    simp [multiRewritePeepholeAt]
  case succ hp =>
    simpa [multiRewritePeepholeAt, hp] using denote_foldl_rewritePeepholeAt ..

/- The proof that `rewritePeephole_multi` is semantics preserving  -/
theorem denote_multiRewritePeephole (fuel : ℕ)
  (prs : List (Σ Γ, Σ ty, PeepholeRewrite d Γ ty)) (target : Com d Γ₂ eff t₂) :
    (multiRewritePeephole fuel prs target).denote = target.denote := by
  exact denote_multiRewritePeepholeAt ..

theorem Expr.denote_eq_of_region_denote_eq {ty} (op : d.Op)
    (ty_eq : ty = DialectSignature.outTy op)
    (eff' : DialectSignature.effectKind op ≤ eff)
    (args : HVector (Var Γ) (DialectSignature.sig op))
    (regArgs regArgs' : HVector (fun t => Com d t.1 EffectKind.impure t.2)
      (DialectSignature.regSig op))
    (hregArgs' : regArgs'.denote = regArgs.denote) :
  (Expr.mk op ty_eq eff' args regArgs').denote = (Expr.mk op ty_eq eff' args regArgs).denote := by
  funext Γv
  cases eff
  case pure =>
    subst ty_eq
    have heff' : DialectSignature.effectKind op = EffectKind.pure := by simp [eff']
    simp [Expr.denote, hregArgs']
  case impure =>
    subst ty_eq
    simp [Expr.denote, hregArgs']

mutual

def rewritePeepholeRecursivelyRegArgs (fuel : ℕ)
    (pr : PeepholeRewrite d Γ t) {ts :  List (Ctxt d.Ty × d.Ty)}
    (args : HVector (fun t => Com d t.1 EffectKind.impure t.2) ts)
    : { out : HVector (fun t => Com d t.1 EffectKind.impure t.2) ts // out.denote = args.denote} :=
  match ts with
  | .nil =>
    match args with
    | .nil => ⟨HVector.nil, rfl⟩
  | .cons .. =>
    match args with
    | .cons (a := a) (as := as) com coms =>
      let ⟨com', hcom'⟩ := rewritePeepholeRecursively fuel pr com
      let ⟨coms', hcoms'⟩ := (rewritePeepholeRecursivelyRegArgs fuel pr coms)
      ⟨.cons com' coms', by simp [hcom', hcoms']⟩
termination_by (fuel, ts.length + 2)

def rewritePeepholeRecursivelyExpr (fuel : ℕ)
    (pr : PeepholeRewrite d Γ t) {ty : d.Ty}
    (e : Expr d Γ₂ eff ty) : { out : Expr d Γ₂ eff ty // out.denote = e.denote } :=
  match e with
  | Expr.mk op ty eff' args regArgs =>
    let ⟨regArgs', hregArgs'⟩ := rewritePeepholeRecursivelyRegArgs fuel pr regArgs
    ⟨Expr.mk op ty eff' args regArgs', by
      apply Expr.denote_eq_of_region_denote_eq op ty eff' args regArgs regArgs' hregArgs'⟩
termination_by (fuel + 1, 0)

/-- A peephole rewriter that recurses into regions, allowing
peephole rewriting into nested code. -/
def rewritePeepholeRecursively (fuel : ℕ)
    (pr : PeepholeRewrite d Γ t) (target : Com d Γ₂ eff t₂) :
    { out : Com d Γ₂ eff t₂ // out.denote = target.denote } :=
  match fuel with
  | 0 => ⟨target, rfl⟩
  | fuel + 1 =>
    let target' := rewritePeephole fuel pr target
    have htarget'_denote_eq_htarget : target'.denote = target.denote := by
      apply denote_rewritePeephole
    match htarget : target' with
    | .ret v => ⟨target', by
      simp [htarget, htarget'_denote_eq_htarget]⟩
    | .var (α := α) e body =>
      let ⟨e', he'⟩ := rewritePeepholeRecursivelyExpr fuel pr e
      let ⟨body', hbody'⟩ :=
        -- decreases because 'body' is smaller.
        rewritePeepholeRecursively fuel pr body
      ⟨.var e' body', by
        rw [← htarget'_denote_eq_htarget]
        simp [he', hbody']⟩
termination_by (fuel, 1)

end

/--
info: 'rewritePeepholeRecursively' depends on axioms: [propext, Classical.choice, Quot.sound]
-/
#guard_msgs in #print axioms rewritePeepholeRecursively

end SimpPeepholeApplier<|MERGE_RESOLUTION|>--- conflicted
+++ resolved
@@ -32,16 +32,6 @@
 It also returns, the type of this variable and the variable itself as an element
 of the output `Ctxt` of the returned `Lets`.  -/
 def splitProgramAtAux : (pos : ℕ) → (lets : Lets d Γ₁ eff Γ₂) →
-<<<<<<< HEAD
-    (prog : Com d Γ₂ eff [t]) →
-    Option (Σ (Γ₃ : Ctxt d.Ty), Lets d Γ₁ eff Γ₃ × Com d Γ₃ eff [t] × (t' : d.Ty) × Var Γ₃ t')
-  | 0, lets, .var e body =>
-      /-
-        TODO: this definition is fundamentally broken, as it conflates variables with let-bindings.
-        What should it do when the expression in question has 0 return values?
-      -/
-      some ⟨_, .var lets e, body, _, (Var.last [] t).appendInr⟩
-=======
     (prog : Com d Γ₂ eff t) →
     Option (SplitProgramResult d Γ₁ eff t)
   | 0, lets, .var e body => some {
@@ -49,7 +39,6 @@
       bot := body
       midRet := Var.last _ _
     }
->>>>>>> 6796027d
   | _, _, .ret _ => none
   | n+1, lets, .var e body =>
     splitProgramAtAux n (lets.var e) body
