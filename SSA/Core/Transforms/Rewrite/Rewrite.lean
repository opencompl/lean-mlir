import SSA.Core.Framework
import SSA.Core.Transforms.Rewrite.Match

/-!
# Peephole Rewriter

This file defines the rewrite procedure which apply a peephole rewrite at a location
previously matched by `matchVar` and co.

-/
set_option deprecated.oldSectionVars true

open Ctxt (Var VarSet Valuation)

variable {d} [DialectSignature d] [TyDenote d.Ty] [DialectDenote d] [Monad d.m]
variable [DecidableEq d.Ty] [DecidableEq d.Op]
variable [∀ (t : d.Ty), Inhabited (toType t)]

/-!
## Program Splitting
-/

/-- `splitProgramAtAux pos lets prog`, will return a `Lets` ending
with the `pos`th variable in `prog`, and an `Com` starting with the next variable.
It also returns, the type of this variable and the variable itself as an element
of the output `Ctxt` of the returned `Lets`.  -/
def splitProgramAtAux : (pos : ℕ) → (lets : Lets d Γ₁ eff Γ₂) →
    (prog : Com d Γ₂ eff t) →
    Option (Σ (Γ₃ : Ctxt d.Ty), Lets d Γ₁ eff Γ₃ × Com d Γ₃ eff t × (t' : d.Ty) × Var Γ₃ t')
  | 0, lets, .var e body => some ⟨_, .var lets e, body, _, Var.last _ _⟩
  | _, _, .ret _ => none
  | n+1, lets, .var e body =>
    splitProgramAtAux n (lets.var e) body

theorem denote_splitProgramAtAux [LawfulMonad d.m] : {pos : ℕ} → {lets : Lets d Γ₁ eff Γ₂} →
    {prog : Com d Γ₂ eff t} →
    {res : Σ (Γ₃ : Ctxt d.Ty), Lets d Γ₁ eff Γ₃ × Com d Γ₃ eff t × (t' : d.Ty) × Var Γ₃ t'} →
    (hres : res ∈ splitProgramAtAux pos lets prog) →
    (s : Valuation Γ₁) →
    (res.2.1.denote s) >>= res.2.2.1.denote  = (lets.denote s) >>= prog.denote
  | 0, lets, .var e body, res, hres, s => by
    obtain rfl := by
      simpa only [splitProgramAtAux, Option.mem_def, Option.some.injEq] using hres
    simp only [Lets.denote, bind_assoc, pure_bind, Com.denote_var]
  | _+1, _, .ret _, res, hres, s => by
    simp [splitProgramAtAux, Option.mem_def] at hres
  | n+1, lets, .var e body, res, hres, s => by
    rw [splitProgramAtAux] at hres
    simp [denote_splitProgramAtAux hres s]

-- TODO: have `splitProgramAt` return a `Zipper`
/-- `splitProgramAt pos prog`, will return a `Lets` ending
with the `pos`th variable in `prog`, and an `Com` starting with the next variable.
It also returns, the type of this variable and the variable itself as an element
of the output `Ctxt` of the returned `Lets`.  -/
def splitProgramAt (pos : ℕ) (prog : Com d Γ₁ eff t) :
    Option (Σ (Γ₂ : Ctxt d.Ty), Lets d Γ₁ eff Γ₂ × Com d Γ₂ eff t × (t' : d.Ty) × Var Γ₂ t') :=
  splitProgramAtAux pos .nil prog

theorem denote_splitProgramAt [LawfulMonad d.m] {pos : ℕ} {prog : Com d Γ₁ eff t}
    {res : Σ (Γ₂ : Ctxt d.Ty), Lets d Γ₁ eff Γ₂ × Com d Γ₂ eff t × (t' : d.Ty) × Var Γ₂ t'}
    (hres : res ∈ splitProgramAt pos prog) (s : Valuation Γ₁) :
     (res.2.1.denote s) >>= res.2.2.1.denote = prog.denote s := by
  simp [denote_splitProgramAtAux hres s]

/-
  ## Rewriting
-/

/-- `rewriteAt lhs rhs hlhs pos target`, searches for `lhs` at position `pos` of
`target`. If it can match the variables, it inserts `rhs` into the program
with the correct assignment of variables, and then replaces occurences
of the variable at position `pos` in `target` with the output of `rhs`.  -/
def rewriteAt (lhs rhs : Com d Γ₁ .pure t₁)
    (hlhs : ∀ t (v : Var Γ₁ t), ⟨t, v⟩ ∈ lhs.vars)
    (pos : ℕ) (target : Com d Γ₂ eff t₂) :
    Option (Com d Γ₂ eff t₂) := do
  let ⟨Γ₃, targetLets, target', t', vm⟩ ← splitProgramAt pos target
  if h : t₁ = t'
  then
    let flatLhs := lhs.toFlatCom
    let m ← matchVarMap targetLets vm flatLhs.lets (flatLhs.ret.cast h)
      (by subst h; exact hlhs)
    let zip : Zipper .. := ⟨targetLets, target'⟩;
    let zip := zip.insertPureCom vm (h ▸ rhs.changeVars m)
    return zip.toCom
  else none

@[simp] lemma Com.denote_toFlatCom_lets [LawfulMonad d.m] (com : Com d Γ .pure t) :
    com.toFlatCom.lets.denote = com.denoteLets := by
  funext Γv; simp [toFlatCom, Com.denoteLets_eq]

@[simp] lemma Com.toFlatCom_ret [LawfulMonad d.m] (com : Com d Γ .pure t) :
    com.toFlatCom.ret = com.returnVar := by
  simp [toFlatCom]

<<<<<<< HEAD
variable [QPF G] [Monad G] in
@[simp] lemma EffectKind.qpf_map_eq (eff : EffectKind) :
    @Functor.map (eff.toMonad G) EffectKind.instQPFToMonad.toFunctor
    = @Functor.map (eff.toMonad G) EffectKind.instMonadToMonad.toFunctor := by
  sorry

variable [QPF d.m] [UniformQPF d.m] in
=======
>>>>>>> e7439d12
theorem denote_rewriteAt [LawfulMonad d.m]
    {lhs rhs : Com d Γ₁ .pure t₁}
    (hl : lhs.denote = rhs.denote)
    {hlhs : ∀ t (v : Var Γ₁ t), ⟨t, v⟩ ∈ lhs.vars}
    {pos : ℕ} {target : Com d Γ₂ eff t₂}
    {rew : Com d Γ₂ eff t₂}
    (hrew : rew ∈ rewriteAt lhs rhs hlhs pos target) :
    rew.denote = target.denote := by
  funext V
  simp only [rewriteAt, Com.toFlatCom_ret, Option.pure_def, Option.bind_eq_bind, Option.mem_def,
    Option.bind_eq_some_iff, Option.dite_none_right_eq_some, Option.some.injEq, Sigma.exists,
    Prod.exists] at hrew
  rcases hrew with ⟨Γ', lets', com', t', v', h_split, rfl, varMap', hmap, rfl⟩
  simp only [Var.cast_rfl] at *
  suffices
    (do
      let V_mid ← lets'.denote V
      com'.denote
      <| V_mid.reassignVar v'
        <| lhs.toFlatCom.lets.denote (V_mid.comap varMap') lhs.returnVar
    ) = lets'.denote V >>= com'.denote
  by
    simpa [Zipper.denote_insertPureCom, hl, denote_splitProgramAt h_split]

<<<<<<< HEAD
  simp only [lets'.denote_eq_denoteIntoSubtype]
  repeat rw [EffectKind.qpf_map_eq]
  simp only [bind_map_left]
=======
  simp only [lets'.denote_eq_denoteIntoSubtype, bind_map_left]
>>>>>>> e7439d12
  simp [denote_matchLets_of_matchVarMap hmap]

variable (d : Dialect) [DialectSignature d] [TyDenote d.Ty] [DialectDenote d] [Monad d.m] in
/--
  Rewrites are indexed with a concrete list of types, rather than an (erased) context, so that
  the required variable checks become decidable
-/
structure PeepholeRewrite (Γ : List d.Ty) (t : d.Ty) where
  lhs : Com d (.ofList Γ) .pure t
  rhs : Com d (.ofList Γ) .pure t
  correct : lhs.denote = rhs.denote

instance {Γ : List d.Ty} {t' : d.Ty} {lhs : Com d (.ofList Γ) .pure t'} :
    Decidable (∀ (t : d.Ty) (v : Var (.ofList Γ) t), ⟨t, v⟩ ∈ lhs.vars) :=
  decidable_of_iff
    (∀ (i : Fin Γ.length),
      let v : Var (.ofList Γ) (Γ.get i) := ⟨i, by simp⟩
      ⟨_, v⟩ ∈ lhs.vars) <|  by
  constructor
  · intro h t v
    rcases v with ⟨i, hi⟩
    try simp only [Erased.out_mk] at hi
    rcases List.getElem?_eq_some_iff.1 hi with ⟨h', rfl⟩
    simp at h'
    convert h ⟨i, h'⟩
  · intro h i
    apply h

def rewritePeepholeAt (pr : PeepholeRewrite d Γ t)
    (pos : ℕ) (target : Com d Γ₂ eff t₂) :
    (Com d Γ₂ eff t₂) := if hlhs : ∀ t (v : Var (.ofList Γ) t), ⟨_, v⟩ ∈ pr.lhs.vars then
      match rewriteAt pr.lhs pr.rhs hlhs pos target
      with
        | some res => res
        | none => target
      else target

variable [LawfulMonad d.m] [QPF d.m] [UniformQPF d.m]
theorem denote_rewritePeepholeAt (pr : PeepholeRewrite d Γ t)
    (pos : ℕ) (target : Com d Γ₂  eff t₂) :
    (rewritePeepholeAt pr pos target).denote = target.denote := by
    simp only [rewritePeepholeAt]
    split_ifs
    · split
      · apply denote_rewriteAt pr.correct; assumption
      · rfl
    · rfl

/-- info: 'denote_rewritePeepholeAt' depends on axioms: [propext, Classical.choice, Quot.sound] -/
#guard_msgs in #print axioms denote_rewritePeepholeAt

/- repeatedly apply peephole on program. -/
section SimpPeepholeApplier

/-- rewrite with `pr` to `target` program, at location `ix` and later, running
at most `fuel` steps. -/
def rewritePeephole_go (fuel : ℕ) (pr : PeepholeRewrite d Γ t)
    (ix : ℕ) (target : Com d Γ₂ eff t₂) : (Com d Γ₂ eff t₂) :=
  match fuel with
  | 0 => target
  | fuel' + 1 =>
     let target' := rewritePeepholeAt pr ix target
     rewritePeephole_go fuel' pr (ix + 1) target'

/-- rewrite with `pr` to `target` program, running at most `fuel` steps. -/
def rewritePeephole (fuel : ℕ)
    (pr : PeepholeRewrite d Γ t) (target : Com d Γ₂ eff t₂) : (Com d Γ₂ eff t₂) :=
  rewritePeephole_go fuel pr 0 target

/-- `rewritePeephole_go` preserve semantics -/
theorem denote_rewritePeephole_go (pr : PeepholeRewrite d Γ t)
    (pos : ℕ) (target : Com d Γ₂ eff t₂) :
    (rewritePeephole_go fuel pr pos target).denote = target.denote := by
  induction fuel generalizing pr pos target
  case zero =>
    simp [rewritePeephole_go]
  case succ fuel' hfuel =>
    simpa [rewritePeephole_go, hfuel] using denote_rewritePeepholeAt ..

/-- `rewritePeephole` preserves semantics. -/
theorem denote_rewritePeephole (fuel : ℕ)
    (pr : PeepholeRewrite d Γ t) (target : Com d Γ₂ eff t₂) :
    (rewritePeephole fuel pr target).denote = target.denote := by
  exact denote_rewritePeephole_go ..

/-- info: 'denote_rewritePeephole' depends on axioms: [propext, Classical.choice, Quot.sound] -/
#guard_msgs in #print axioms denote_rewritePeephole

variable {d : Dialect} [DialectSignature d] [DecidableEq (Dialect.Ty d)] [DecidableEq (Dialect.Op d)]
[TyDenote d.Ty] [DialectDenote d] [Monad d.m] in
/--  rewrite with the list of peephole optimizations `prs` at the `target` program, at location `ix`
and later, running at most `fuel` steps. -/
def multiRewritePeepholeAt (fuel : ℕ) (prs : List (Σ Γ, Σ ty, PeepholeRewrite d Γ ty))
    (ix : ℕ) (target : Com d Γ₂ eff t₂) : Com d Γ₂ eff t₂ :=
  match fuel with
  | 0 => target
  | fuel' + 1 =>
    let target' := prs.foldl (fun acc ⟨_Γ, _ty, pr⟩ => rewritePeepholeAt pr ix acc) target
    multiRewritePeepholeAt fuel' prs (ix + 1) target'

variable {d : Dialect} [DialectSignature d] [DecidableEq (Dialect.Ty d)] [DecidableEq (Dialect.Op d)]
[TyDenote d.Ty] [DialectDenote d] [Monad d.m] in
/-- rewrite with the list of peephole optimizations `prs` at the `target` program, running at most
`fuel` steps starting at location 0. -/
def multiRewritePeephole (fuel : ℕ)
    (prs : List (Σ Γ, Σ ty, PeepholeRewrite d Γ ty)) (target : Com d Γ₂ eff t₂) : (Com d Γ₂ eff t₂) :=
  multiRewritePeepholeAt fuel prs 0 target

/-- helper lemma for the proof of `denote_rewritePeephole_go_multi`. It proofs that folding
a list of semantics preserving peephole rewrites over the target program does preserve the semantics
of the target program. -/
lemma denote_foldl_rewritePeepholeAt
  (prs : List (Σ Γ, Σ ty, PeepholeRewrite d Γ ty)) (ix : ℕ) (target : Com d Γ₂ eff t₂) :
    (prs.foldl (fun acc ⟨_Γ, _ty, pr⟩=> rewritePeepholeAt pr ix acc) target).denote = target.denote := by
  induction prs generalizing target
  case nil =>
    simp
  case cons prog rest ih =>
    let ⟨Γ, ty, pr⟩ := prog
    simp only [List.foldl]
    have h : (rewritePeepholeAt pr ix target).denote = target.denote :=
      denote_rewritePeepholeAt pr ix target
    let mid := rewritePeepholeAt pr ix target
    have h' := ih mid
    rw [←h'] at h
    exact h

/- The proof that applying `rewritePeephole_go_multi` preserves the semantics of the target program
to which the peephole rewrites get applied. -/
theorem denote_multiRewritePeepholeAt (fuel : ℕ)
  (prs : List (Σ Γ, Σ ty, PeepholeRewrite d Γ ty)) (ix : ℕ) (target : Com d Γ₂ eff t₂) :
    (multiRewritePeepholeAt fuel prs ix target).denote = target.denote := by
  induction fuel generalizing prs ix target
  case zero =>
    simp [multiRewritePeepholeAt]
  case succ hp =>
    simpa [multiRewritePeepholeAt, hp] using denote_foldl_rewritePeepholeAt ..

/- The proof that `rewritePeephole_multi` is semantics preserving  -/
theorem denote_multiRewritePeephole (fuel : ℕ)
  (prs : List (Σ Γ, Σ ty, PeepholeRewrite d Γ ty)) (target : Com d Γ₂ eff t₂) :
    (multiRewritePeephole fuel prs target).denote = target.denote := by
  exact denote_multiRewritePeepholeAt ..

theorem Expr.denote_eq_of_region_denote_eq {ty} (op : d.Op)
    (ty_eq : ty = DialectSignature.outTy op)
    (eff' : DialectSignature.effectKind op ≤ eff)
    (args : HVector (Var Γ) (DialectSignature.sig op))
    (regArgs regArgs' : HVector (fun t => Com d t.1 EffectKind.impure t.2)
      (DialectSignature.regSig op))
    (hregArgs' : regArgs'.denote = regArgs.denote) :
  (Expr.mk op ty_eq eff' args regArgs').denote = (Expr.mk op ty_eq eff' args regArgs).denote := by
  funext Γv
  cases eff
  case pure =>
    subst ty_eq
    have heff' : DialectSignature.effectKind op = EffectKind.pure := by simp [eff']
    simp [Expr.denote, hregArgs']
  case impure =>
    subst ty_eq
    simp [Expr.denote, hregArgs']

mutual

def rewritePeepholeRecursivelyRegArgs (fuel : ℕ)
    (pr : PeepholeRewrite d Γ t) {ts :  List (Ctxt d.Ty × d.Ty)}
    (args : HVector (fun t => Com d t.1 EffectKind.impure t.2) ts)
    : { out : HVector (fun t => Com d t.1 EffectKind.impure t.2) ts // out.denote = args.denote} :=
  match ts with
  | .nil =>
    match args with
    | .nil => ⟨HVector.nil, rfl⟩
  | .cons .. =>
    match args with
    | .cons (a := a) (as := as) com coms =>
      let ⟨com', hcom'⟩ := rewritePeepholeRecursively fuel pr com
      let ⟨coms', hcoms'⟩ := (rewritePeepholeRecursivelyRegArgs fuel pr coms)
      ⟨.cons com' coms', by simp [hcom', hcoms']⟩
termination_by (fuel, ts.length + 2)

def rewritePeepholeRecursivelyExpr (fuel : ℕ)
    (pr : PeepholeRewrite d Γ t) {ty : d.Ty}
    (e : Expr d Γ₂ eff ty) : { out : Expr d Γ₂ eff ty // out.denote = e.denote } :=
  match e with
  | Expr.mk op ty eff' args regArgs =>
    let ⟨regArgs', hregArgs'⟩ := rewritePeepholeRecursivelyRegArgs fuel pr regArgs
    ⟨Expr.mk op ty eff' args regArgs', by
      apply Expr.denote_eq_of_region_denote_eq op ty eff' args regArgs regArgs' hregArgs'⟩
termination_by (fuel + 1, 0)

/-- A peephole rewriter that recurses into regions, allowing
peephole rewriting into nested code. -/
def rewritePeepholeRecursively (fuel : ℕ)
    (pr : PeepholeRewrite d Γ t) (target : Com d Γ₂ eff t₂) :
    { out : Com d Γ₂ eff t₂ // out.denote = target.denote } :=
  match fuel with
  | 0 => ⟨target, rfl⟩
  | fuel + 1 =>
    let target' := rewritePeephole fuel pr target
    have htarget'_denote_eq_htarget : target'.denote = target.denote := by
      apply denote_rewritePeephole
    match htarget : target' with
    | .ret v => ⟨target', by
      simp [htarget, htarget'_denote_eq_htarget]⟩
    | .var (α := α) e body =>
      let ⟨e', he'⟩ := rewritePeepholeRecursivelyExpr fuel pr e
      let ⟨body', hbody'⟩ :=
        -- decreases because 'body' is smaller.
        rewritePeepholeRecursively fuel pr body
      ⟨.var e' body', by
        rw [← htarget'_denote_eq_htarget]
        simp [he', hbody']⟩
termination_by (fuel, 1)

end

/--
info: 'rewritePeepholeRecursively' depends on axioms: [propext, Classical.choice, Quot.sound]
-/
#guard_msgs in #print axioms rewritePeepholeRecursively

end SimpPeepholeApplier<|MERGE_RESOLUTION|>--- conflicted
+++ resolved
@@ -94,16 +94,6 @@
     com.toFlatCom.ret = com.returnVar := by
   simp [toFlatCom]
 
-<<<<<<< HEAD
-variable [QPF G] [Monad G] in
-@[simp] lemma EffectKind.qpf_map_eq (eff : EffectKind) :
-    @Functor.map (eff.toMonad G) EffectKind.instQPFToMonad.toFunctor
-    = @Functor.map (eff.toMonad G) EffectKind.instMonadToMonad.toFunctor := by
-  sorry
-
-variable [QPF d.m] [UniformQPF d.m] in
-=======
->>>>>>> e7439d12
 theorem denote_rewriteAt [LawfulMonad d.m]
     {lhs rhs : Com d Γ₁ .pure t₁}
     (hl : lhs.denote = rhs.denote)
@@ -128,13 +118,7 @@
   by
     simpa [Zipper.denote_insertPureCom, hl, denote_splitProgramAt h_split]
 
-<<<<<<< HEAD
-  simp only [lets'.denote_eq_denoteIntoSubtype]
-  repeat rw [EffectKind.qpf_map_eq]
-  simp only [bind_map_left]
-=======
   simp only [lets'.denote_eq_denoteIntoSubtype, bind_map_left]
->>>>>>> e7439d12
   simp [denote_matchLets_of_matchVarMap hmap]
 
 variable (d : Dialect) [DialectSignature d] [TyDenote d.Ty] [DialectDenote d] [Monad d.m] in
