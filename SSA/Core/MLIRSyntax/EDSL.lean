/-
Released under Apache 2.0 license as described in the file LICENSE.
-/
import SSA.Core.MLIRSyntax.GenericParser
import SSA.Core.MLIRSyntax.Transform

/-!
# MLIR Dialect Domain Specific Language
This file sets up generic glue meta-code to tie together the generic MLIR parser with the
`Transform` mechanism, to obtain an easy way to specify a DSL that elaborates into `Com`/`Expr`
instances for a specific dialect.
-/

namespace SSA

open Qq Lean Meta Elab Term
open MLIR.AST

/-- `ctxtNf` reduces an expression of type `Ctxt _` to something in between whnf and normal form.
`ctxtNf` recursively calls `whnf` on the tail of the list, so that the result is of the form
  `a₀ :: a₁ :: ... :: aₙ :: [] `
where each element `aᵢ` is not further reduced -/
partial def ctxtNf (as : Expr) : MetaM Expr := do
  let as ← whnf as
  match_expr as with
    | List.cons _ a as =>
        let as ← ctxtNf as
        mkAppM ``Ctxt.snoc #[as, a]
    | _ => return as

/-- `comNf` reduces an expression of type `Com` to something in between whnf and normal form.
`comNf` recursively calls `whnf` on the expression and body of a `Com.lete`, resulting in
  `Com.lete (Expr.mk ...) <| Com.lete (Expr.mk ...) <| Com.lete (Expr.mk ...) <| ... <| Com.rete _`
where the arguments to `Expr.mk` are not reduced -/
partial def comNf (com : Expr) : MetaM Expr := do
  let com ← whnf com
  match_expr com with
<<<<<<< HEAD
    | Com.lete Op Ty m opSig Γ eff α β e body =>
=======
    | Com.lete d opSig Γ α β e body =>
>>>>>>> d264d196
        let Γ ← ctxtNf Γ
        let α ← whnf α
        let β ← whnf β
        let e ← whnf e
        let body ← comNf body
<<<<<<< HEAD
        return mkAppN (.const ``Com.lete []) #[Op, Ty, m, opSig, Γ, eff, α, β, e, body]
    | Com.ret _Op _Ty _m _inst _Γ _t _eff _v => return com
=======
        return mkAppN (.const ``Com.lete []) #[d, opSig, Γ, α, β, e, body]
    | Com.ret _d _inst _Γ _t _ => return com
>>>>>>> d264d196
    | _ => throwError "Expected `Com.lete _ _` or `Com.ret _`, found:\n\t{com}"

/--
`elabIntoCom` is a building block for defining a dialect-specific DSL based on the geneeric MLIR
syntax parser.

For example, if `FooOp` is the type of operations of a "Foo" dialect, we can build a term elaborator
for this dialect as follows:
```
elab "[foo_com| " reg:mlir_region "]" : term => SSA.elabIntoCom reg q(FooOp)
--     ^^^^^^^                                                        ^^^^^
```
-/
<<<<<<< HEAD
def elabIntoCom (region : TSyntax `mlir_region) (Op : Q(Type)) {Ty : Q(Type)} {m : Q(Type → Type)}
    {φ : Q(Nat)}
    (_opSignature : Q(OpSignature $Op $Ty $m) := by exact q(by infer_instance))
    (_transformTy      : Q(TransformTy $Op $Ty $φ)     := by exact q(by infer_instance))
    (_transformExpr    : Q(TransformExpr $Op $Ty $φ)   := by exact q(by infer_instance))
    (_transformReturn  : Q(TransformReturn $Op $Ty $φ) := by exact q(by infer_instance)) :
    TermElabM Expr := do
  let com : Q(ExceptM $Op (Σ Γ eff ty, Com $Op Γ eff ty)) ←
=======
def elabIntoCom (region : TSyntax `mlir_region) (d : Q(Dialect)) {φ : Q(Nat)}
    (_DialectSignature : Q(DialectSignature $d) := by exact q(by infer_instance))
    (_transformTy      : Q(TransformTy $d $φ)     := by exact q(by infer_instance))
    (_transformExpr    : Q(TransformExpr $d $φ)   := by exact q(by infer_instance))
    (_transformReturn  : Q(TransformReturn $d $φ) := by exact q(by infer_instance)) :
    TermElabM Expr := do
  let com : Q(ExceptM $d (Σ (Γ' : Ctxt ($d).Ty) (ty : ($d).Ty), Com $d Γ' ty)) ←
>>>>>>> d264d196
    withTraceNode `elabIntoCom (return m!"{exceptEmoji ·} building `Com` expression") <| do
    let ast_stx ← `([mlir_region| $region])
    let ast ← elabTermEnsuringTypeQ ast_stx q(Region $φ)
    return q(MLIR.AST.mkCom $ast)
  withTraceNode `elabIntoCom (return m!"{exceptEmoji ·} synthesizingMVars") <|
    synthesizeSyntheticMVarsNoPostponing

  withTraceNode `elabIntoCom (return m!"{exceptEmoji ·} unwrapping `Com` expression") <| do
    /- Now we repeatedly call `whnf` and then match on the resulting expression, to extract an
      expression of type `Com ..` -/
<<<<<<< HEAD
    let com : Q(ExceptM $Op (Σ Γ eff ty, Com $Op Γ eff ty)) ← whnf com
    match com.app3? ``Except.ok with
    | .some (_ε, _α, expr) =>
        let (expr : Q(Σ Γ eff ty, Com $Op Γ eff ty)) ← whnf expr
        match expr.app4? ``Sigma.mk with
        | .some (_α, _β, (_Γ : Q(Ctxt $Ty)), expr) =>
          let (expr : Q(Σ eff ty, Com $Op $_Γ eff ty)) ← whnf expr
          match expr.app4? ``Sigma.mk with
          | .some (_α, _β, (_eff : Q(EffectKind)), expr) =>
            let (expr : Q(Σ ty, Com $Op $_Γ $_eff ty)) ← whnf expr
            match expr.app4? ``Sigma.mk with
            | .some (_α, _β, (_ty : Q($Ty)), (com : Q(Com $Op $_Γ $_eff $_ty))) =>
=======
    let com : Q(ExceptM $d (Σ (Γ' : Ctxt ($d).Ty) (ty : ($d).Ty), Com $d Γ' ty)) ← whnf com
    match com.app3? ``Except.ok with
    | .some (_εexpr, _αexpr, expr) =>
        let (expr : Q(Σ Γ ty, Com $d Γ ty)) ← whnf expr
        match expr.app4? ``Sigma.mk with
        | .some (_αexpr, _βexpr, (_Γ : Q(Ctxt ($d).Ty)), expr) =>
          let (expr : Q(Σ ty, Com $d $_Γ ty)) ← whnf expr
          match expr.app4? ``Sigma.mk with
          | .some (_αexpr, _βexpr, (_ty : Q(($d).Ty)), (com : Q(Com $d $_Γ $_ty))) =>
>>>>>>> d264d196
              /- Finally, use `comNf` to ensure the resulting expression is of the form
                  `Com.lete (Expr.mk ...) <| Com.lete (Expr.mk ...) ... <| Com.rete _`,
                where the arguments to `Expr.mk` are not reduced -/
              withTraceNode `elabIntoCom (return m!"{exceptEmoji ·} reducing `Com` expression") <|
                comNf com
            | .none => throwError "Expected (Sigma.mk _ _), found {expr}"
          | .none => throwError "Expected (Sigma.mk _ _), found {expr}"
        | .none => throwError "Expected (Sigma.mk _ _), found {expr}"
    | .none => throwError "Expected `Except.ok`, found {com}"<|MERGE_RESOLUTION|>--- conflicted
+++ resolved
@@ -35,23 +35,15 @@
 partial def comNf (com : Expr) : MetaM Expr := do
   let com ← whnf com
   match_expr com with
-<<<<<<< HEAD
-    | Com.lete Op Ty m opSig Γ eff α β e body =>
-=======
-    | Com.lete d opSig Γ α β e body =>
->>>>>>> d264d196
+    | Com.lete d opSig Γ eff α β e body =>
         let Γ ← ctxtNf Γ
+        let eff ← whnf eff
         let α ← whnf α
         let β ← whnf β
         let e ← whnf e
         let body ← comNf body
-<<<<<<< HEAD
-        return mkAppN (.const ``Com.lete []) #[Op, Ty, m, opSig, Γ, eff, α, β, e, body]
-    | Com.ret _Op _Ty _m _inst _Γ _t _eff _v => return com
-=======
-        return mkAppN (.const ``Com.lete []) #[d, opSig, Γ, α, β, e, body]
-    | Com.ret _d _inst _Γ _t _ => return com
->>>>>>> d264d196
+        return mkAppN (.const ``Com.lete []) #[d, opSig, Γ, eff, α, β, e, body]
+    | Com.ret _d _inst _Γ _eff _t _ => return com
     | _ => throwError "Expected `Com.lete _ _` or `Com.ret _`, found:\n\t{com}"
 
 /--
@@ -65,24 +57,13 @@
 --     ^^^^^^^                                                        ^^^^^
 ```
 -/
-<<<<<<< HEAD
-def elabIntoCom (region : TSyntax `mlir_region) (Op : Q(Type)) {Ty : Q(Type)} {m : Q(Type → Type)}
-    {φ : Q(Nat)}
-    (_opSignature : Q(OpSignature $Op $Ty $m) := by exact q(by infer_instance))
-    (_transformTy      : Q(TransformTy $Op $Ty $φ)     := by exact q(by infer_instance))
-    (_transformExpr    : Q(TransformExpr $Op $Ty $φ)   := by exact q(by infer_instance))
-    (_transformReturn  : Q(TransformReturn $Op $Ty $φ) := by exact q(by infer_instance)) :
-    TermElabM Expr := do
-  let com : Q(ExceptM $Op (Σ Γ eff ty, Com $Op Γ eff ty)) ←
-=======
 def elabIntoCom (region : TSyntax `mlir_region) (d : Q(Dialect)) {φ : Q(Nat)}
-    (_DialectSignature : Q(DialectSignature $d) := by exact q(by infer_instance))
+    (_dialectSignature : Q(DialectSignature $d) := by exact q(by infer_instance))
     (_transformTy      : Q(TransformTy $d $φ)     := by exact q(by infer_instance))
     (_transformExpr    : Q(TransformExpr $d $φ)   := by exact q(by infer_instance))
     (_transformReturn  : Q(TransformReturn $d $φ) := by exact q(by infer_instance)) :
     TermElabM Expr := do
-  let com : Q(ExceptM $d (Σ (Γ' : Ctxt ($d).Ty) (ty : ($d).Ty), Com $d Γ' ty)) ←
->>>>>>> d264d196
+  let com : Q(ExceptM $d (Σ Γ' eff ty, Com $d Γ' eff ty)) ←
     withTraceNode `elabIntoCom (return m!"{exceptEmoji ·} building `Com` expression") <| do
     let ast_stx ← `([mlir_region| $region])
     let ast ← elabTermEnsuringTypeQ ast_stx q(Region $φ)
@@ -93,35 +74,22 @@
   withTraceNode `elabIntoCom (return m!"{exceptEmoji ·} unwrapping `Com` expression") <| do
     /- Now we repeatedly call `whnf` and then match on the resulting expression, to extract an
       expression of type `Com ..` -/
-<<<<<<< HEAD
-    let com : Q(ExceptM $Op (Σ Γ eff ty, Com $Op Γ eff ty)) ← whnf com
-    match com.app3? ``Except.ok with
-    | .some (_ε, _α, expr) =>
-        let (expr : Q(Σ Γ eff ty, Com $Op Γ eff ty)) ← whnf expr
-        match expr.app4? ``Sigma.mk with
-        | .some (_α, _β, (_Γ : Q(Ctxt $Ty)), expr) =>
-          let (expr : Q(Σ eff ty, Com $Op $_Γ eff ty)) ← whnf expr
-          match expr.app4? ``Sigma.mk with
-          | .some (_α, _β, (_eff : Q(EffectKind)), expr) =>
-            let (expr : Q(Σ ty, Com $Op $_Γ $_eff ty)) ← whnf expr
-            match expr.app4? ``Sigma.mk with
-            | .some (_α, _β, (_ty : Q($Ty)), (com : Q(Com $Op $_Γ $_eff $_ty))) =>
-=======
-    let com : Q(ExceptM $d (Σ (Γ' : Ctxt ($d).Ty) (ty : ($d).Ty), Com $d Γ' ty)) ← whnf com
+    let com : Q(ExceptM $d (Σ Γ' eff ty, Com $d Γ' eff ty)) ← whnf com
     match com.app3? ``Except.ok with
     | .some (_εexpr, _αexpr, expr) =>
-        let (expr : Q(Σ Γ ty, Com $d Γ ty)) ← whnf expr
+        let (expr : Q(Σ Γ eff ty, Com $d Γ eff ty)) ← whnf expr
         match expr.app4? ``Sigma.mk with
         | .some (_αexpr, _βexpr, (_Γ : Q(Ctxt ($d).Ty)), expr) =>
-          let (expr : Q(Σ ty, Com $d $_Γ ty)) ← whnf expr
+          let (expr : Q(Σ eff ty, Com $d $_Γ eff ty)) ← whnf expr
           match expr.app4? ``Sigma.mk with
-          | .some (_αexpr, _βexpr, (_ty : Q(($d).Ty)), (com : Q(Com $d $_Γ $_ty))) =>
->>>>>>> d264d196
-              /- Finally, use `comNf` to ensure the resulting expression is of the form
-                  `Com.lete (Expr.mk ...) <| Com.lete (Expr.mk ...) ... <| Com.rete _`,
-                where the arguments to `Expr.mk` are not reduced -/
-              withTraceNode `elabIntoCom (return m!"{exceptEmoji ·} reducing `Com` expression") <|
-                comNf com
+          | .some (_αexpr, _βexpr, (_eff : Q(EffectKind)), expr) =>
+            match expr.app4? ``Sigma.mk with
+            | .some (_αexpr, _βexpr, (_ty : Q(($d).Ty)), (com : Q(Com $d $_Γ $_eff $_ty))) =>
+                /- Finally, use `comNf` to ensure the resulting expression is of the form
+                    `Com.lete (Expr.mk ...) <| Com.lete (Expr.mk ...) ... <| Com.rete _`,
+                  where the arguments to `Expr.mk` are not reduced -/
+                withTraceNode `elabIntoCom (return m!"{exceptEmoji ·} reducing `Com` expression") <|
+                  comNf com
             | .none => throwError "Expected (Sigma.mk _ _), found {expr}"
           | .none => throwError "Expected (Sigma.mk _ _), found {expr}"
         | .none => throwError "Expected (Sigma.mk _ _), found {expr}"
