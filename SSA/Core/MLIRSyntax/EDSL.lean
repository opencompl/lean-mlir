--- conflicted
+++ resolved
@@ -25,12 +25,6 @@
         mkAppM ``Ctxt.snoc #[as, a]
     | _ => return as
 
-<<<<<<< HEAD
-#check Com.lete
-#check Com.ret
-
-=======
->>>>>>> e13338ff
 /-- `comNf` reduces an expression of type `Com` to something in between whnf and normal form.
 `comNf` recursively calls `whnf` on the expression and body of a `Com.lete`, resulting in
   `Com.lete (Expr.mk ...) <| Com.lete (Expr.mk ...) <| Com.lete (Expr.mk ...) <| ... <| Com.rete _`
@@ -38,23 +32,14 @@
 partial def comNf (com : Expr) : MetaM Expr := do
   let com ← whnf com
   match_expr com with
-<<<<<<< HEAD
     | Com.lete Op Ty m opSig Γ eff α β e body =>
-=======
-    | Com.lete Op Ty opSig Γ α β e body =>
->>>>>>> e13338ff
         let Γ ← ctxtNf Γ
         let α ← whnf α
         let β ← whnf β
         let e ← whnf e
         let body ← comNf body
-<<<<<<< HEAD
         return mkAppN (.const ``Com.lete []) #[Op, Ty, m, opSig, Γ, eff, α, β, e, body]
     | Com.ret _Op _Ty _m _inst _Γ _t _eff _v => return com
-=======
-        return mkAppN (.const ``Com.lete []) #[Op, Ty, opSig, Γ, α, β, e, body]
-    | Com.ret _Op _Ty _inst _Γ _t _ => return com
->>>>>>> e13338ff
     | _ => throwError "Expected `Com.lete _ _` or `Com.ret _`, found:\n\t{com}"
 
 /--
@@ -68,23 +53,14 @@
 --     ^^^^^^^                                                        ^^^^^
 ```
 -/
-<<<<<<< HEAD
 def elabIntoCom (region : TSyntax `mlir_region) (Op : Q(Type)) {Ty : Q(Type)} {m : Q(Type → Type)}
     {φ : Q(Nat)}
     (_opSignature : Q(OpSignature $Op $Ty $m) := by exact q(by infer_instance))
-=======
-def elabIntoCom (region : TSyntax `mlir_region) (Op : Q(Type)) {Ty : Q(Type)} {φ : Q(Nat)}
-    (_opSignature : Q(OpSignature $Op $Ty) := by exact q(by infer_instance))
->>>>>>> e13338ff
     (_transformTy      : Q(TransformTy $Op $Ty $φ)     := by exact q(by infer_instance))
     (_transformExpr    : Q(TransformExpr $Op $Ty $φ)   := by exact q(by infer_instance))
     (_transformReturn  : Q(TransformReturn $Op $Ty $φ) := by exact q(by infer_instance)) :
     TermElabM Expr := do
-<<<<<<< HEAD
   let com : Q(ExceptM $Op (Σ Γ eff ty, Com $Op Γ eff ty)) ←
-=======
-  let com : Q(ExceptM $Op (Σ (Γ' : Ctxt $Ty) (ty : $Ty), Com $Op Γ' ty)) ←
->>>>>>> e13338ff
     withTraceNode `elabIntoCom (return m!"{exceptEmoji ·} building `Com` expression") <| do
     let ast_stx ← `([mlir_region| $region])
     let ast ← elabTermEnsuringTypeQ ast_stx q(Region $φ)
@@ -95,7 +71,6 @@
   withTraceNode `elabIntoCom (return m!"{exceptEmoji ·} unwrapping `Com` expression") <| do
     /- Now we repeatedly call `whnf` and then match on the resulting expression, to extract an
       expression of type `Com ..` -/
-<<<<<<< HEAD
     let com : Q(ExceptM $Op (Σ Γ eff ty, Com $Op Γ eff ty)) ← whnf com
     match com.app3? ``Except.ok with
     | .some (_ε, _α, expr) =>
@@ -108,27 +83,12 @@
             let (expr : Q(Σ ty, Com $Op $_Γ $_eff ty)) ← whnf expr
             match expr.app4? ``Sigma.mk with
             | .some (_α, _β, (_ty : Q($Ty)), (com : Q(Com $Op $_Γ $_eff $_ty))) =>
-=======
-    let com : Q(ExceptM $Op (Σ (Γ' : Ctxt $Ty) (ty : $Ty), Com $Op Γ' ty)) ← whnf com
-    match com.app3? ``Except.ok with
-    | .some (_εexpr, _αexpr, expr) =>
-        let (expr : Q(Σ Γ ty, Com $Op Γ ty)) ← whnf expr
-        match expr.app4? ``Sigma.mk with
-        | .some (_αexpr, _βexpr, (_Γ : Q(Ctxt $Ty)), expr) =>
-          let (expr : Q(Σ ty, Com $Op $_Γ ty)) ← whnf expr
-          match expr.app4? ``Sigma.mk with
-          | .some (_αexpr, _βexpr, (_ty : Q($Ty)), (com : Q(Com $Op $_Γ $_ty))) =>
->>>>>>> e13338ff
               /- Finally, use `comNf` to ensure the resulting expression is of the form
                   `Com.lete (Expr.mk ...) <| Com.lete (Expr.mk ...) ... <| Com.rete _`,
                 where the arguments to `Expr.mk` are not reduced -/
               withTraceNode `elabIntoCom (return m!"{exceptEmoji ·} reducing `Com` expression") <|
                 comNf com
-<<<<<<< HEAD
             | .none => throwError "Expected (Sigma.mk _ _), found {expr}"
           | .none => throwError "Expected (Sigma.mk _ _), found {expr}"
-=======
-          | .none => throwError "Found `Except.ok (Sigma.mk _ WRONG)`, Expected (Except.ok (Sigma.mk _ (Sigma.mk _ _))"
->>>>>>> e13338ff
         | .none => throwError "Expected (Sigma.mk _ _), found {expr}"
     | .none => throwError "Expected `Except.ok`, found {com}"