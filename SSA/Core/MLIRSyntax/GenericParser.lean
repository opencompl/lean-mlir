--- conflicted
+++ resolved
@@ -154,16 +154,8 @@
 -/
 #guard_msgs in #print testBalancedBrackets
 
-<<<<<<< HEAD
-=======
 end Test
 
-
--- | positive and negative numbers, hex, octal
-declare_syntax_cat mlir_int
-syntax numLit: mlir_int
-
->>>>>>> 645fd864
 def IntToString (i: Int): String := i.repr
 
 instance : Quote Int := ⟨fun n => Syntax.mkNumLit <| n.repr⟩
@@ -444,12 +436,7 @@
 
 
 
-<<<<<<< HEAD
-
 syntax mlir_ops := (mlir_op)*
-=======
-syntax (mlir_op)* : mlir_ops
->>>>>>> 645fd864
 
 syntax "[mlir_op|" mlir_op "]" : term
 
