import SSA.Core.Framework
import SSA.Core.Util
import Qq
import Lean.Meta.KAbstract
import Lean.Elab.Tactic.ElabTerm

namespace SSA

open Ctxt (Var Valuation DerivedCtxt)

section

open Lean Meta Elab.Tactic Qq

<<<<<<< HEAD
/-- Given a `Γv : Valuation Γ`, fully reduce the context `Γ` in the type of `Γv`.
This is needed for some simp-lemmas to apply correctly -/
elab "change_mlir_context " Γv:ident : tactic => do
  let Γv : Name := Γv.getId
=======
/-- `ctxtNf` reduces an expression of type `Ctxt _` to something in between whnf and normal form.
`ctxtNf` recursively calls `whnf` on the tail of the list, so that the result is of the form
  `a₀ :: a₁ :: ... :: aₙ :: [] `
where each element `aᵢ` is not further reduced -/
private partial def ctxtNf {α : Q(Type)} (as : Q(Ctxt $α)) : MetaM Q(Ctxt $α) := do
  let as : Q(List $α) ← whnf as
  match as with
    | ~q($a :: $as) =>
        let as ← ctxtNf as
        return q($a :: $as)
    | as => return as

/-- Given a `V : Valuation Γ`, fully reduce the context `Γ` in the type of `V` -/
elab "change_mlir_context " V:ident : tactic => do
  let V : Name := V.getId
>>>>>>> 0e05c32a
  withMainContext do
    let ctx ← getLCtx
    let Vdecl : LocalDecl ← match ctx.findFromUserName? Γv with
      | some decl => pure decl
      | none => throwError f!"Failed to find variable `{Γv}` in the local context"

    -- Assert that the type of `Γv` is `Ctxt.Valuation ?Γ`
    let Ty ← mkFreshExprMVarQ q(Type)
    let Γ  ← mkFreshExprMVarQ q(Ctxt $Ty)
    let G  ← mkFreshExprMVarQ q(TyDenote $Ty)
    let _  ← assertDefEqQ Vdecl.type q(@Ctxt.Valuation $Ty $G $Γ)

    -- Reduce the context `Γ`
    let Γr ← ctxtNf Γ
    let Γr : Q(Ctxt $Ty) := Γr

    let goal ← getMainGoal
    let newGoal ← goal.changeLocalDecl Vdecl.fvarId q(Valuation $Γr)
    replaceMainGoal [newGoal]

end

@[simp]
private theorem Ctxt.destruct_cons {Ty} [TyDenote Ty] {Γ : Ctxt Ty} {t : Ty} {f : Ctxt.Valuation (t :: Γ) → Prop} :
    (∀ V, f V) ↔ (∀ (a : ⟦t⟧) (V : Γ.Valuation), f (V.snoc a)) := by
  constructor
  · intro h a V; apply h
  · intro h V; cases V; apply h

@[simp]
private theorem Ctxt.destruct_nil {Ty} [TyDenote Ty] {f : Ctxt.Valuation ([] : Ctxt Ty) → Prop} :
    (∀ V, f V) ↔ (f Ctxt.Valuation.nil) := by
  constructor
  · intro h; apply h
  · intro h V; rw [Ctxt.Valuation.eq_nil V]; exact h

open Lean Elab Tactic Meta

/--
Check if an expression is contained in the current goal and fail otherwise.
This tactic does not modify the goal state.
 -/
local elab "contains? " ts:term : tactic => withMainContext do
  let tgt ← getMainTarget
  if (← kabstract tgt (← elabTerm ts none)) == tgt then throwError "pattern not found"

/-- Look for a variable in the context and generalize it, fail otherwise. -/
local macro "generalize_or_fail" "at" ll:ident : tactic =>
  `(tactic|
      (
        -- We first check with `contains?` if the term is present in the goal.
        -- This is needed as `generalize` never fails and just introduces a new
        -- metavariable in case no variable is found. `contains?` will instead
        -- fail if the term is not present in the goal.
        contains? ($ll (_ : Var ..))
        generalize ($ll (_ : Var ..)) = e at *;
        simp (config := {failIfUnchanged := false}) only [TyDenote.toType] at e
        revert e
      )
  )

/-- `only_goal $t` runs `$t` on the current goal, but only if there is a goal to be solved.
Essentially, this silences "no goals to be solved" errors -/
macro "only_goal" t:tacticSeq : tactic =>
  `(tactic| first | done | $t)

/--
`simp_peephole at ΓV` simplifies away the framework overhead of denotating expressions/programs,
that are evaluated with the valuation `ΓV`.

In it's bare form, it only simplifies away the core framework definitions (e.g., `Expr.denote`), but
we can also pass it dialect-specific definitions to unfold, as in:
`simp_peephole [foo, bar, baz] at ΓV`

After simplifying, the goal state should only contiain occurense of `ΓV` directly applied to some
variable `v : Var Γ ty`. The tactic tries to eliminate the evaluation completely, by introducing a
new universally quantified (Lean) variable to the goal for every (object) variable `v`. -/
macro "simp_peephole" "[" ts: Lean.Parser.Tactic.simpLemma,* "]" "at" Γv:ident : tactic =>
  `(tactic|
      (
      /- First, massage the type of `Γv`.
      Generally, `simp_peephole` is expected to be run with the type of `Γv` a
      (not necessarily reduced) ground-term.
      After `change_mlir_context`, type of `Γv` should then be `[t₁, t₂, ..., tₙ]`, for some
      types `t₁`, `t₂`, etc. -/
      change_mlir_context $Γv

      /- unfold the definition of the denotation of a program -/
      simp (config := {failIfUnchanged := false}) only [
        Int.ofNat_eq_coe, Nat.cast_zero, DerivedCtxt.snoc, DerivedCtxt.ofCtxt,
        DerivedCtxt.ofCtxt_empty, Valuation.snoc_last,
        Com.denote, Expr.denote, HVector.denote, Var.zero_eq_last, Var.succ_eq_toSnoc,
        Ctxt.empty, Ctxt.empty_eq, Ctxt.snoc, Ctxt.Valuation.nil, Ctxt.Valuation.snoc_last,
        Ctxt.Valuation.snoc_eval, Ctxt.ofList, Ctxt.Valuation.snoc_toSnoc,
        HVector.map, HVector.getN, HVector.get, HVector.toSingle, HVector.toPair, HVector.toTuple,
        OpDenote.denote, Expr.op_mk, Expr.args_mk,
        DialectMorphism.mapOp, DialectMorphism.mapTy, List.map, Ctxt.snoc, List.map,
        Function.comp, Valuation.ofPair, Valuation.ofHVector, Function.uncurry,
        List.length_singleton, Fin.zero_eta, List.map_eq_map, List.map_cons, List.map_nil,
        bind_assoc, pairBind,
        /- `castPureToEff` -/
        Com.letPure, Expr.denote_castPureToEff,
        /- Unfold denotation -/
        Com.denote_lete, Com.denote_ret, Expr.denote_unfold, HVector.denote,
        /- Effect massaging -/
        EffectKind.toMonad_pure, EffectKind.toMonad_impure,
        EffectKind.liftEffect_rfl,
        Id.pure_eq, Id.bind_eq, id_eq,
        $ts,*]

      -- `simp` might close trivial goals, so we use `only_goal` to ensure we only run
      -- more tactics when we still have goals to solve, to avoid 'no goals to be solved' errors.
      only_goal
        simp (config := {failIfUnchanged := false}) only [Ctxt.Var.toSnoc, Ctxt.Var.last]
        repeat (generalize_or_fail at $Γv)
        clear $Γv
      )
   )

/-- `simp_peephole` with no extra user defined theorems. -/
macro "simp_peephole" "at" Γv:ident : tactic => `(tactic| simp_peephole [] at $Γv)

end SSA<|MERGE_RESOLUTION|>--- conflicted
+++ resolved
@@ -12,12 +12,6 @@
 
 open Lean Meta Elab.Tactic Qq
 
-<<<<<<< HEAD
-/-- Given a `Γv : Valuation Γ`, fully reduce the context `Γ` in the type of `Γv`.
-This is needed for some simp-lemmas to apply correctly -/
-elab "change_mlir_context " Γv:ident : tactic => do
-  let Γv : Name := Γv.getId
-=======
 /-- `ctxtNf` reduces an expression of type `Ctxt _` to something in between whnf and normal form.
 `ctxtNf` recursively calls `whnf` on the tail of the list, so that the result is of the form
   `a₀ :: a₁ :: ... :: aₙ :: [] `
@@ -33,7 +27,6 @@
 /-- Given a `V : Valuation Γ`, fully reduce the context `Γ` in the type of `V` -/
 elab "change_mlir_context " V:ident : tactic => do
   let V : Name := V.getId
->>>>>>> 0e05c32a
   withMainContext do
     let ctx ← getLCtx
     let Vdecl : LocalDecl ← match ctx.findFromUserName? Γv with
