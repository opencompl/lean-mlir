--- conflicted
+++ resolved
@@ -64,7 +64,6 @@
 macro "simp_peephole" "[" ts: Lean.Parser.Tactic.simpLemma,* "]" "at" Γv:ident : tactic =>
   `(tactic|
       (
-<<<<<<< HEAD
       /- First, massage the type of `Γv`.
       Generally, `simp_peephole` is expected to be run with the type of `Γv` a
       (not necessarily reduced) ground-term.
@@ -73,15 +72,6 @@
       change_mlir_context $Γv
 
       /- unfold the definition of the denotation of a program -/
-      simp (config := {unfoldPartialApp := true, failIfUnchanged := false}) only [
-        Int.ofNat_eq_coe, Nat.cast_zero, DerivedCtxt.snoc, DerivedCtxt.ofCtxt,
-        DerivedCtxt.ofCtxt_empty, Valuation.snoc_last,
-        Var.zero_eq_last, Var.succ_eq_toSnoc,
-        Ctxt.empty, Ctxt.empty_eq, Ctxt.snoc, Valuation.nil, Valuation.snoc_last,
-        Valuation.snoc_eval, Ctxt.ofList, Valuation.snoc_toSnoc,
-        HVector.map, HVector.toPair, HVector.toTuple, OpDenote.denote, Expr.op_mk, Expr.args_mk,
-=======
-      change_mlir_context $ll
       simp (config := {failIfUnchanged := false, decide := false }) only [
         Int.ofNat_eq_coe, Nat.cast_zero, DerivedCtxt.snoc, DerivedCtxt.ofCtxt,
         DerivedCtxt.ofCtxt_empty, Valuation.snoc_last,
@@ -90,7 +80,6 @@
         Ctxt.Valuation.snoc_eval, Ctxt.ofList, Ctxt.Valuation.snoc_toSnoc,
         HVector.map, HVector.toSingle, HVector.toPair, HVector.toTuple,
         OpDenote.denote, Expr.op_mk, Expr.args_mk,
->>>>>>> 15df4ae2
         DialectMorphism.mapOp, DialectMorphism.mapTy, List.map, Ctxt.snoc, List.map,
         Function.comp, Valuation.ofPair, Valuation.ofHVector, Function.uncurry,
         /- `castPureToEff` -/
