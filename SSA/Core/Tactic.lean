--- conflicted
+++ resolved
@@ -36,14 +36,14 @@
 end
 
 @[simp]
-private theorem Ctxt.destruct_cons {Ty} [Goedel Ty] {Γ : Ctxt Ty} {t : Ty} {f : Ctxt.Valuation (t :: Γ) → Prop} :
+private theorem Ctxt.destruct_cons {Ty} [TyDenote Ty] {Γ : Ctxt Ty} {t : Ty} {f : Ctxt.Valuation (t :: Γ) → Prop} :
     (∀ V, f V) ↔ (∀ (a : ⟦t⟧) (V : Γ.Valuation), f (V.snoc a)) := by
   constructor
   · intro h a V; apply h
   · intro h V; cases V; apply h
 
 @[simp]
-private theorem Ctxt.destruct_nil {Ty} [Goedel Ty] {f : Ctxt.Valuation ([] : Ctxt Ty) → Prop} :
+private theorem Ctxt.destruct_nil {Ty} [TyDenote Ty] {f : Ctxt.Valuation ([] : Ctxt Ty) → Prop} :
     (∀ V, f V) ↔ (f Ctxt.Valuation.nil) := by
   constructor
   · intro h; apply h
@@ -57,16 +57,9 @@
   `(tactic|
       (
       change_mlir_context $ll
-<<<<<<< HEAD
-      simp (config := {unfoldPartialApp := true, failIfUnchanged := false, ground := true})  [
+      simp (config := {unfoldPartialApp := true, failIfUnchanged := false})  only [
         Com.denote_lete, Com.denote_ret, Int.ofNat_eq_coe, Nat.cast_zero, DerivedCtxt.snoc, DerivedCtxt.ofCtxt,
         DerivedCtxt.ofCtxt_empty, Valuation.snoc_last,
-=======
-      revert $ll
-      simp (config := {decide := false}) only [
-        Int.ofNat_eq_coe, Nat.cast_zero, Nat.cast_one,
-        DerivedCtxt.snoc, DerivedCtxt.ofCtxt, DerivedCtxt.ofCtxt_empty, Valuation.snoc_last,
->>>>>>> 349f2f49
         Com.denote, Expr.denote, HVector.denote, Var.zero_eq_last, Var.succ_eq_toSnoc,
         Ctxt.empty, Ctxt.empty_eq, Ctxt.snoc,
         Ctxt.Valuation.nil, Ctxt.Valuation.snoc_last, Ctxt.Valuation.snoc_eval, Ctxt.ofList,
@@ -74,16 +67,24 @@
         HVector.map, HVector.toPair, HVector.toTuple, OpDenote.denote, Expr.op_mk, Expr.args_mk,
         DialectMorphism.mapOp, DialectMorphism.mapTy, List.map, Ctxt.snoc, List.map,
         Function.comp, Valuation.ofPair, Valuation.ofHVector, Function.uncurry,
-<<<<<<< HEAD
-        Ctxt.Valuation.snoc, Ctxt.Var.casesOn, cast,
+        Ctxt.destruct_cons, Ctxt.destruct_nil,
+        List.length_singleton, Fin.zero_eta, List.map_eq_map, List.map_cons, List.map_nil,
+        bind_assoc, pairBind,
         $ts,*]
+
+      -- HACK: For some reason `Ctxt.Valuation.snoc_last` is not applying when it ought to,
+      -- so we just reduce it manually
+      repeat (conv =>
+            pattern ((Ctxt.Valuation.snoc _ _) _)
+            whnf)
+
       try generalize $ll { val := 0, property := _ } = a;
       try generalize $ll { val := 1, property := _ } = b;
       try generalize $ll { val := 2, property := _ } = c;
       try generalize $ll { val := 3, property := _ } = d;
       try generalize $ll { val := 4, property := _ } = e;
       try generalize $ll { val := 5, property := _ } = f;
-      simp (config := {decide := false, failIfUnchanged := false}) [TyDenote.toType] at a b c d e f;
+      try simp (config := {decide := false}) [Goedel.toType] at a b c d e f;
       try clear f;
       try clear e;
       try clear d;
@@ -97,19 +98,9 @@
       try revert b;
       try revert a;
       try clear $ll;
-=======
-        Ctxt.destruct_cons, Ctxt.destruct_nil,
-        List.length_singleton, Fin.zero_eta, List.map_eq_map, List.map_cons, List.map_nil,
-        bind_assoc, pairBind,
-        $ts,*]
 
-      -- HACK: For some reason `Ctxt.Valuation.snoc_last` is not applying when it ought to,
-      -- so we just reduce it manually
-      repeat (conv =>
-            pattern ((Ctxt.Valuation.snoc _ _) _)
-            whnf)
->>>>>>> 349f2f49
       )
+
    )
 
 /-- `simp_peephole` with no extra user defined theorems. -/
