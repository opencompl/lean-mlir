--- conflicted
+++ resolved
@@ -94,29 +94,18 @@
   `(tactic| first | done | $t)
 
 /--
-<<<<<<< HEAD
-`simp_peephole at ΓV` simplifies away the framework overhead of denotating expressions/programs,
-=======
 `simp_peephole at ΓV` simplifies away the framework overhead of denoting expressions/programs,
->>>>>>> ae2596e7
 that are evaluated with the valuation `ΓV`.
 
 In it's bare form, it only simplifies away the core framework definitions (e.g., `Expr.denote`), but
 we can also pass it dialect-specific definitions to unfold, as in:
 `simp_peephole [foo, bar, baz] at ΓV`
 
-<<<<<<< HEAD
-After simplifying, the goal state should only contiain occurense of `ΓV` directly applied to some
-variable `v : Var Γ ty`. The tactic tries to eliminate the evaluation completely, by introducing a
-new universally quantified (Lean) variable to the goal for every (object) variable `v`. -/
-macro "simp_peephole" "[" ts: Lean.Parser.Tactic.simpLemma,* "]" "at" Γv:ident : tactic =>
-=======
 After simplifying, the goal state should only contain occurences of valuation `ΓV` directly applied
 to some variable `v : Var Γ ty`. The tactic tries to eliminate the valuation completely,
 by introducing a new universally quantified (Lean) variable to the goal for every
 (object) variable `v`. -/
-macro "simp_peephole" "[" ts: Lean.Parser.Tactic.simpLemma,* "]" "at" ll:ident : tactic =>
->>>>>>> ae2596e7
+macro "simp_peephole" "[" ts: Lean.Parser.Tactic.simpLemma,* "]" "at" Γv:ident : tactic =>
   `(tactic|
       (
       /- First, massage the type of `Γv`.
@@ -124,15 +113,9 @@
       (not necessarily reduced) ground-term.
       After `change_mlir_context`, type of `Γv` should then be `[t₁, t₂, ..., tₙ]`, for some
       types `t₁`, `t₂`, etc. -/
-<<<<<<< HEAD
       change_mlir_context $Γv
 
-      /- unfold the definition of the denotation of a program -/
-=======
-      change_mlir_context $ll
-
       /- Then, unfold the definition of the denotation of a program -/
->>>>>>> ae2596e7
       simp (config := {failIfUnchanged := false}) only [
         Int.ofNat_eq_coe, Nat.cast_zero, DerivedCtxt.snoc, DerivedCtxt.ofCtxt,
         DerivedCtxt.ofCtxt_empty, Valuation.snoc_last,
