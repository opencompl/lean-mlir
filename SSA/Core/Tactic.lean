--- conflicted
+++ resolved
@@ -38,23 +38,6 @@
 
 end
 
-<<<<<<< HEAD
-@[simp]
-theorem Ctxt.destruct_cons {Ty} [TyDenote Ty] {Γ : Ctxt Ty} {t : Ty} {f : Ctxt.Valuation (t :: Γ) → Prop} :
-    (∀ V, f V) ↔ (∀ (a : ⟦t⟧) (V : Γ.Valuation), f (V.snoc a)) := by
-  constructor
-  · intro h a V; apply h
-  · intro h V; cases V; apply h
-
-@[simp]
-theorem Ctxt.destruct_nil {Ty} [TyDenote Ty] {f : Ctxt.Valuation ([] : Ctxt Ty) → Prop} :
-    (∀ V, f V) ↔ (f Ctxt.Valuation.nil) := by
-  constructor
-  · intro h; apply h
-  · intro h V; rw [Ctxt.Valuation.eq_nil V]; exact h
-
-=======
->>>>>>> e13338ff
 open Lean Elab Tactic Meta
 
 /--
@@ -125,16 +108,9 @@
       -- `simp` might close trivial goals, so we use `only_goal` to ensure we only run
       -- more tactics when we still have goals to solve, to avoid 'no goals to be solved' errors.
       only_goal
-<<<<<<< HEAD
-        simp (config := {failIfUnchanged := false}) only [Var.zero_eq_last, Valuation.snoc_last]
-        -- simp (config := {failIfUnchanged := false}) only [Ctxt.Var.toSnoc, Ctxt.Var.last]
-        repeat (generalize_or_fail at $ll)
-        clear $ll
-=======
         simp (config := {failIfUnchanged := false}) only [Ctxt.Var.toSnoc, Ctxt.Var.last]
         repeat (generalize_or_fail at $Γv)
         clear $Γv
->>>>>>> e13338ff
       )
    )
 
