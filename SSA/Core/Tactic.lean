--- conflicted
+++ resolved
@@ -106,7 +106,6 @@
         Function.comp, Valuation.ofPair, Valuation.ofHVector, Function.uncurry,
         List.length_singleton, Fin.zero_eta, List.map_eq_map, List.map_cons, List.map_nil,
         bind_assoc, pairBind,
-<<<<<<< HEAD
         /- `castPureToEff` -/
         Com.letPure, Expr.denote_castPureToEff,
         /- Unfold denotation -/
@@ -115,7 +114,6 @@
         EffectKind.toMonad_pure, EffectKind.toMonad_impure,
         EffectKind.liftEffect_rfl,
         Id.pure_eq, Id.bind_eq, id_eq,
-=======
         /-
         NOTE (Here Be Dragons 🐉): the parenthesis in `(HVector.denote_cons)` are significant!
         `HVector.denote` has a typeclass assumption `TyDenote (Dialect.Ty d)`, where `d : Dialect`.
@@ -139,7 +137,6 @@
         unfolded. Thus, we replace `HVector.denote` with its equation lemmas
           `(HVector.denote_cons)` and `(HVector.denote_nil)` -/
         (HVector.denote_cons), (HVector.denote_nil),
->>>>>>> d264d196
         $ts,*]
 
       -- `simp` might close trivial goals, so we use `only_goal` to ensure we only run
