--- conflicted
+++ resolved
@@ -96,7 +96,6 @@
 macro "simp_peephole" "[" ts: Lean.Parser.Tactic.simpLemma,* "]" "at" Γv:ident : tactic =>
   `(tactic|
       (
-<<<<<<< HEAD
       /- First, massage the type of `Γv`.
       Generally, `simp_peephole` is expected to be run with the type of `Γv` a
       (not necessarily reduced) ground-term.
@@ -105,11 +104,7 @@
       change_mlir_context $Γv
 
       /- unfold the definition of the denotation of a program -/
-      simp (config := {failIfUnchanged := false, decide := false }) only [
-=======
-      change_mlir_context $ll
       simp (config := {failIfUnchanged := false}) only [
->>>>>>> 7f836fe9
         Int.ofNat_eq_coe, Nat.cast_zero, DerivedCtxt.snoc, DerivedCtxt.ofCtxt,
         DerivedCtxt.ofCtxt_empty, Valuation.snoc_last,
         Com.denote, Expr.denote, HVector.denote, Var.zero_eq_last, Var.succ_eq_toSnoc,
@@ -129,61 +124,12 @@
         Id.pure_eq, Id.bind_eq, id_eq,
         $ts,*]
 
-<<<<<<< HEAD
-      /- Attempt to replace all occurence of a variable accesses `Γ ⟨i, _⟩` with a new (Lean)
-      variable in the local context
-      HACK: for now, we assume no program contains a variable with `i > 5` -/
-      try simp (config := {failIfUnchanged := false, decide := false}) only [Ctxt.Var.toSnoc, Ctxt.Var.last]
-      try generalize $Γv { val := 0, property := _ } = a;
-      try generalize $Γv { val := 1, property := _ } = b;
-      try generalize $Γv { val := 2, property := _ } = c;
-      try generalize $Γv { val := 3, property := _ } = d;
-      try generalize $Γv { val := 4, property := _ } = e;
-      try generalize $Γv { val := 5, property := _ } = f;
-      try simp (config := {failIfUnchanged := false, decide := false, zetaDelta := true}) [TyDenote.toType]
-        at a b c d e f
-      -- ^^^^^^ TODO: This really should be a `simp only`
-
-      /- The previous step will introduce all variables, even if there is no occurence of, say,
-      `Γv ⟨5, _⟩`. Thus, we try to clear each of the newly introduced variables.
-      If the variable does occur in the goal
-      (i.e., there was a `Γv ⟨i, _⟩` in the original, simplified, goal),
-      then clearing will fail (hence the `try`), leaving the variable in the context.
-
-      However, if the variable was redundantly introduced, this will remove it from the context -/
-      try clear f;
-      try clear e;
-      try clear d;
-      try clear c;
-      try clear b;
-      try clear a;
-
-      /- Now, revert each variable, so that the variable from the local context is turned into a
-      universal quantifier (`∀ _, ...`) in the goal statement.
-      We do this primarly because the introduces variables `a`, `b`, etc. are made inaccesible by
-      macro hygiene, and we find a universally quantified goal more aesthetic than one with
-      inaccessible names.
-
-      Note, this will fail if the variable was removed in the previous step, hence we use `try` -/
-      try revert f;
-      try revert e;
-      try revert d;
-      try revert c;
-      try revert b;
-      try revert a;
-
-      /- Finally, try to clear the valuation. This succeeds iff there are no more occurences of
-      `Γv` in the goal, which happens iff the simplified goal contained `Γv` only applied direclty
-      to a variable (with index `i ≤ 5`) -/
-      try clear $Γv;
-=======
       -- `simp` might close trivial goals, so we use `only_goal` to ensure we only run
       -- more tactics when we still have goals to solve, to avoid 'no goals to be solved' errors.
       only_goal
         simp (config := {failIfUnchanged := false}) only [Ctxt.Var.toSnoc, Ctxt.Var.last]
-        repeat (generalize_or_fail at $ll)
-        clear $ll
->>>>>>> 7f836fe9
+        repeat (generalize_or_fail at $Γv)
+        clear $Γv
       )
    )
 
