/-
Released under Apache 2.0 license as described in the file LICENSE.
-/
import SSA.Core.Framework
import SSA.Core.Util
import SSA.Core.MLIRSyntax.EDSL
import Qq
import Lean.Meta.KAbstract
import Lean.Elab.Tactic.ElabTerm

namespace SSA

open Ctxt (Var Valuation DerivedCtxt)

section

open Lean Meta Elab.Tactic Qq

/-- Given a `V : Valuation Γ`, fully reduce the context `Γ` in the type of `V` -/
elab "change_mlir_context " V:ident : tactic => do
  let V : Name := V.getId
  withMainContext do
    let ctx ← getLCtx
    let Vdecl : LocalDecl ← match ctx.findFromUserName? V with
      | some decl => pure decl
      | none => throwError f!"Failed to find variable `{V}` in the local context"

    -- Assert that the type of `V` is `Ctxt.Valuation ?Γ`
    let Ty ← mkFreshExprMVarQ q(Type)
    let Γ  ← mkFreshExprMVarQ q(Ctxt $Ty)
    let G  ← mkFreshExprMVarQ q(TyDenote $Ty)
    let _  ← assertDefEqQ Vdecl.type q(@Ctxt.Valuation $Ty $G $Γ)

    -- Reduce the context `Γ`
    let Γr ← ctxtNf Γ
    let Γr : Q(Ctxt $Ty) := Γr

    let goal ← getMainGoal
    let newGoal ← goal.changeLocalDecl Vdecl.fvarId q(Valuation $Γr)
    replaceMainGoal [newGoal]

end

open Lean Elab Tactic Meta

/--
Check if an expression is contained in the current goal and fail otherwise.
This tactic does not modify the goal state.
 -/
local elab "contains? " ts:term : tactic => withMainContext do
  let tgt ← getMainTarget
  if (← kabstract tgt (← elabTerm ts none)) == tgt then throwError "pattern not found"

/-- Look for a variable in the context and generalize it, fail otherwise. -/
local macro "generalize_or_fail" "at" ll:ident : tactic =>
  `(tactic|
      (
        -- We first check with `contains?` if the term is present in the goal.
        -- This is needed as `generalize` never fails and just introduces a new
        -- metavariable in case no variable is found. `contains?` will instead
        -- fail if the term is not present in the goal.
        contains? ($ll (_ : Var ..))
        generalize ($ll (_ : Var ..)) = e at *;
        simp (config := {failIfUnchanged := false}) only [TyDenote.toType] at e
        revert e
      )
  )

/-- `only_goal $t` runs `$t` on the current goal, but only if there is a goal to be solved.
Essentially, this silences "no goals to be solved" errors -/
macro "only_goal" t:tacticSeq : tactic =>
  `(tactic| first | done | $t)

/--
`simp_peephole at ΓV` simplifies away the framework overhead of denoting expressions/programs,
that are evaluated with the valuation `ΓV`.

In it's bare form, it only simplifies away the core framework definitions (e.g., `Expr.denote`), but
we can also pass it dialect-specific definitions to unfold, as in:
`simp_peephole [foo, bar, baz] at ΓV`

After simplifying, the goal state should only contain occurences of valuation `ΓV` directly applied
to some variable `v : Var Γ ty`. The tactic tries to eliminate the valuation completely,
by introducing a new universally quantified (Lean) variable to the goal for every
(object) variable `v`. -/
macro "simp_peephole" "[" ts: Lean.Parser.Tactic.simpLemma,* "]" "at" Γv:ident : tactic =>
  `(tactic|
      (
      /- First, massage the type of `Γv`.
      Generally, `simp_peephole` is expected to be run with the type of `Γv` a
      (not necessarily reduced) ground-term.
      After `change_mlir_context`, type of `Γv` should then be `[t₁, t₂, ..., tₙ]`, for some
      types `t₁`, `t₂`, etc. -/
      change_mlir_context $Γv

      /- Then, unfold the definition of the denotation of a program -/
      simp (config := {failIfUnchanged := false}) only [
        Int.ofNat_eq_coe, Nat.cast_zero, DerivedCtxt.snoc, DerivedCtxt.ofCtxt,
        DerivedCtxt.ofCtxt_empty, Valuation.snoc_last,
<<<<<<< HEAD
        Com.denote, Expr.denote, Var.zero_eq_last, Var.succ_eq_toSnoc,
        Ctxt.empty, Ctxt.empty_eq, Ctxt.snoc, Ctxt.Valuation.nil, Ctxt.Valuation.snoc_last,
=======
        Com.denote, Expr.denote, HVector.denote, Var.zero_eq_last, Var.succ_eq_toSnoc,
        Ctxt.empty, Ctxt.empty_eq, Ctxt.snoc, Ctxt.Valuation.nil, Ctxt.Valuation.snoc_last, Ctxt.map,
>>>>>>> c8496828
        Ctxt.Valuation.snoc_eval, Ctxt.ofList, Ctxt.Valuation.snoc_toSnoc,
        HVector.map, HVector.getN, HVector.get, HVector.toSingle, HVector.toPair, HVector.toTuple,
        DialectDenote.denote, Expr.op_mk, Expr.args_mk,
        DialectMorphism.mapOp, DialectMorphism.mapTy, List.map, Ctxt.snoc, List.map,
        Function.comp, Valuation.ofPair, Valuation.ofHVector, Function.uncurry,
        List.length_singleton, Fin.zero_eta, List.map_eq_map, List.map_cons, List.map_nil,
        bind_assoc, pairBind,
        /-
        NOTE (Here Be Dragons 🐉): the parenthesis in `(HVector.denote_cons)` are significant!
        `HVector.denote` has a typeclass assumption `TyDenote (Dialect.Ty d)`, where `d : Dialect`.
        However, we tend to define `d` as an `abbrev`, so that our goal statement might have
        `HVector.denote` where the concrete instance is `instTyDenote : TyDenote Ty`,
          and `Ty` is the expression that `d` was defined with.

        We've observed `simp [HVector.denote]` not working in such situations.
          Even more surprising, `rw [HVector.denote]` *did* succeed in rewriting.
        According to Zulip (https://leanprover.zulipchat.com/#narrow/stream/270676-lean4/topic/simp.20.5BX.5D.20fails.2C.20rw.20.5BX.5D.20works/near/358861409):
        > simp [(X)] is a standard trick to fix simp [X] not working

        By default, it seems that `simp` will synthesize typeclass arguments of a lemma, and then
        use the *default* instance to determine whether a simp-lemma applies to the current goal.
        Writing `simp [(X)]`, on the other hand, is equivalent to writing `simp [@X _ _ _]`
          (for as many underscores as `X` takes arguments, implicit or explicit).
        The parentheses seems to enable `simp` to unify typeclass arguments as well, and thus the
          simp-lemma applies even for non-standard instances.

        One caveat: `simp [(X)]` only works if `X` is a lemma, *not* if `X` is a definition to be
        unfolded. Thus, we replace `HVector.denote` with its equation lemmas
          `(HVector.denote_cons)` and `(HVector.denote_nil)` -/
        (HVector.denote_cons), (HVector.denote_nil),
        $ts,*]

      -- `simp` might close trivial goals, so we use `only_goal` to ensure we only run
      -- more tactics when we still have goals to solve, to avoid 'no goals to be solved' errors.
      only_goal
        simp (config := {failIfUnchanged := false}) only [Ctxt.Var.toSnoc, Ctxt.Var.last]
        repeat (generalize_or_fail at $Γv)
        clear $Γv
      )
   )

/-- `simp_peephole` with no extra user defined theorems. -/
macro "simp_peephole" "at" Γv:ident : tactic => `(tactic| simp_peephole [] at $Γv)


end SSA<|MERGE_RESOLUTION|>--- conflicted
+++ resolved
@@ -97,13 +97,8 @@
       simp (config := {failIfUnchanged := false}) only [
         Int.ofNat_eq_coe, Nat.cast_zero, DerivedCtxt.snoc, DerivedCtxt.ofCtxt,
         DerivedCtxt.ofCtxt_empty, Valuation.snoc_last,
-<<<<<<< HEAD
         Com.denote, Expr.denote, Var.zero_eq_last, Var.succ_eq_toSnoc,
-        Ctxt.empty, Ctxt.empty_eq, Ctxt.snoc, Ctxt.Valuation.nil, Ctxt.Valuation.snoc_last,
-=======
-        Com.denote, Expr.denote, HVector.denote, Var.zero_eq_last, Var.succ_eq_toSnoc,
         Ctxt.empty, Ctxt.empty_eq, Ctxt.snoc, Ctxt.Valuation.nil, Ctxt.Valuation.snoc_last, Ctxt.map,
->>>>>>> c8496828
         Ctxt.Valuation.snoc_eval, Ctxt.ofList, Ctxt.Valuation.snoc_toSnoc,
         HVector.map, HVector.getN, HVector.get, HVector.toSingle, HVector.toPair, HVector.toTuple,
         DialectDenote.denote, Expr.op_mk, Expr.args_mk,
