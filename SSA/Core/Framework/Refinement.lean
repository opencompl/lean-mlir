--- conflicted
+++ resolved
@@ -103,34 +103,7 @@
   We say that `a` is refined by `b`, written as `a ⊑ b`, when
   every observable behaviour of `b` is allowed by `a`.
   -/
-<<<<<<< HEAD
-  IsRefinedBy {t : d.Ty} {u : d'.Ty} : d.m ⟦t⟧ → d'.m ⟦u⟧ → Prop
-open DialectHRefinement
-
-/-
-TODO: we should decouple the refinement of monads `d.m` / `d'.m` from the
-refinement of values `⟦t⟧` and `⟦u⟧`. I.e., the definition of DialectHRefinement
-ought to be along the lines of:
-```lean
-  MIsRefinedBy {α β} [HRefinement α β] : d.m α → d'.m β → Prop
-  IsRefinedBy {t : d.Ty} {u : d'.Ty} : ⟦t⟧ → ⟦u⟧ → Prop
-```
-
-It might also not be a bad idea to actually just have `DialectHRefinement`
-`extend` the appropriate HRefinement instances (although I'm not sure that's
-actually possible given the quantifications).
--/
-
-namespace DialectHRefinement
-variable {d d' : Dialect} [TyDenote d.Ty] [TyDenote d'.Ty] [DialectHRefinement d d']
-variable {t : d.Ty} {u : d'.Ty}
-
-/-- Refinement for monadic values -/
-instance instRefinementMonadic : HRefinement (d.m ⟦t⟧) (d'.m ⟦u⟧) where
-  IsRefinedBy := DialectHRefinement.IsRefinedBy
-=======
   IsRefinedBy {t : d.Ty} {u : d'.Ty} : HRefinement ⟦t⟧ ⟦u⟧
->>>>>>> d61089cc
 
 attribute [instance, simp, simp_denote] DialectHRefinement.IsRefinedBy
 attribute [instance, simp, simp_denote] DialectHRefinement.MonadIsRefinedBy
