--- conflicted
+++ resolved
@@ -492,9 +492,9 @@
   simp only [GetElem.getElem]
   simp
 
-@[simp] theorem getElem_appendInl (xs : HVector A (as ++ bs)) (v : Var Γ a) :
-    xs[v] = _ := by
-  sorry
+-- @[simp] theorem getElem_appendInl (xs : HVector A (as ++ bs)) (v : Var Γ a) :
+--     xs[v] = _ := by
+--   sorry
 
 end HVector
 namespace Ctxt
@@ -654,26 +654,12 @@
 
 instance : Inhabited (Ctxt.Valuation (∅ : Ctxt Ty)) := ⟨[]ₕ⟩
 
-<<<<<<< HEAD
-/-- Make a valuation for `Γ.snoc t` from a valuation for `Γ` and an element of `t.toType`. -/
-def Valuation.snoc {Γ : Ctxt Ty} {t : Ty} (s : Γ.Valuation) (x : toType t) :
-    (Γ.snoc t).Valuation :=
-  HVector.cons x s
--- TODO: `Valuation.snoc` really should be called `cons`
-
-infixl:50 "::ᵥ" => Valuation.snoc
-=======
 /-- Make a valuation for `Γ.cons t` from a valuation for `Γ` and an element of `t.toType`. -/
 def Valuation.cons {Γ : Ctxt Ty} {t : Ty} (x : toType t) (V : Γ.Valuation) :
-    (Γ.cons t).Valuation := by
-  intro t' v
-  revert x V
-  refine Ctxt.Var.casesOn v ?_ ?_
-  · intro _ _ _ v _ V; exact V v
-  · intro _ _ x _; exact x
+    (Γ.cons t).Valuation :=
+  HVector.cons x V
 
 infixr:67 "::ᵥ" => Valuation.cons
->>>>>>> e1276d8c
 
 @[simp]
 theorem Valuation.cons_last {t : Ty} (s : Γ.Valuation) (x : toType t) :
@@ -717,25 +703,6 @@
 theorem Valuation.eq_nil : ∀ (V : Valuation (empty : Ctxt Ty)), V = HVector.nil :=
   HVector.eq_nil
 
-<<<<<<< HEAD
--- @[simp] -- TODO: do we need this?
--- theorem Valuation.snoc_toSnoc_last {Γ : Ctxt Ty} {t : Ty} (V : Valuation (Γ.snoc t)) :
---     snoc (V.map Var.toSnoc) (V <|.last ..) = _ := by
---   funext _ v
---   cases v using Var.casesOn <;> rfl
-
-/-! ## Valuation Append -/
-
-variable {V : Γ.Valuation} {xs : HVector toType ts}
-
-@[simp] theorem Valuation.append_appendInl {v : Γ.Var t} :
-    (xs ++ V)[v.appendInl] = V v := by
-  simp only [(· ++ ·)]
-  simp only [HVector.append_eq, coeFun_eq]
-
-@[simp] theorem Valuation.append_appendInr {v : Var ⟨ts⟩ t} :
-    (xs ++ V)[v.appendInr] = xs[v] := by
-=======
 @[simp]
 theorem Valuation.cons_toCons_last {Γ : Ctxt Ty} {t : Ty} (V : Valuation (Γ.cons t)) :
     cons (V <|.last ..) (fun _ v' => V v'.toCons) = V := by
@@ -756,7 +723,6 @@
 
 @[simp] theorem Valuation.append_appendInr {v : Var Δ t} :
     (V ++ W) v.appendInr = W v := by
->>>>>>> e1276d8c
   simp [(· ++ ·)]
 
 @[simp] theorem Valuation.append_inj_right {V : Γ.Valuation} {W W' : Δ.Valuation} :
