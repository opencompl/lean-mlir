--- conflicted
+++ resolved
@@ -143,21 +143,8 @@
 theorem toMap_last {Γ : Ctxt Ty} {t : Ty} : (Ctxt.Var.last Γ t).toMap = Ctxt.Var.last (Γ.map f) (f t) := rfl
 
 @[simp]
-<<<<<<< HEAD
-theorem toSnoc_toMap {Γ : Ctxt Ty} {t : Ty } {var : Ctxt.Var Γ t} {f : Ty → Ty2} :
-    @Var.toMap _ (Γ.snoc t) _ _ f var.toSnoc = var.toMap.toSnoc := rfl
-
-@[simp]
-theorem toSnoc_toMap' {Γ : Ctxt Ty} {t t': Ty } {var : Ctxt.Var Γ t} {f : Ty → Ty2} :
-    @Ctxt.Var.toMap _ ((Γ.snoc t).snoc t') _ _ f var.toSnoc.toSnoc = var.toMap.toSnoc.toSnoc := rfl
-
-@[simp]
-theorem toSnoc_toMap'' {Γ : Ctxt Ty} {t t' t'': Ty } {var : Ctxt.Var Γ t} {f : Ty → Ty2} :
-    @Ctxt.Var.toMap _ (((Γ.snoc t).snoc t').snoc t'') _ _ f var.toSnoc.toSnoc.toSnoc = var.toMap.toSnoc.toSnoc.toSnoc := rfl
-=======
 theorem toSnoc_toMap {Γ : Ctxt Ty} {t : Ty} {var : Ctxt.Var Γ t} {f : Ty → Ty₂} :
     var.toSnoc.toMap (Γ := Γ.snoc t) (f := f) = var.toMap.toSnoc := rfl
->>>>>>> 155b517f
 
 /-- This is an induction principle that case splits on whether or not a variable
 is the last variable in a context. -/
