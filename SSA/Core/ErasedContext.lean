--- conflicted
+++ resolved
@@ -685,11 +685,7 @@
         thus reduction should be safe. -/
     mkVar Ty Γ ty i
 
-<<<<<<< HEAD
-instance : HVector.ToExpr (Var Γ) where
-=======
 instance : HVector.ToExprPi (Var Γ) where
->>>>>>> d1dd9f37
   toTypeExpr := mkApp2 (mkConst ``Var) (toTypeExpr Ty) (toExpr Γ)
 
 end ToExpr
