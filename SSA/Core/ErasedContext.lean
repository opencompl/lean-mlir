import Mathlib.Data.Erased
import Mathlib.Data.Finset.Basic
import SSA.Core.HVector

/--
  Typeclass for a `baseType` which is a Gödel code of Lean types.

  Intuitively, each `b : β` represents a Lean `Type`, but using `β` instead of `Type` directly
  avoids a universe bump
-/
class Goedel (β : Type) : Type 1 where
  toType : β → Type
open Goedel (toType) /- make toType publically visible in module. -/

notation "⟦" x "⟧" => Goedel.toType x

instance : Goedel Unit where toType := fun _ => Unit

def Ctxt (Ty : Type) : Type :=
  -- Erased <| List Ty
  List Ty

namespace Ctxt

variable {Ty : Type}

-- def empty : Ctxt := Erased.mk []
def empty : Ctxt Ty := []

instance : EmptyCollection (Ctxt Ty) := ⟨Ctxt.empty⟩
instance : Inhabited (Ctxt Ty) := ⟨Ctxt.empty⟩

@[simp] lemma empty_eq : (∅ : Ctxt Ty) = [] := rfl

@[match_pattern]
def snoc : Ctxt Ty → Ty → Ctxt Ty :=
  -- fun tl hd => do return hd :: (← tl)
  fun tl hd => hd :: tl

/-- Turn a list of types into a context -/
@[coe, simp]
def ofList : List Ty → Ctxt Ty :=
  -- Erased.mk
  fun Γ => Γ

-- Why was this noncomutable? (removed it to make transformation computable)
@[simp]
def get? : Ctxt Ty → Nat → Option Ty :=
  List.get?

/-- Map a function from one type universe to another over a context -/
def map (f : Ty₁ → Ty₂) : Ctxt Ty₁ → Ctxt Ty₂ :=
  List.map f

instance : Functor Ctxt where
  map := map

instance : LawfulFunctor Ctxt where
  comp_map  := by simp only [List.map_eq_map, List.map_map, forall_const, implies_true]
  id_map    := by simp only [List.map_eq_map, List.map_id, forall_const]
  map_const := by simp only [Functor.mapConst, Functor.map, Function.const, forall_const]

def Var (Γ : Ctxt Ty) (t : Ty) : Type :=
  { i : Nat // Γ.get? i = some t }

namespace Var

instance : DecidableEq (Var Γ t) := by
  delta Var
  infer_instance

@[match_pattern]
def last (Γ : Ctxt Ty) (t : Ty) : Ctxt.Var (Ctxt.snoc Γ t) t :=
  ⟨0, by simp [snoc, List.get?]⟩

def emptyElim {α : Sort _} {t : Ty} : Ctxt.Var [] t → α :=
  fun ⟨_, h⟩ => by
    simp only [get?, EmptyCollection.emptyCollection, empty, List.get?_nil] at h


/-- Take a variable in a context `Γ` and get the corresponding variable
in context `Γ.snoc t`. This is marked as a coercion. -/
@[coe]
def toSnoc {Γ : Ctxt Ty} {t t' : Ty} (var : Var Γ t) : Var (snoc Γ t') t  :=
  ⟨var.1+1, var.2⟩

@[simp]
theorem zero_eq_last {Γ : Ctxt Ty} {t : Ty} (h) :
    ⟨0, h⟩ = last Γ t :=
  rfl

@[simp]
theorem succ_eq_toSnoc {Γ : Ctxt Ty} {t : Ty} {w} (h : (Γ.snoc t).get? (w+1) = some t') :
    ⟨w+1, h⟩ = toSnoc ⟨w, h⟩ :=
  rfl

/-- Transport a variable from `Γ` to any mapped context `Γ.map f` -/
@[coe]
def toMap : Var Γ t → Var (Γ.map f) (f t)
  | ⟨i, h⟩ => ⟨i, by
      simp only [get?, map, List.get?_map, Option.map_eq_some']
      exact ⟨t, h, rfl⟩
    ⟩

def cast {Γ : Ctxt Op} (h_eq : ty₁ = ty₂) : Γ.Var ty₁ → Γ.Var ty₂
  | ⟨i, h⟩ => ⟨i, h_eq ▸ h⟩

/-- This is an induction principle that case splits on whether or not a variable
is the last variable in a context. -/
@[elab_as_elim]
def casesOn
    {motive : (Γ : Ctxt Ty) → (t t' : Ty) → Ctxt.Var (Γ.snoc t') t → Sort _}
    {Γ : Ctxt Ty} {t t' : Ty} (v : (Γ.snoc t').Var t)
    (toSnoc : {t t' : Ty} →
        {Γ : Ctxt Ty} → (v : Γ.Var t) → motive Γ t t' v.toSnoc)
    (last : {Γ : Ctxt Ty} → {t : Ty} → motive Γ t t (Ctxt.Var.last _ _)) :
      motive Γ t t' v :=
  match v with
    | ⟨0, h⟩ =>
        _root_.cast (by
          simp [snoc] at h
          subst h
          simp [Ctxt.Var.last]
          ) <| @last Γ t
    | ⟨i+1, h⟩ =>
        toSnoc ⟨i, by simpa [snoc] using h⟩

/-- `Ctxt.Var.casesOn` behaves in the expected way when applied to the last variable -/
@[simp]
def casesOn_last
    {motive : (Γ : Ctxt Ty) → (t t' : Ty) → Ctxt.Var (Γ.snoc t') t → Sort _}
    {Γ : Ctxt Ty} {t : Ty}
    (base : {t t' : Ty} →
        {Γ : Ctxt Ty} → (v : Γ.Var t) → motive Γ t t' v.toSnoc)
    (last : {Γ : Ctxt Ty} → {t : Ty} → motive Γ t t (Ctxt.Var.last _ _)) :
    Ctxt.Var.casesOn (motive := motive)
        (Ctxt.Var.last Γ t) base last = last :=
  rfl

/-- `Ctxt.Var.casesOn` behaves in the expected way when applied to a previous variable,
that is not the last one. -/
@[simp]
def casesOn_toSnoc
    {motive : (Γ : Ctxt Ty) → (t t' : Ty) → Ctxt.Var (Γ.snoc t') t → Sort _}
    {Γ : Ctxt Ty} {t t' : Ty} (v : Γ.Var t)
    (base : {t t' : Ty} →
        {Γ : Ctxt Ty} → (v : Γ.Var t) → motive Γ t t' v.toSnoc)
    (last : {Γ : Ctxt Ty} → {t : Ty} → motive Γ t t (Ctxt.Var.last _ _)) :
      Ctxt.Var.casesOn (motive := motive) (Ctxt.Var.toSnoc (t' := t') v) base last = base v :=
  rfl

end Var

theorem toSnoc_injective {Γ : Ctxt Ty} {t t' : Ty} :
    Function.Injective (@Ctxt.Var.toSnoc Ty Γ t t') := by
  let ofSnoc : (Γ.snoc t').Var t → Option (Γ.Var t) :=
    fun v => Ctxt.Var.casesOn v some none
  intro x y h
  simpa using congr_arg ofSnoc h

abbrev Hom (Γ Γ' : Ctxt Ty) := ⦃t : Ty⦄ → Γ.Var t → Γ'.Var t

@[simp]
abbrev Hom.id {Γ : Ctxt Ty} : Γ.Hom Γ :=
  fun _ v => v

<<<<<<< HEAD
/-- `f.composeRange g := g(f(x))` -/
def Hom.composeRange {Γ Γ' Γ'' : Ctxt Ty} (self : Hom Γ Γ') (rangeMap : Hom Γ' Γ'') : Hom Γ Γ'' :=
=======
/-- `f.comp g := g(f(x))` -/
def Hom.comp {Γ Γ' Γ'' : Ctxt Ty} (self : Hom Γ Γ') (rangeMap : Hom Γ' Γ'') : Hom Γ Γ'' :=
>>>>>>> f4fe624d
  fun _t v => rangeMap (self v)

/--
  `map.with v₁ v₂` adjusts a single variable of a Context map, so that in the resulting map
   * `v₁` now maps to `v₂`
   * all other variables `v` still map to `map v` as in the original map
-/
def Hom.with [DecidableEq Ty] {Γ₁ Γ₂ : Ctxt Ty} (f : Γ₁.Hom Γ₂) {t : Ty}
    (v₁ : Γ₁.Var t) (v₂ : Γ₂.Var t) : Γ₁.Hom Γ₂ :=
  fun t' w =>
    if h : ∃ ty_eq : t = t', ty_eq ▸ w = v₁ then
      h.fst ▸ v₂
    else
      f w


def Hom.snocMap {Γ Γ' : Ctxt Ty} (f : Hom Γ Γ') {t : Ty} :
    (Γ.snoc t).Hom (Γ'.snoc t) := by
  intro t' v
  cases v using Ctxt.Var.casesOn with
  | toSnoc v => exact Ctxt.Var.toSnoc (f v)
  | last => exact Ctxt.Var.last _ _

@[simp]
abbrev Hom.snocRight {Γ Γ' : Ctxt Ty} (f : Hom Γ Γ') {t : Ty} : Γ.Hom (Γ'.snoc t) :=
  fun _ v => (f v).toSnoc


instance {Γ : Ctxt Ty} : Coe (Γ.Var t) ((Γ.snoc t').Var t) := ⟨Ctxt.Var.toSnoc⟩

section Valuation

variable [Goedel Ty] -- for a valuation, we need to evaluate the Lean `Type` corresponding to a `Ty`

/-- A valuation for a context. Provide a way to evaluate every variable in a context. -/
def Valuation (Γ : Ctxt Ty) : Type :=
  ⦃t : Ty⦄ → Γ.Var t → (toType t)

/-- A valuation for a context. Provide a way to evaluate every variable in a context. -/
def Valuation.eval {Γ : Ctxt Ty} (VAL : Valuation Γ) ⦃t : Ty⦄ (v : Γ.Var t) : toType t :=
    VAL v

<<<<<<< HEAD
instance : Inhabited (Ctxt.Valuation (∅ : Ctxt Ty)) := ⟨fun _ v => v.emptyElim⟩ 
=======
/-- Make a valuation for the empty context. -/
def Valuation.nil : Ctxt.Valuation ([] : Ctxt Ty) := fun _ v => v.emptyElim

instance : Inhabited (Ctxt.Valuation ([] : Ctxt Ty)) := ⟨Valuation.nil⟩
>>>>>>> f4fe624d

/-- Make a valuation for `Γ.snoc t` from a valuation for `Γ` and an element of `t.toType`. -/
def Valuation.snoc {Γ : Ctxt Ty} {t : Ty} (s : Γ.Valuation) (x : toType t) :
    (Γ.snoc t).Valuation := by
  intro t' v
  revert s x
  refine Ctxt.Var.casesOn v ?_ ?_
  . intro _ _ _ v s _; exact s v
  . intro _ _ _ x; exact x

<<<<<<< HEAD
def Valuation.snoc' {Γ : Ctxt Ty} {t : Ty} (s : Γ.Valuation) (x : toType t) : 
    (Γ.snoc t).Valuation := 
  fun t' var =>
    match var with
    | ⟨i, hvar⟩ =>  
      match i with
      | 0 => by
        simp[Ctxt.snoc] at hvar
        exact (hvar ▸ x)
      | .succ i' => s ⟨i', hvar⟩

/-- Show the equivalence between the definition in terms of `snoc` and `snoc'`. -/
theorem Valuation.snoc_eq_snoc' {Γ : Ctxt Ty} {t : Ty} (s : Γ.Valuation) (x : toType t) 
    : (s.snoc x) = (s.snoc' x) := by
  simp[snoc, snoc']
  funext t' v
  cases V:v
  case mk i hi => 
    simp
    simp[Var.casesOn]
    cases i
    case zero => 
      simp
      simp[Ctxt.snoc] at hi
      subst hi
      simp
    case succ i' => 
      simp
=======
/-- Show the equivalence between the definition in terms of `snoc` and `snoc'`. -/
theorem Valuation.snoc_eq {Γ : Ctxt Ty} {t : Ty} (s : Γ.Valuation) (x : toType t) :
    (s.snoc x) = fun t var => match var with
      | ⟨0, hvar⟩ => by
          simp[Ctxt.snoc] at hvar
          exact (hvar ▸ x)
      | ⟨.succ i, hvar⟩ => s ⟨i, hvar⟩ := by
  funext t' v
  rcases v with ⟨⟨⟩|i, hi⟩
  · injection hi with hi
    subst hi
    rfl
  · rfl
>>>>>>> f4fe624d

@[simp]
theorem Valuation.snoc_last {Γ : Ctxt Ty} {t : Ty} (s : Γ.Valuation) (x : toType t) :
    (s.snoc x) (Ctxt.Var.last _ _) = x := by
  simp [Ctxt.Valuation.snoc]

@[simp]
theorem Valuation.snoc_toSnoc {Γ : Ctxt Ty} {t t' : Ty} (s : Γ.Valuation) (x : toType t)
    (v : Γ.Var t') : (s.snoc x) v.toSnoc = s v := by
  simp [Ctxt.Valuation.snoc]

/-- Build valuation from a vector of values of types `types`. -/
def Valuation.ofHVector {types : List Ty} : HVector toType types → Valuation (Ctxt.ofList types)
  | .nil => (default : Ctxt.Valuation ([] : Ctxt Ty))
  | .cons x xs => (Valuation.ofHVector xs).snoc x

/-- transport/pullback a valuation along a context homomorphism. -/
<<<<<<< HEAD
def Valuation.hom {Γi Γo : Ctxt Ty} (Γiv: Γi.Valuation) (hom : Ctxt.Hom Γo Γi) : Γo.Valuation :=
  fun _to vo =>  Γiv (hom vo)
  
/-- abbreviation for Valuation.hom -/
abbrev Valuation.pulback {Γi Γo : Ctxt Ty} (Γiv: Γi.Valuation) (hom : Ctxt.Hom Γo Γi) : Γo.Valuation := 
  Valuation.hom Γiv hom
=======
def Valuation.comap {Γi Γo : Ctxt Ty} (Γiv: Γi.Valuation) (hom : Ctxt.Hom Γo Γi) : Γo.Valuation :=
  fun _to vo =>  Γiv (hom vo)
>>>>>>> f4fe624d

end Valuation


/- ## VarSet -/

/-- A `Ty`-indexed family of sets of variables in context `Γ` -/
abbrev VarSet (Γ : Ctxt Ty) : Type :=
  Finset (Σ t, Γ.Var t)

namespace VarSet

/-- A `VarSet` with exactly one variable `v` -/
@[simp]
def ofVar {Γ : Ctxt Ty} (v : Γ.Var t) : VarSet Γ :=
  {⟨_, v⟩}

end VarSet

namespace Var

@[simp]
theorem val_last {Γ : Ctxt Ty} {t : Ty} : (last Γ t).val = 0 :=
  rfl

@[simp]
theorem val_toSnoc {Γ : Ctxt Ty} {t t' : Ty} (v : Γ.Var t) : (@toSnoc _ _ _ t' v).val = v.val + 1 :=
  rfl

instance : Repr (Var Γ t) where
  reprPrec v _ := f!"%{v.val}"

end Var

/-
## Context difference
-/

@[simp]
abbrev Diff.Valid (Γ₁ Γ₂ : Ctxt Ty) (d : Nat) : Prop :=
  ∀ {i t}, Γ₁.get? i = some t → Γ₂.get? (i+d) = some t

/--
  If `Γ₁` is a prefix of `Γ₂`,
  then `d : Γ₁.Diff Γ₂` represents the number of elements that `Γ₂` has more than `Γ₁`
-/
def Diff (Γ₁ Γ₂ : Ctxt Ty) : Type :=
  {d : Nat // Diff.Valid Γ₁ Γ₂ d}

namespace Diff

/-- The difference between any context and itself is 0 -/
def zero (Γ : Ctxt Ty) : Diff Γ Γ :=
  ⟨0, fun h => h⟩

/-- Adding a new type to the right context corresponds to incrementing the difference by 1 -/
def toSnoc (d : Diff Γ₁ Γ₂) : Diff Γ₁ (Γ₂.snoc t) :=
  ⟨d.val + 1, by
    intro i _ h_get_snoc
    rcases d with ⟨d, h_get_d⟩
    simp[←h_get_d h_get_snoc, snoc, List.get?]
  ⟩

/-- Removing a type from the left context corresponds to incrementing the difference by 1 -/
def unSnoc (d : Diff (Γ₁.snoc t) Γ₂) : Diff Γ₁ Γ₂ :=
  ⟨d.val + 1, by
    intro i t h_get
    rcases d with ⟨d, h_get_d⟩
    specialize @h_get_d (i+1) t
    simp [snoc, List.get?] at h_get_d
    rw[←h_get_d h_get, Nat.add_assoc, Nat.add_comm 1, get?]
  ⟩

/-- Mapping over contexts does not change their difference -/
@[coe]
def toMap (d : Diff Γ₁ Γ₂) : Diff (Γ₁.map f) (Γ₂.map f) :=
  ⟨d.val, by
    rcases d with ⟨d, h_get_d⟩
    simp only [Valid, get?, map, List.get?_map, Option.map_eq_some', forall_exists_index, and_imp,
      forall_apply_eq_imp_iff₂] at h_get_d ⊢
    exact fun t h => ⟨t, h_get_d h, rfl⟩
  ⟩

theorem append_valid {Γ₁ Γ₂ Γ₃  : Ctxt Ty} {d₁ d₂ : Nat} :
  Diff.Valid Γ₁ Γ₂ d₁ →  Diff.Valid Γ₂ Γ₃ d₂ → Diff.Valid Γ₁ Γ₃ (d₁ + d₂) := by
  intros h₁ h₂ i t hi
  specialize @h₁ i t hi
  specialize @h₂ (i + d₁) t h₁
  rw [← h₂, Nat.add_assoc]

/-- Addition of the differences of two contexts -/
def append (d₁ : Diff Γ₁ Γ₂) (d₂ : Diff Γ₂ Γ₃) : Diff Γ₁ Γ₃ :=
  {val := d₁.val + d₂.val,  property := append_valid d₁.property d₂.property}

/-- Adding the difference of two contexts to variable indices is a context mapping -/
def toHom (d : Diff Γ₁ Γ₂) : Hom Γ₁ Γ₂ :=
  fun _ v => ⟨v.val + d.val, d.property v.property⟩

theorem Valid.of_succ {Γ₁ Γ₂ : Ctxt Ty} {d : Nat} (h_valid : Valid Γ₁ (Γ₂.snoc t) (d+1)) :
    Valid Γ₁ Γ₂ d := by
  intro i t h_get
  simp[←h_valid h_get, snoc, List.get?]

theorem toHom_succ {Γ₁ Γ₂ : Ctxt Ty} {d : Nat} (h : Valid Γ₁ (Γ₂.snoc t) (d+1)) :
    toHom ⟨d+1, h⟩ = (toHom ⟨d, Valid.of_succ h⟩).snocRight := by
  rfl

@[simp]
theorem toHom_zero {Γ : Ctxt Ty} {h : Valid Γ Γ 0} :
    toHom ⟨0, h⟩ = Hom.id := by
  rfl

@[simp]
theorem toHom_unSnoc {Γ₁ Γ₂ : Ctxt Ty} (d : Diff (Γ₁.snoc t) Γ₂) :
    toHom (unSnoc d) = fun _ v => (toHom d) v.toSnoc := by
  simp only [unSnoc, toHom, Var.toSnoc, Nat.add_assoc, Nat.add_comm 1]

def add : Diff Γ₁ Γ₂ → Diff Γ₂ Γ₃ → Diff Γ₁ Γ₃
  | ⟨d₁, h₁⟩, ⟨d₂, h₂⟩ => ⟨d₁ + d₂, fun h => by
      rw [←Nat.add_assoc]
      apply h₂ <| h₁ h
    ⟩

instance : HAdd (Diff Γ₁ Γ₂) (Diff Γ₂ Γ₃) (Diff Γ₁ Γ₃) := ⟨add⟩

end Diff


end Ctxt<|MERGE_RESOLUTION|>--- conflicted
+++ resolved
@@ -164,13 +164,8 @@
 abbrev Hom.id {Γ : Ctxt Ty} : Γ.Hom Γ :=
   fun _ v => v
 
-<<<<<<< HEAD
-/-- `f.composeRange g := g(f(x))` -/
-def Hom.composeRange {Γ Γ' Γ'' : Ctxt Ty} (self : Hom Γ Γ') (rangeMap : Hom Γ' Γ'') : Hom Γ Γ'' :=
-=======
 /-- `f.comp g := g(f(x))` -/
 def Hom.comp {Γ Γ' Γ'' : Ctxt Ty} (self : Hom Γ Γ') (rangeMap : Hom Γ' Γ'') : Hom Γ Γ'' :=
->>>>>>> f4fe624d
   fun _t v => rangeMap (self v)
 
 /--
@@ -213,14 +208,10 @@
 def Valuation.eval {Γ : Ctxt Ty} (VAL : Valuation Γ) ⦃t : Ty⦄ (v : Γ.Var t) : toType t :=
     VAL v
 
-<<<<<<< HEAD
-instance : Inhabited (Ctxt.Valuation (∅ : Ctxt Ty)) := ⟨fun _ v => v.emptyElim⟩ 
-=======
 /-- Make a valuation for the empty context. -/
 def Valuation.nil : Ctxt.Valuation ([] : Ctxt Ty) := fun _ v => v.emptyElim
 
 instance : Inhabited (Ctxt.Valuation ([] : Ctxt Ty)) := ⟨Valuation.nil⟩
->>>>>>> f4fe624d
 
 /-- Make a valuation for `Γ.snoc t` from a valuation for `Γ` and an element of `t.toType`. -/
 def Valuation.snoc {Γ : Ctxt Ty} {t : Ty} (s : Γ.Valuation) (x : toType t) :
@@ -231,36 +222,6 @@
   . intro _ _ _ v s _; exact s v
   . intro _ _ _ x; exact x
 
-<<<<<<< HEAD
-def Valuation.snoc' {Γ : Ctxt Ty} {t : Ty} (s : Γ.Valuation) (x : toType t) : 
-    (Γ.snoc t).Valuation := 
-  fun t' var =>
-    match var with
-    | ⟨i, hvar⟩ =>  
-      match i with
-      | 0 => by
-        simp[Ctxt.snoc] at hvar
-        exact (hvar ▸ x)
-      | .succ i' => s ⟨i', hvar⟩
-
-/-- Show the equivalence between the definition in terms of `snoc` and `snoc'`. -/
-theorem Valuation.snoc_eq_snoc' {Γ : Ctxt Ty} {t : Ty} (s : Γ.Valuation) (x : toType t) 
-    : (s.snoc x) = (s.snoc' x) := by
-  simp[snoc, snoc']
-  funext t' v
-  cases V:v
-  case mk i hi => 
-    simp
-    simp[Var.casesOn]
-    cases i
-    case zero => 
-      simp
-      simp[Ctxt.snoc] at hi
-      subst hi
-      simp
-    case succ i' => 
-      simp
-=======
 /-- Show the equivalence between the definition in terms of `snoc` and `snoc'`. -/
 theorem Valuation.snoc_eq {Γ : Ctxt Ty} {t : Ty} (s : Γ.Valuation) (x : toType t) :
     (s.snoc x) = fun t var => match var with
@@ -274,7 +235,6 @@
     subst hi
     rfl
   · rfl
->>>>>>> f4fe624d
 
 @[simp]
 theorem Valuation.snoc_last {Γ : Ctxt Ty} {t : Ty} (s : Γ.Valuation) (x : toType t) :
@@ -291,18 +251,8 @@
   | .nil => (default : Ctxt.Valuation ([] : Ctxt Ty))
   | .cons x xs => (Valuation.ofHVector xs).snoc x
 
-/-- transport/pullback a valuation along a context homomorphism. -/
-<<<<<<< HEAD
-def Valuation.hom {Γi Γo : Ctxt Ty} (Γiv: Γi.Valuation) (hom : Ctxt.Hom Γo Γi) : Γo.Valuation :=
-  fun _to vo =>  Γiv (hom vo)
-  
-/-- abbreviation for Valuation.hom -/
-abbrev Valuation.pulback {Γi Γo : Ctxt Ty} (Γiv: Γi.Valuation) (hom : Ctxt.Hom Γo Γi) : Γo.Valuation := 
-  Valuation.hom Γiv hom
-=======
 def Valuation.comap {Γi Γo : Ctxt Ty} (Γiv: Γi.Valuation) (hom : Ctxt.Hom Γo Γi) : Γo.Valuation :=
   fun _to vo =>  Γiv (hom vo)
->>>>>>> f4fe624d
 
 end Valuation
 
