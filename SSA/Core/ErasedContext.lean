--- conflicted
+++ resolved
@@ -271,23 +271,12 @@
 
 @[simp]
 theorem Valuation.snoc_last {Γ : Ctxt Ty} {t : Ty} (s : Γ.Valuation) (x : toType t) :
-<<<<<<< HEAD
-    (s.snoc x) (Ctxt.Var.last _ _) = x := rfl
-=======
     (s.snoc x) (Ctxt.Var.last _ _) = x := by
   rfl
->>>>>>> c5a807bb
 
 @[simp]
 theorem Valuation.snoc_zero {Γ : Ctxt Ty} {ty : Ty} (s : Γ.Valuation) (x : toType ty)
     (h : get? (Ctxt.snoc Γ ty) 0 = some ty) :
-<<<<<<< HEAD
-    (s.snoc x) ⟨0, h⟩ = x := rfl
-
-@[simp]
-theorem Valuation.snoc_toSnoc {Γ : Ctxt Ty} {t t' : Ty} (s : Γ.Valuation) (x : toType t)
-    (v : Γ.Var t') : (s.snoc x) v.toSnoc = s v := rfl
-=======
     (s.snoc x) ⟨0, h⟩ = x := by
   rfl
 
@@ -295,7 +284,6 @@
 theorem Valuation.snoc_toSnoc {Γ : Ctxt Ty} {t t' : Ty} (s : Γ.Valuation) (x : toType t)
     (v : Γ.Var t') : (s.snoc x) v.toSnoc = s v := by
   rfl
->>>>>>> c5a807bb
 
 /-!
 # Helper to simplify context manipulation with toSnoc and variable access.
