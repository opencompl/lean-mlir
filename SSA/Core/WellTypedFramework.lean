import SSA.Core.Framework
import Mathlib.Data.Option.Basic
import Mathlib.Data.List.AList

/-- Typeclass for a `baseType` which is a Gödel code of
Lean types. -/
class Goedel (β : Type) : Type 1 where
  toType : β → Type
open Goedel /- make toType publically visible in module. -/

notation "⟦" x "⟧" => Goedel.toType x

instance : Goedel Unit where toType := fun _ => Unit

namespace SSA

/-- A `UserType` is a type of user-defined values in `SSA` programs.
    The main objective of `UserType` is to be able to have decidability
    properties, like decidable equality, for the restricted set of types
    in the user-defined semantics, since Lean's `Type` does not have these
    properties. -/
inductive UserType (β : Type) : Type where
  | base : β → UserType β
  | pair : UserType β → UserType β → UserType β
  | triple : UserType β → UserType β → UserType β → UserType β
  | unit : UserType β
  | region : UserType β → UserType β → UserType β
  deriving DecidableEq

namespace UserType

open Lean in 
instance [Repr β] : Repr (UserType β) where
  reprPrec := 
    let rec go : UserType β → ℕ → Format
    | .base b, n => reprPrec b n
    | .pair b₁ b₂, n => 
      "(" ++ go b₁ n ++ ", " ++ go b₂ n ++ ")"
    | .triple b₁ b₂ b₃, n => 
      "(" ++ go b₁ n ++ ", " ++ go b₂ n ++ "," ++ go b₃ n ++")"
    | .unit, n => reprPrec () n
    | .region bdom bcod, n => 
      go bdom (n + 1) ++ " →" ++ go bcod (n + 1)
  go


@[match_pattern]
def UserType.ofBase : β → UserType β := UserType.base

@[match_pattern]
def UserType.ofPair : UserType β × UserType β → UserType β
| (b, b') => .pair b b'

@[match_pattern]
def UserType.ofTriple : UserType β × UserType β × UserType β → UserType β
| (b₁, b₂, b₃) => .triple b₁ b₂ b₃

@[match_pattern]
def UserType.ofUnit : Unit → UserType β
| () => .unit 

instance : Coe β (UserType β) where coe := UserType.ofBase

instance : Coe (UserType β × UserType β) (UserType β) where
  coe := UserType.ofPair


instance : Coe (UserType β × UserType β × UserType β) (UserType β) where 
  coe := UserType.ofTriple

instance : Coe Unit (UserType β) where 
  coe := UserType.ofUnit

instance [A : Coe α (UserType β)] [A' : Coe α' (UserType β)]: Coe (α × α') (UserType β) where
  coe
  | (a, a') => UserType.pair (A.coe a) (A'.coe a')

instance: Inhabited (UserType β) where default := UserType.unit

@[reducible]
def toType [Goedel β] : UserType β → Type
  | .base t =>  ⟦t⟧
  | .pair k₁ k₂ => (toType k₁) × (toType k₂)
  | .triple k₁ k₂ k₃ => toType k₁ × toType k₂ × toType k₃
  | .unit => Unit
  | .region k₁ k₂ => toType k₁ →toType k₂

instance [Goedel β] : Goedel (UserType β) where
  toType := toType

def mkPair [Goedel β] {k₁ k₂ : UserType β}: ⟦k₁⟧ → ⟦k₂⟧ → ⟦k₁.pair k₂⟧
  | k₁, k₂ => (k₁, k₂)

def mkTriple [Goedel β] {k₁ k₂ k₃ : UserType β}: ⟦k₁⟧ → ⟦k₂⟧ → ⟦k₃⟧ → ⟦k₁.triple k₂ k₃⟧
  | k₁, k₂, k₃ => (k₁, k₂, k₃)

def fstPair [Goedel β] {k₁ k₂ : UserType β} : ⟦k₁.pair k₂⟧ → ⟦k₁⟧
  | (k₁, _) => k₁

def sndPair [Goedel β] {k₁ k₂ : UserType β} : ⟦k₁.pair k₂⟧ → ⟦k₂⟧
  | (_, k₂) => k₂

def fstTriple [Goedel β] {k₁ k₂ k₃ : UserType β} : ⟦k₁.triple k₂ k₃⟧ → ⟦k₁⟧
  | (k₁, _, _) => k₁

def sndTriple [Goedel β] {k₁ k₂ k₃ : UserType β} : ⟦k₁.triple k₂ k₃⟧ → ⟦k₂⟧
  | (_, k₂, _) => k₂

def trdTriple [Goedel β] {k₁ k₂ k₃ : UserType β} : ⟦k₁.triple k₂ k₃⟧ → ⟦k₃⟧
  | (_, _, k₃) => k₃

end UserType

/-- Typeclass for a user semantics of `Op`, with base type `β`.
    The type β has to implement the `Goedel` typeclass, mapping into `Lean` types.
    This typeclass has several arguments that have to be defined to give semantics to
    the operations of type `Op`:
    * `argUserType` and `outUserType`, functions of type `Op → UserType β`, give the type of the
      arguments and the output of the operation.
    * `rgnDom` and `rgnCod`, functions of type `Op → UserType β`, give the type of the
      domain and codomain of regions within the operation.
    * `eval` gives the actual evaluation semantics of the operation, by defining a function for
      every operation `o : Op` of type `toType (argUserType o) → (toType (rgnDom o) → toType (rgnCod o)) → toType (outUserType o)`.
-/
class OperationTypes (Op : Type) (β : outParam Type) where
  argUserType : Op → UserType β
  rgnDom : Op → UserType β
  rgnCod : Op → UserType β
  outUserType : Op → UserType β

class TypedUserSemantics (Op : Type) (β : outParam Type) [Goedel β] extends OperationTypes Op β where
  eval : ∀ (o : Op), toType (argUserType o) → (toType (rgnDom o) →
    toType (rgnCod o)) → toType (outUserType o)

inductive Context (β : Type) : Type
  | empty : Context β
  | snoc : Context β → Var → (UserType β) → Context β

inductive Context.Var {β : Type} : (Γ : Context β) → UserType β → Type
  | prev {Γ : Context β} :
      Context.Var Γ a → Context.Var (Context.snoc Γ v' a') a
  | last {Γ : Context β} {v : SSA.Var} {a : UserType β} :
      Context.Var (Context.snoc Γ v a) a

instance {α : Type} : EmptyCollection (Context α) :=
  ⟨Context.empty⟩

def EnvC [Goedel β] (c : Context β)  :=
  ∀ ⦃a : UserType β⦄, c.Var a → ⟦a⟧

def Context.Var.emptyElim {β : Type} {a : UserType β}
  (v : Context.Var Context.empty a) : P := by {
    cases v;
}

def EnvC.empty [Goedel β] : EnvC (Context.empty (β := β)) :=
  fun _a v => v.emptyElim

instance [Goedel β] : EmptyCollection (EnvC (Context.empty (β := β))) := ⟨EnvC.empty⟩

inductive TSSAIndex (β : Type) : Type
/-- Ways of making an RHS -/
| EXPR : UserType β → TSSAIndex β
/-- A statement eventually returning a value of type `β` -/
| STMT : UserType β → TSSAIndex β
/-- a lambda -/
| REGION : UserType β → UserType β → TSSAIndex β

@[simp]
def TSSAIndex.eval [Goedel β] : TSSAIndex β → Type
  | .STMT T => toType T
  | .EXPR T => toType T
  | .REGION dom cod => toType dom → toType cod

open OperationTypes UserType

inductive TSSA (Op : Type) {β : Type} [Goedel β] [OperationTypes Op β] :
    (Γ : Context β) → TSSAIndex β → Type where
  /-- lhs := rhs; rest of the program -/
  | assign {T : UserType β}
      (lhs : Var) (rhs : TSSA Op Γ (.EXPR T))
      (rest : TSSA Op (Γ.snoc lhs T) (.STMT T'))
      : TSSA Op Γ (.STMT T')
  /-- build a unit value -/
  | unit : TSSA Op Γ (.EXPR .unit)
  /-- above; ret v -/
  | ret (v : Γ.Var T) : TSSA Op Γ (.STMT T)
  /-- (fst, snd) -/
  | pair (fst : Γ.Var T₁) (snd : Γ.Var T₂) : TSSA Op Γ (.EXPR (.pair T₁ T₂))
  /-- (fst, snd, third) -/
  | triple (fst : Γ.Var T₁) (snd : Γ.Var T₂) (third : Γ.Var T₃) : TSSA Op Γ (.EXPR (.triple T₁ T₂ T₃))
  /-- op (arg) { rgn } rgn is an argument to the operation -/
  | op (o : Op) (arg : Γ.Var (argUserType o)) (rgn : TSSA Op Context.empty (.REGION (rgnDom o) (rgnCod o))) :
      TSSA Op Γ (.EXPR (outUserType o))
  /- fun arg => body -/
  | rgn (arg : Var) {dom cod : UserType β} (body : TSSA Op (Γ.snoc arg dom) (.STMT cod)) :
      TSSA Op Γ (.REGION dom cod)
  /- no function / non-existence of region. -/
  | rgn0 : TSSA Op Γ (.REGION unit unit)
  /- a region variable. --/
  | rgnvar (v : Γ.Var (.region T₁ T₂)) : TSSA Op Γ (.REGION T₁ T₂)
  /-- a variable. -/
  | var (v : Γ.Var T) : TSSA Op Γ (.EXPR T)

@[simp]
def TSSA.eval {Op β : Type} [Goedel β] [TypedUserSemantics Op β] :
  {Γ : Context β} → {i : TSSAIndex β} → TSSA Op Γ i → (e : EnvC Γ) → i.eval
<<<<<<< HEAD
| Γ, _, .assign lhs rhs rest, e =>
    rest.eval (fun
      | _, Context.Var.prev v => e v
      | _, Context.Var.last => rhs.eval e)
| _, _, .ret v, e => e v
| _, _, .pair fst snd, e => mkPair (e fst) (e snd)
| _, _, .triple fst snd third, e => mkTriple (e fst) (e snd) (e third)
| _, _, TSSA.op o arg rg, e =>
  -- | TODO: (e arg) seems to get reduced?
  TypedUserSemantics.eval o (e arg) (rg.eval EnvC.empty)
| _, _, .rgn _arg body, e => fun arg =>
    body.eval (fun _ v =>
      match v with
      | Context.Var.prev v' => e v'
      | Context.Var.last => arg)
| _, _, .rgn0, e => id
| _, _, .rgnvar v, e => e v
| _, _, .var v, e => e v
| _, _, .unit, e => ()
=======
| Γ, _, .assign rest lhs rhs, e => fun T v =>
    match v with
    | Context.Var.prev v => rest.eval e v
    | Context.Var.last => rhs.eval (rest.eval e)
  | _, _, .nop, e => e
  | _, _, .ret above v, e => above.eval e v
  | _, _, .pair fst snd, e => mkPair (e fst) (e snd)
  | _, _, .triple fst snd third, e => mkTriple (e fst) (e snd) (e third)
  | _, _, TSSA.op o arg rg, e=>
    -- | TODO: (e arg) seems to get reduced?
    TypedUserSemantics.eval o (e arg) (rg.eval EnvC.empty)
  | _, _, .rgn _arg body, e => fun arg =>
      body.eval (fun _ v =>
        match v with
        | Context.Var.prev v' => e v'
        | Context.Var.last => arg)
  | _, _, .rgn0, _ => id
  | _, _, .rgnvar v, e => e v
  | _, _, .var v, e => e v
  | _, _, .unit, _ => ()
>>>>>>> 4c52da27

-- TODO: understand synthesization order.
class TypedUserSemanticsM (Op : Type) (β : outParam Type) (M : outParam (Type → Type)) [Goedel β] extends OperationTypes Op β where
  evalM (o : Op)
    (arg: UserType.toType (argUserType o))
    (rgn : UserType.toType (rgnDom o) → M (UserType.toType (rgnCod o))) : M (UserType.toType (outUserType o))

@[simp]
def TSSAIndex.evalM [Goedel β] (M : Type → Type): TSSAIndex β → Type
  | .EXPR T => M (UserType.toType T)
  | .STMT T => M (UserType.toType T)
  | .REGION dom cod => UserType.toType dom → M (UserType.toType cod)



@[simp]
def TSSA.evalM {Op β : Type} {M : Type → Type} [Goedel β] [TUSM : TypedUserSemanticsM Op β M] [Monad M] :
  {Γ : Context β} → {i : TSSAIndex β} → TSSA Op Γ i → (e : EnvC Γ) → (i.evalM M)
  | Γ, _, .assign lhs rhs rest => fun e => do
    let rhsv ← rhs.evalM e
    rest.evalM fun T v =>
      match v with
      | Context.Var.prev v => e v
      | Context.Var.last => rhsv
  | _, _, .ret v => fun e => do
    return e v
  | _, _, .pair fst snd => fun e => do
    return mkPair (e fst) (e snd)
  | _, _, .triple fst snd third => fun e => do
    return mkTriple (e fst) (e snd) (e third)
  | _, _, TSSA.op o arg rg => fun e => do
    let rgv := rg.evalM EnvC.empty
    TypedUserSemanticsM.evalM o (e arg) rgv
  | _, _, .rgn _arg body => fun e arg => do
      body.evalM (fun _ v =>
        match v with
        | Context.Var.prev v' => e v'
        | Context.Var.last => arg)
  | _, _, .rgn0 => fun _ => fun x => return x
  -- TODO: this forces all uses of `rgnvar` to be pure. Rather, we should allow impure `rgnvar`.
  | _, _, .rgnvar v => fun e => fun x => return (e v x)
  | _, _, .var v => fun e => return (e v)
  | _, _, .unit => fun _ => return ()

end SSA

namespace EDSL2
open Lean Elab Macro


/-- syntax extension point for users. -/
declare_syntax_cat dsl_op2

scoped syntax "[dsl_op2|" dsl_op2 "]" : term
syntax dsl_var2 := "%v" num

/-- nonterminal for expresions. -/
declare_syntax_cat dsl_expr2
declare_syntax_cat dsl_region2


/-
This is a fancier syntax, which allows expressions in the
intermediate nodes. This is elaborated into SSA, with temporary
variable names.
-/
syntax dsl_var2 : dsl_expr2
scoped syntax "()" : dsl_expr2
scoped syntax "(" dsl_expr2 ")" : dsl_expr2
scoped syntax "(" dsl_expr2 "," dsl_expr2 ")" : dsl_expr2
scoped syntax "(" dsl_expr2 "," dsl_expr2 "," dsl_expr2 ")" : dsl_expr2
scoped syntax "op:" dsl_op2 ws dsl_expr2 (ws dsl_region2)? : dsl_expr2
syntax dsl_assign2 := dsl_var2 ":= " dsl_expr2 ";"
syntax dsl_bb2 := (dsl_assign2)* "return " dsl_expr2

scoped syntax "{" dsl_var2 "=>" dsl_bb2 "}" : dsl_region2
-- scoped syntax "$(" term ")" : dsl_region2
-- scoped syntax "$(" term ")" : dsl_expr2

inductive ElabVar
| User (n : ℕ)
| Synthetic (n : ℕ)
deriving DecidableEq, Inhabited

def ElabVar.toString : ElabVar → String
| .User n => s!"%v{n}"
| .Synthetic n => s!"%vsynth{n}"

instance : ToString ElabVar where toString := ElabVar.toString

def ElabVar.toNat : ElabVar → Nat
| .User n => n
| .Synthetic n => n

def ElabVar.quoteAsNat (var : ElabVar) : TSyntax `term := 
  Lean.quote var.toNat



structure SSAElabContext where
  vars : Array ElabVar -- list of variables, in order of occurrence

abbrev SSAElabM (α : Type) := StateT SSAElabContext MacroM α

def SSAElabContext.addVar (var : ElabVar) : SSAElabM Unit := do
  modify fun ctx => { ctx with vars := ctx.vars.push var }

/- generate a fresh variable for temporary use. -/
def SSAElabContext.addFreshSyntheticVar : SSAElabM ElabVar := do
  -- This is a hack. We assign fresh variables an index > 99999.
  -- Ideally, we should have two different scopes, one for
  -- user defined variables, and one for synthetic variables.
  let synthv := ElabVar.Synthetic <| 9999 + (← get).vars.size
  SSAElabContext.addVar synthv
  return synthv

-- given an array [x, y, z], the index of 'z' is '0' (though its index is '2' in the array),
-- since we cound from the back.
def SSAElabContext.getIndex? (var : ElabVar) : SSAElabM (Option Nat) := do
  match (← get).vars.findIdx? (fun v => v == var) with
  | .some ixFromFront => return ((← get).vars.size - 1) - ixFromFront
  | .none => return none


/-- extract out the index (nat) of the dsl_var -/
def dslVarToElabVar : TSyntax ``dsl_var2 → MacroM (ElabVar)
| `(dsl_var2| %v $ix) => return ElabVar.User ix.getNat
| stx => Macro.throwErrorAt stx s!"expected variable %v<n>, found {stx}"

/-- convert a de-bruijn into a intrinsically well typed context variable -/
def idxToContextVar : Nat → MacroM (TSyntax `term)
| 0 => `(SSA.Context.Var.last)
| n+1 => do `(SSA.Context.Var.prev $(← idxToContextVar n))

def ElabVar.quoteAsContextVar (var : ElabVar) : SSAElabM (TSyntax `term) := do
  if let .some idx := (← SSAElabContext.getIndex? var) then
    idxToContextVar idx
  else
    Macro.throwError s!"unknown variable asked to quote as contextvar {var}"


structure ElabWithTemporaries (α : Type) where
  temporaries : Array (TSyntax `term)
  val : α
deriving Inhabited

instance [ToString α] : ToString (ElabWithTemporaries α) where
  toString elabv := s!"'{elabv.temporaries}' ⊢ '{elabv.val}'"

def ElabWithTemporaries.ofVal (val : α) : ElabWithTemporaries α where
  temporaries := #[]
  val := val

def ElabWithTemporaries.fromTemporaries (temporaries : Array (TSyntax `term)) :
   ElabWithTemporaries Unit := { temporaries := temporaries, val := Unit.unit }

def composeStmts (fs : Array (TSyntax `term)) : SSAElabM (TSyntax `term) := do
      let mut out ← `(id)
      for f in fs do
        out ← `($f ∘ $out)
      return out

def ElabWithTemporaries.composeStmts (e : ElabWithTemporaries α) : SSAElabM (TSyntax `term) :=
  EDSL2.composeStmts e.temporaries

-- ElabExpr should return a variable.
-- -- returns the syntax to access a variable.
def ElabWithTemporaries.toAssign (e : ElabWithTemporaries (TSyntax `term))
  : SSAElabM (ElabWithTemporaries ElabVar) := do
  let v : ElabVar ← SSAElabContext.addFreshSyntheticVar
  let assign : TSyntax `term ← `(fun prev => SSA.TSSA.assign prev $(v.quoteAsNat) $(e.val))
  return {
    temporaries := e.temporaries.push assign,
    val := v
  }

mutual
partial def elabRgn : TSyntax `dsl_region2 → SSAElabM (TSyntax `term)
| `(dsl_region2| $$($v)) => return v
| `(dsl_region2| { $vstx:dsl_var2 => $bbstx:dsl_bb2 }) => do
  let var ← dslVarToElabVar vstx
  SSAElabContext.addVar (← dslVarToElabVar vstx) -- add variable.
  let bb ← elabBB bbstx
  `(SSA.TSSA.rgn $(var.quoteAsNat) $bb)
| _ => Macro.throwUnsupported

partial def elabAssign : TSyntax ``dsl_assign2 → SSAElabM (ElabWithTemporaries Unit)
| `(dsl_assign2| $v:dsl_var2 := $rhs:dsl_expr2 ;) => do
  let rhsElab : ElabWithTemporaries (ElabVar) ← elabStxExpr rhs
  let lhsElab ← dslVarToElabVar v
  let assign ← `(fun prev => SSA.TSSA.assign prev $(lhsElab.quoteAsNat) $(← rhsElab.val.quoteAsContextVar))
  SSAElabContext.addVar lhsElab -- add variable after elaborating the assignment.
  return { temporaries := rhsElab.temporaries.push assign, val := Unit.unit }
| _ => Macro.throwUnsupported



-- TSSA.assign (TSSA.assign (TSSA.assign (TSSA.assign TSSA.nop) <s1data>) <s2data>) <s3data>)
-- s1 : (fun prev1 => SSA.assign (<prev1>) <s1data>)
-- s2 : (fun prev2 => SSA.assign (<prev2>) <s2data>)
-- s3 : (fun prev3 => SSA.assign (<prev3>) <s3data>)
-- fun x => s3 ( s2 (s1 x) )
-- (s3 ∘ (s2 ∘ (s1 ∘ id)))
partial def elabStmts (ss : Array (TSyntax `EDSL2.dsl_assign2)) : SSAElabM (ElabWithTemporaries Unit) := do
  let mut fs : Array (TSyntax `term) := #[]
  for s in ss do
    let selab : ElabWithTemporaries Unit ← elabAssign s
    fs := fs ++ selab.temporaries
  return .fromTemporaries fs

partial def elabBB : TSyntax `EDSL2.dsl_bb2 → SSAElabM (TSyntax `term)
| `(dsl_bb2| $[ $ss:dsl_assign2 ]* return $rete:dsl_expr2) => do
    let selab : ElabWithTemporaries Unit ← elabStmts ss
    let retElab : ElabWithTemporaries ElabVar ← elabStxExpr rete
    let selabFinal ← composeStmts (selab.temporaries ++ retElab.temporaries)
    `(SSA.TSSA.ret ($selabFinal SSA.TSSA.nop) $(← retElab.val.quoteAsContextVar))
| _ => Macro.throwUnsupported

/-- insert intermediate let bindings to produce -/
-- partial def exprToVar : TSyntax ``dsl_expr2 → SSAElabM (TSyntax `term)

-- e → (stmts, e)
partial def elabStxExpr : TSyntax `dsl_expr2 → SSAElabM (ElabWithTemporaries ElabVar)
| `(dsl_expr2| $$($v)) => do 
  let exprElab : ElabWithTemporaries (TSyntax `term) := ElabWithTemporaries.ofVal v
  exprElab.toAssign
| `(dsl_expr2| ( $e:dsl_expr2 )) => elabStxExpr e
| `(dsl_expr2| ()) => do
  let exprElab : ElabWithTemporaries (TSyntax `term) := ElabWithTemporaries.ofVal (← `(SSA.TSSA.unit))
  exprElab.toAssign
| `(dsl_expr2| ($a, $b)) => do
    let aelab ← elabStxExpr a
    let belab ← elabStxExpr b
    let exprElab : ElabWithTemporaries (TSyntax `term) := {
        temporaries := aelab.temporaries ++ belab.temporaries,
        val := ← `(SSA.TSSA.pair $(← aelab.val.quoteAsContextVar) $(← belab.val.quoteAsContextVar))
      : ElabWithTemporaries _
    }
    exprElab.toAssign
| `(dsl_expr2| ($a, $b, $c)) => do
  let aelab ← elabStxExpr a
  let belab ← elabStxExpr b
  let celab ← elabStxExpr c
  let exprElab : ElabWithTemporaries (TSyntax `term) := {
      temporaries := aelab.temporaries ++ belab.temporaries ++ celab.temporaries,
      val := ← `(SSA.TSSA.triple $(← aelab.val.quoteAsContextVar) $(← belab.val.quoteAsContextVar) $(← celab.val.quoteAsContextVar))
    : ElabWithTemporaries _
  }
  exprElab.toAssign
| `(dsl_expr2| $v:dsl_var2) => do
    let var : ElabVar ← dslVarToElabVar v
    return ElabWithTemporaries.ofVal var
| `(dsl_expr2| op: $o:dsl_op2 $arg:dsl_expr2 $[ $r?:dsl_region2 ]? ) => do
  let argelab ← elabStxExpr arg
  let rgn ← match r? with
    | none => `(SSA.TSSA.rgn0)
    | some r => elabRgn r -- TODO: can a region affect stuff outside?
  let op ← `(SSA.TSSA.op [dsl_op2| $o] $(← argelab.val.quoteAsContextVar) $rgn)
  let exprElab : ElabWithTemporaries (TSyntax `term) := {
    temporaries := argelab.temporaries,
    val := op
  }
  exprElab.toAssign
| _ => Macro.throwUnsupported
end

scoped syntax "[dsl_bb2|" dsl_bb2 "]" : term
macro_rules
| `([dsl_bb2| $bb:dsl_bb2]) => do
  let ctx : SSAElabContext := {  vars := #[] }
  let (outTerm, _outCtx) ← (elabBB bb).run ctx
  return outTerm

scoped syntax "[dsl_region2|" dsl_region2 "]" : term
macro_rules
| `([dsl_region2| $r:dsl_region2]) => do
  let ctx : SSAElabContext := {  vars := #[] }
  let (outTerm, _outCtx) ← (elabRgn r).run ctx
  return outTerm

end EDSL2

namespace EDSL
open Lean HashMap Macro


declare_syntax_cat dsl_region
declare_syntax_cat dsl_bb
declare_syntax_cat dsl_op
declare_syntax_cat dsl_expr
declare_syntax_cat dsl_stmt
declare_syntax_cat dsl_assign
-- declare_syntax_cat dsl_terminator
declare_syntax_cat dsl_var
declare_syntax_cat dsl_val
declare_syntax_cat dsl_rgnvar

-- ops are defined by someone else
scoped syntax "[dsl_op|" dsl_op "]" : term

-- DSL variables
scoped syntax "%v" num : dsl_var


scoped syntax "op:" dsl_op dsl_var ("," dsl_region)? : dsl_expr
scoped syntax "unit:"  : dsl_expr
scoped syntax "pair:"  dsl_var dsl_var : dsl_expr
scoped syntax "triple:"  dsl_var dsl_var dsl_var : dsl_expr
scoped syntax dsl_var : dsl_expr
scoped syntax dsl_var " := " dsl_expr : dsl_assign
scoped syntax sepBy(dsl_assign, ";") : dsl_stmt
-- | this sucks, it becomes super global.
-- scoped syntax "dsl_ret " dsl_var : dsl_terminator
scoped syntax "rgn{" dsl_var "=>" dsl_bb "}" : dsl_region
scoped syntax "^bb"  (dsl_stmt)?  "dsl_ret " dsl_var : dsl_bb

scoped syntax "rgn$(" term ")" : dsl_region

open Lean Elab Macro in

-- TODO: keep track of types of the variables, and use this to throw correct errors.

structure SSAElabContext where
  vars : Array Nat -- list of variables, in order of occurrence

abbrev SSAElabM (α : Type) := StateT SSAElabContext MacroM α

def SSAElabContext.addVar (var : Nat): SSAElabM Unit := do
  modify fun ctx => { ctx with vars := ctx.vars.push var }

-- given an array [x, y, z], the index of 'z' is '0' (though its index is '2' in the array),
-- since we cound from the back.
def SSAElabContext.getIndex? (var : Nat) : SSAElabM (Option Nat) := do
  match (← get).vars.findIdx? (fun v => v == var) with
  | .some ixFromFront => return ((← get).vars.size - 1) - ixFromFront
  | .none => return none

/-- extract out the index (nat) of the dsl_var -/
def dslVarToIx : TSyntax `dsl_var → MacroM Nat
| `(dsl_var| %v $ix) => return ix.getNat
| stx => Macro.throwErrorAt stx s!"expected variable %v<n>, found {stx}"

/-- convert a de-bruijn into a intrinsically well typed context variable -/
def idxToContextVar : Nat → MacroM (TSyntax `term)
| 0 => `(SSA.Context.Var.last)
| n+1 => do `(SSA.Context.Var.prev $(← idxToContextVar n))

def elabStxVar : TSyntax `dsl_var → SSAElabM (TSyntax `term)
| `(dsl_var| %v $var) => do
  match ← SSAElabContext.getIndex? var.getNat with
  | .some ix => idxToContextVar ix
  | .none => Macro.throwErrorAt var s!"variable '{var}' not in scope"
| `(dsl_var| $$($x)) => return x
| stx => Macro.throwErrorAt stx s!"expected variable, found {stx}"


mutual
partial def elabRgn : TSyntax `dsl_region → SSAElabM (TSyntax `term)
| `(dsl_region| rgn$($v)) => return v
| `(dsl_region| rgn{ $v:dsl_var => $bb:dsl_bb }) => do
  let velab := Lean.quote (← dslVarToIx v) -- natural number.
  SSAElabContext.addVar (← dslVarToIx v) -- add variable.
  let bb ← elabBB bb
  `(SSA.TSSA.rgn $velab $bb)
| _ => Macro.throwUnsupported

partial def elabAssign (mkNext : SSAElabM (TSyntax `term)): TSyntax `dsl_assign → SSAElabM (TSyntax `term)
| `(dsl_assign| $v:dsl_var := $e:dsl_expr) => do
  let e ← elabStxExpr e
  SSAElabContext.addVar (← dslVarToIx v) -- add variable.
  let velab := Lean.quote (← dslVarToIx v) -- natural number.
  let next ← mkNext
  `(SSA.TSSA.assign $velab $e $next)
| _ => Macro.throwUnsupported


-- TSSA.assign (TSSA.assign (TSSA.assign (TSSA.assign TSSA.nop) <s1data>) <s2data>) <s3data>)
-- s1 : (fun prev1 => SSA.assign (<prev1>) <s1data>)
-- s2 : (fun prev2 => SSA.assign (<prev2>) <s2data>)
-- s3 : (fun prev3 => SSA.assign (<prev3>) <s3data>)
-- fun x => s3 ( s2 (s1 x) )
-- (s3 ∘ (s2 ∘ (s1 ∘ id)))
partial def elabStmt (ret : TSyntax `dsl_var) : TSyntax `dsl_stmt → SSAElabM (TSyntax `term)
  | `(dsl_stmt| $ss:dsl_assign;*) => go ss.getElems.toList
  | _ => Macro.throwUnsupported
where go
  | [] => do
    let retv ← elabStxVar ret
    `(SSA.TSSA.ret $retv)
  | s::ss =>
    elabAssign (go ss) s

partial def elabBB : TSyntax `dsl_bb → SSAElabM (TSyntax `term)
| `(dsl_bb| ^bb $[ $s?:dsl_stmt ]? dsl_ret $retv:dsl_var) => do
    match s? with
    | .none => do
      let retv ← elabStxVar retv
      `(SSA.TSSA.ret $retv)
    | .some s => elabStmt retv s
| _ => Macro.throwUnsupported

partial def elabStxExpr : TSyntax `dsl_expr → SSAElabM (TSyntax `term)
| `(dsl_expr| unit:) => `(SSA.TSSA.unit)
| `(dsl_expr| pair: $a $b) => do
    let aelab ← elabStxVar a
    let belab ← elabStxVar b
    `(SSA.TSSA.pair $aelab $belab)
| `(dsl_expr| triple: $a $b $c) => do
  let aelab ← elabStxVar a
  let belab ← elabStxVar b
  let celab ← elabStxVar c
  `(SSA.TSSA.triple $aelab $belab $celab)
| `(dsl_expr| $v:dsl_var) => elabStxVar v
| `(dsl_expr| op: $o:dsl_op $arg:dsl_var $[, $r? ]? ) => do
  let arg ← elabStxVar arg
  let rgn ← match r? with
    | none => `(SSA.TSSA.rgn0)
    | some r => elabRgn r -- TODO: can a region affect stuff outside?
  `(SSA.TSSA.op [dsl_op| $o] $arg $rgn)
| _ => Macro.throwUnsupported
end

scoped syntax "[dsl_bb|" dsl_bb "]" : term
macro_rules
| `([dsl_bb| $bb:dsl_bb]) => do
  let ctx : SSAElabContext := {  vars := #[] }
  let (outTerm, _outCtx) ← (elabBB bb).run ctx
  return outTerm

scoped syntax "[dsl_region|" dsl_region "]" : term
macro_rules
| `([dsl_region| $r:dsl_region]) => do
  let ctx : SSAElabContext := {  vars := #[] }
  let (outTerm, _outCtx) ← (elabRgn r).run ctx
  return outTerm

-- TODO: consider allowing users to build pieces of syntax.
-- scoped syntax "[dsl_expr|" dsl_expr "]" : term
-- scoped syntax "[dsl_stmt|" dsl_stmt "]" : term
-- scoped syntax "[dsl_terminator|" dsl_terminator "]" : term
-- scoped syntax "[dsl_val|" dsl_val "]" : term
-- scoped syntax "[dsl_assign| " dsl_assign "]" : term

end EDSL


register_simp_attr Bind.bind
register_simp_attr Option.bind
register_simp_attr TypedUserSemantics.eval
register_simp_attr TypedUserSemantics.argUserType
register_simp_attr TypedUserSemantics.outUserType
register_simp_attr TypedUserSemantics.regionDom
register_simp_attr TypedUserSemantics.regionCod<|MERGE_RESOLUTION|>--- conflicted
+++ resolved
@@ -205,7 +205,6 @@
 @[simp]
 def TSSA.eval {Op β : Type} [Goedel β] [TypedUserSemantics Op β] :
   {Γ : Context β} → {i : TSSAIndex β} → TSSA Op Γ i → (e : EnvC Γ) → i.eval
-<<<<<<< HEAD
 | Γ, _, .assign lhs rhs rest, e =>
     rest.eval (fun
       | _, Context.Var.prev v => e v
@@ -225,28 +224,6 @@
 | _, _, .rgnvar v, e => e v
 | _, _, .var v, e => e v
 | _, _, .unit, e => ()
-=======
-| Γ, _, .assign rest lhs rhs, e => fun T v =>
-    match v with
-    | Context.Var.prev v => rest.eval e v
-    | Context.Var.last => rhs.eval (rest.eval e)
-  | _, _, .nop, e => e
-  | _, _, .ret above v, e => above.eval e v
-  | _, _, .pair fst snd, e => mkPair (e fst) (e snd)
-  | _, _, .triple fst snd third, e => mkTriple (e fst) (e snd) (e third)
-  | _, _, TSSA.op o arg rg, e=>
-    -- | TODO: (e arg) seems to get reduced?
-    TypedUserSemantics.eval o (e arg) (rg.eval EnvC.empty)
-  | _, _, .rgn _arg body, e => fun arg =>
-      body.eval (fun _ v =>
-        match v with
-        | Context.Var.prev v' => e v'
-        | Context.Var.last => arg)
-  | _, _, .rgn0, _ => id
-  | _, _, .rgnvar v, e => e v
-  | _, _, .var v, e => e v
-  | _, _, .unit, _ => ()
->>>>>>> 4c52da27
 
 -- TODO: understand synthesization order.
 class TypedUserSemanticsM (Op : Type) (β : outParam Type) (M : outParam (Type → Type)) [Goedel β] extends OperationTypes Op β where
