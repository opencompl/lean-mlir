--- conflicted
+++ resolved
@@ -1162,15 +1162,9 @@
 macro "simp_peephole" "[" ts: Lean.Parser.Tactic.simpLemma,* "]" "at" ll:ident : tactic =>
   `(tactic|
       (
-<<<<<<< HEAD
-      try simp (config := {decide := false}) only [ICom.denote, IExpr.denote, HVector.denote, Var.zero_eq_last, Var.succ_eq_toSnoc,
+      try simp (config := {decide := false}) only [Com.denote, Expr.denote, HVector.denote, Var.zero_eq_last, Var.succ_eq_toSnoc,
         Ctxt.empty, Ctxt.snoc, Ctxt.Valuation.nil, Ctxt.Valuation.snoc', Ctxt.Valuation.snoc_last, Ctxt.ofList, Ctxt.Valuation.snoc_toSnoc,
-        HVector.map, HVector.toPair, HVector.toTuple, OpDenote.denote, IExpr.op_mk, IExpr.args_mk, $ts,*]
-=======
-      try simp only [Com.denote, Expr.denote, HVector.denote, Var.zero_eq_last, Var.succ_eq_toSnoc,
-        Ctxt.snoc, Ctxt.Valuation.snoc_last, Ctxt.ofList, Ctxt.Valuation.snoc_toSnoc,
         HVector.map, HVector.toPair, HVector.toTuple, OpDenote.denote, Expr.op_mk, Expr.args_mk, $ts,*]
->>>>>>> d7b9b08b
       generalize $ll { val := 0, property := _ } = a;
       generalize $ll { val := 1, property := _ } = b;
       generalize $ll { val := 2, property := _ } = c;
