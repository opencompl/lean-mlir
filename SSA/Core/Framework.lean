--- conflicted
+++ resolved
@@ -1150,40 +1150,6 @@
 /-! simp-lemmas -/
 section Lemmas
 
-<<<<<<< HEAD
--- TODO: we probably don't need this
-set_option pp.notation false in
-@[local simp]
-theorem bind_bind_eq [Monad d.m] [LawfulMonad d.m] (ma : d.m a) (f : a → d.m b) (g : b → d.m c) :
-    (bind (bind ma f) g) = bind ma (f >=> g) := by
-  unfold Bind.kleisliRight
-  rw [bind_assoc]
-
---TODO: we should be able to get rid of the below simp lemmas
-/-- eta contraction for pure -/
-@[simp]
-theorem pure_applied_eq_pure [Monad d.m] [LawfulMonad d.m] :
-    (fun (x : a) => (pure x : d.m a)) = Pure.pure := rfl
-
-/-- combination of bind_pure and eta contraction for pure -/
-@[simp]
-theorem bind_pure_applied_eq [Monad d.m] [LawfulMonad d.m] (ma : d.m a) :
-    ma >>= (fun (x : a) => (pure x : d.m a)) = ma := by
-  simp
-
-/-- eta contraction for return -/
-@[simp]
-theorem return_applied_eq_return [Monad d.m] [LawfulMonad d.m] :
-    (fun (x : a) => (return x : d.m a)) = Pure.pure := rfl
-
-/-- combination of bind_return and eta contraction for return -/
-@[simp]
-theorem bind_return_applied [Monad d.m] [LawfulMonad d.m] (ma : d.m a) :
-    ma >>= (fun (x : a) => (return x : d.m a)) = ma := by
-  simp
-
-=======
->>>>>>> 5da54d08
 @[simp] lemma Zipper.toCom_nil {com : Com d Γ eff ty} : Zipper.toCom ⟨.nil, com⟩ = com := rfl
 @[simp] lemma Zipper.toCom_var {lets : Lets d Γ_in eff Γ_mid} :
     Zipper.toCom ⟨Lets.var lets e, com⟩ = Zipper.toCom ⟨lets, Com.var e com⟩ := rfl
@@ -1559,11 +1525,6 @@
   Lets.vars (Lets.var lets e) ⟨w + 1, by simpa [Ctxt.snoc] using wh⟩ =
   Lets.vars lets ⟨w, wh⟩ := by simp [Lets.vars]
 
-
-@[simp] lemma HVector.vars_nil [DecidableEq d.Ty] :
-    (HVector.nil : HVector (Var Γ) ([] : List d.Ty)).vars = ∅ := by
-  simp [HVector.vars, HVector.foldl]
-
 @[simp] lemma HVector.vars_cons [DecidableEq d.Ty] {t  : d.Ty} {l : List d.Ty}
     (v : Var Γ t) (T : HVector (Var Γ) l) :
     (HVector.cons v T).vars = insert ⟨_, v⟩ T.vars := by
@@ -1866,8 +1827,6 @@
     unfold matchVar
 
 section SubsetEntries
-
-#check matchArg.mutual_induct
 
 theorem subset_entries [TyDenote d.Ty] [Monad d.m] :
     (
@@ -2199,7 +2158,7 @@
    Γ_in --⟦lets⟧--> Γ_out --comap ma--> Δ_in --⟦matchLets⟧ --> Δ_out --w--> t =
      Γ_in ⟦lets⟧ --> Γ_out --v--> t
 -/
-theorem denote_matchVar2 [DecidableEq d.Op] [Monad d.m] [LawfulMonad d.m] [DialectDenote d] [DecidableEq d.Ty] {lets : Lets d Γ_in eff Γ_out} {v : Var Γ_out t}
+theorem denote_matchVar2 [Monad d.m] [LawfulMonad d.m] [DialectDenote d] [DecidableEq d.Ty] {lets : Lets d Γ_in eff Γ_out} {v : Var Γ_out t}
     {varMap : Mapping Δ_in Γ_out}
     {s₁ : Valuation Γ_in}
     {ma : Mapping Δ_in Γ_out}
@@ -2223,7 +2182,6 @@
 
 
 mutual
-
 
 theorem mem_matchVar_matchArg
     [TyDenote d.Ty]
@@ -2346,10 +2304,11 @@
             (hvarMap := by simp; apply hm) (hvars t v'))
       simp_all
 
+variable [TyDenote d.Ty] [∀ (t : d.Ty), Inhabited (toType t)] [DecidableEq d.Op] in
 /-- if matchVarMap lets v matchLets w hvars = .some map,
 then ⟦lets; matchLets⟧ = ⟦lets⟧(v)
 -/
-theorem denote_matchVarMap2 [DecidableEq d.Op] [TyDenote d.Ty] [DialectDenote d] [DecidableEq d.Ty] [Monad d.m] [LawfulMonad d.m] {Γ_in Γ_out Δ_in Δ_out : Ctxt d.Ty}
+theorem denote_matchVarMap2 [DialectDenote d] [DecidableEq d.Ty] [Monad d.m] [LawfulMonad d.m] {Γ_in Γ_out Δ_in Δ_out : Ctxt d.Ty}
     {lets : Lets d Γ_in eff Γ_out}
     {t : d.Ty} {v : Var Γ_out t}
     {matchLets : Lets d Δ_in .pure Δ_out}
@@ -2462,7 +2421,8 @@
     com.toFlatCom.ret = com.returnVar := by
   simp [toFlatCom]
 
-theorem denote_rewriteAt [DecidableEq d.Op] [TyDenote d.Ty] [Monad d.m] [DecidableEq d.Ty] [DialectDenote d] [LawfulMonad d.m] (lhs rhs : Com d Γ₁ .pure t₁)
+variable [TyDenote d.Ty] [∀ (t : d.Ty), Inhabited (toType t)] [DecidableEq d.Op] in
+theorem denote_rewriteAt [Monad d.m] [DecidableEq d.Ty] [DialectDenote d] [LawfulMonad d.m] (lhs rhs : Com d Γ₁ .pure t₁)
     (hlhs : ∀ t (v : Var Γ₁ t), ⟨t, v⟩ ∈ lhs.vars)
     (pos : ℕ) (target : Com d Γ₂ eff t₂)
     (hl : lhs.denote = rhs.denote)
@@ -2531,8 +2491,8 @@
         | none => target
       else target
 
-
-theorem denote_rewritePeepholeAt [DecidableEq d.Op] [TyDenote d.Ty] [Monad d.m] [LawfulMonad d.m] [DecidableEq d.Ty] [DialectDenote d] (pr : PeepholeRewrite d Γ t)
+variable [TyDenote d.Ty] [∀ (t : d.Ty), Inhabited (toType t)] [DecidableEq d.Op] in
+theorem denote_rewritePeepholeAt [Monad d.m] [LawfulMonad d.m] [DecidableEq d.Ty] [DialectDenote d] (pr : PeepholeRewrite d Γ t)
     (pos : ℕ) (target : Com d Γ₂  eff t₂) :
     (rewritePeepholeAt pr pos target).denote = target.denote := by
     simp only [rewritePeepholeAt]
