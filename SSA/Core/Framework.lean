--- conflicted
+++ resolved
@@ -506,10 +506,6 @@
 def RegionSignature.map (f : Ty → Ty') : RegionSignature Ty → RegionSignature Ty' :=
   List.map fun ⟨Γ, ty⟩ => (Γ.map f, f ty)
 
-<<<<<<< HEAD
-
-=======
->>>>>>> 4a18fd97
 instance : Functor RegionSignature where
   map := RegionSignature.map
 
