/-
Released under Apache 2.0 license as described in the file LICENSE.
-/
-- Investigations on asymptotic behavior of representing programs with large explicit contexts

import SSA.Core.ErasedContext
import SSA.Core.HVector
import SSA.Core.Framework.Dialect
import Mathlib.Data.List.AList
import Mathlib.Data.Finset.Piecewise

open Ctxt (Var VarSet Valuation)
open TyDenote (toType)

/-
  # Classes
-/

abbrev RegionSignature Ty := List (Ctxt Ty × Ty)

structure Signature (Ty : Type) where
  sig     : List Ty
  regSig  : RegionSignature Ty
  outTy   : Ty

class DialectSignature (d : Dialect) where
  signature : d.Op → Signature d.Ty
export DialectSignature (signature)

section
variable {d} [s : DialectSignature d]

def DialectSignature.sig     := Signature.sig ∘ s.signature
def DialectSignature.regSig  := Signature.regSig ∘ s.signature
def DialectSignature.outTy   := Signature.outTy ∘ s.signature

end


class DialectDenote (d : Dialect) [TyDenote d.Ty] [DialectSignature d] where
  denote : (op : d.Op) → HVector toType (DialectSignature.sig op) →
    HVector (fun t : Ctxt d.Ty × d.Ty => t.1.Valuation → toType t.2) (DialectSignature.regSig op) →
    (toType <| DialectSignature.outTy op)

/-
  # Datastructures
-/

variable (d : Dialect) [DialectSignature d]

mutual

/-- A very simple intrinsically typed expression. -/
inductive Expr : (Γ : Ctxt d.Ty) → (ty : d.Ty) → Type :=
  | mk {Γ} {ty} (op : d.Op)
    (ty_eq : ty = DialectSignature.outTy op)
    (args : HVector (Var Γ) <| DialectSignature.sig op)
    (regArgs : HVector (fun t : Ctxt d.Ty × d.Ty => Com t.1 t.2)
      (DialectSignature.regSig op)) : Expr Γ ty

/-- A very simple intrinsically typed program: a sequence of let bindings. -/
inductive Com : Ctxt d.Ty → d.Ty → Type where
  | ret (v : Var Γ t) : Com Γ t
  | lete (e : Expr Γ α) (body : Com (Γ.snoc α) β) : Com Γ β

end

section
open Std (Format)
variable {d} [DialectSignature d] [Repr d.Op] [Repr d.Ty]

mutual
  def Expr.repr (prec : Nat) : Expr d Γ t → Format
    | ⟨op, _, args, _regArgs⟩ => f!"{repr op}{repr args}"

  def Com.repr (prec : Nat) : Com d Γ t → Format
    | .ret v => .align false ++ f!"return {reprPrec v prec}"
    | .lete e body => (.align false ++ f!"{e.repr prec}") ++ body.repr prec
end

instance : Repr (Expr d Γ t) := ⟨flip Expr.repr⟩
instance : Repr (Com d Γ t) := ⟨flip Com.repr⟩

end

--TODO: this should be derived later on when a derive handler is implemented
mutual

variable {d} [DialectSignature d]

protected instance HVector.decidableEqReg [DecidableEq d.Op] [DecidableEq d.Ty] :
    ∀ {l : List (Ctxt d.Ty × d.Ty)}, DecidableEq (HVector (fun t => Com d t.1 t.2) l)
  | _, .nil, .nil => isTrue rfl
  | _, .cons x₁ v₁, .cons x₂ v₂ =>
    letI := HVector.decidableEqReg v₁ v₂
    letI := Com.decidableEq x₁ x₂
    decidable_of_iff (x₁ = x₂ ∧ v₁ = v₂) (by simp)

protected instance Expr.decidableEq [DecidableEq d.Op] [DecidableEq d.Ty] :
    {Γ : Ctxt d.Ty} → {ty : d.Ty} → DecidableEq (Expr d Γ ty)
  | _, _, .mk op₁ rfl arg₁ regArgs₁, .mk op₂ eq arg₂ regArgs₂ =>
    if ho : op₁ = op₂
    then by
      subst ho
      letI := HVector.decidableEq arg₁ arg₂
      letI := HVector.decidableEqReg regArgs₁ regArgs₂
      exact decidable_of_iff (arg₁ = arg₂ ∧ regArgs₁ = regArgs₂) (by simp)
    else isFalse (by simp_all)

protected instance Com.decidableEq [DecidableEq d.Op] [DecidableEq d.Ty] :
    {Γ : Ctxt d.Ty} → {ty : d.Ty} → DecidableEq (Com d Γ ty)
  | _, _, .ret v₁, .ret v₂ => decidable_of_iff (v₁ = v₂) (by simp)
  | _, _, .lete (α := α₁) e₁ body₁, .lete (α := α₂) e₂ body₂ =>
    if hα : α₁ = α₂
    then by
      subst hα
      letI := Expr.decidableEq e₁ e₂
      letI := Com.decidableEq body₁ body₂
      exact decidable_of_iff (e₁ = e₂ ∧ body₁ = body₂) (by simp)
    else isFalse (by simp_all)
  | _, _, .ret _, .lete _ _ => isFalse (fun h => Com.noConfusion h)
  | _, _, .lete _ _, .ret _ => isFalse (fun h => Com.noConfusion h)

end

/-- `Lets d Γ₁ Γ₂` is a sequence of lets which are well-formed under context `Γ₂` and result in
    context `Γ₁`-/
inductive Lets : Ctxt d.Ty → Ctxt d.Ty → Type where
  | nil {Γ : Ctxt d.Ty} : Lets Γ Γ
  | lete (body : Lets Γ₁ Γ₂) (e : Expr d Γ₂ t) : Lets Γ₁ (Γ₂.snoc t)

open Std (Format) in
variable {d} [Repr d.Op] [Repr d.Ty] in
def Lets.repr (prec : Nat) : Lets d Γ_in Γ_out → Format
  | .nil => .align false ++ f!"nil"
  | .lete body e => (.align false ++ f!"{e.repr prec}") ++ body.repr prec
instance [Repr d.Op] [Repr d.Ty] : Repr (Lets d Γ_in Γ_out) := ⟨flip Lets.repr⟩

/-
  # Definitions
-/

variable {d : Dialect} [DialectSignature d]

@[elab_as_elim]
def Com.rec' {motive : (a : Ctxt d.Ty) → (a_1 : d.Ty) → Com d a a_1 → Sort u} :
    (ret : {Γ : Ctxt d.Ty} → {t : d.Ty} → (v : Var Γ t) → motive Γ t (Com.ret v)) →
    (lete : {Γ : Ctxt d.Ty} →
        {α β : d.Ty} →
          (e : Expr d Γ α) →
            (body : Com d (Ctxt.snoc Γ α) β) →
              motive (Ctxt.snoc Γ α) β body → motive Γ β (Com.lete e body)) →
      {a : Ctxt d.Ty} → {a_1 : d.Ty} → (t : Com d a a_1) → motive a a_1 t
  | hret, _, _, _, Com.ret v => hret v
  | hret, hlete, _, _, Com.lete e body => hlete e body (Com.rec' hret hlete body)

def Expr.op {Γ : Ctxt d.Ty} {ty : d.Ty} (e : Expr d Γ ty) : d.Op :=
  Expr.casesOn e (fun op _ _ _ => op)

theorem Expr.ty_eq {Γ : Ctxt d.Ty} {ty : d.Ty} (e : Expr d Γ ty) :
    ty = DialectSignature.outTy e.op :=
  Expr.casesOn e (fun _ ty_eq _ _ => ty_eq)

def Expr.args {Γ : Ctxt d.Ty} {ty : d.Ty} (e : Expr d Γ ty) :
    HVector (Var Γ) (DialectSignature.sig e.op) :=
  Expr.casesOn e (fun _ _ args _ => args)

def Expr.regArgs {Γ : Ctxt d.Ty} {ty : d.Ty} (e : Expr d Γ ty) :
    HVector (fun t : Ctxt d.Ty × d.Ty => Com d t.1 t.2) (DialectSignature.regSig e.op) :=
  Expr.casesOn e (fun _ _ _ regArgs => regArgs)

/-! Projection equations for `Expr` -/
@[simp]
theorem Expr.op_mk {Γ : Ctxt d.Ty} {ty : d.Ty} (op : d.Op) (ty_eq : ty = DialectSignature.outTy op)
    (args : HVector (Var Γ) (DialectSignature.sig op)) (regArgs):
    (Expr.mk op ty_eq args regArgs).op = op := rfl

@[simp]
theorem Expr.args_mk {Γ : Ctxt d.Ty} {ty : d.Ty} (op : d.Op) (ty_eq : ty = DialectSignature.outTy op)
    (args : HVector (Var Γ) (DialectSignature.sig op)) (regArgs) :
    (Expr.mk op ty_eq args regArgs).args = args := rfl

@[simp]
theorem Expr.regArgs_mk {Γ : Ctxt d.Ty} {ty : d.Ty} (op : d.Op) (ty_eq : ty = DialectSignature.outTy op)
    (args : HVector (Var Γ) (DialectSignature.sig op)) (regArgs) :
    (Expr.mk op ty_eq args regArgs).regArgs = regArgs := rfl

-- TODO: the following `variable` probably means we include these assumptions also in definitions
-- that might not strictly need them, we can look into making this more fine-grained
variable [TyDenote d.Ty] [DialectDenote d] [DecidableEq d.Ty]

mutual

def HVector.denote : {l : List (Ctxt d.Ty × d.Ty)} → (T : HVector (fun t => Com d t.1 t.2) l) →
    HVector (fun t => t.1.Valuation → toType t.2) l
  | _, .nil => HVector.nil
  | _, .cons v vs => HVector.cons (v.denote) (HVector.denote vs)

def Expr.denote : {ty : d.Ty} → (e : Expr d Γ ty) → (Γv : Valuation Γ) → (toType ty)
  | _, ⟨op, Eq.refl _, args, regArgs⟩, Γv =>
    DialectDenote.denote op (args.map (fun _ v => Γv v)) regArgs.denote

def Com.denote : Com d Γ ty → (Γv : Valuation Γ) → (toType ty)
  | .ret e, Γv => Γv e
  | .lete e body, Γv => body.denote (Γv.snoc (e.denote Γv))

end

@[simp] lemma HVector.denote_nil {d : Dialect} [DialectSignature d] [TyDenote d.Ty] [DialectDenote d]
    (T : HVector (fun (t : Ctxt d.Ty × d.Ty) => Com d t.1 t.2) []) :
    HVector.denote T = HVector.nil := by
  cases T; simp [HVector.denote]

@[simp] lemma HVector.denote_cons {d : Dialect} [DialectSignature d] [TyDenote d.Ty] [DialectDenote d]
    (t : Ctxt d.Ty × d.Ty) (ts : List (Ctxt d.Ty × d.Ty))
    (a : Com d t.1 t.2) (as : HVector (fun t => Com d t.1 t.2) ts) :
    HVector.denote (.cons a as) = .cons (a.denote) (as.denote) := by
  simp [HVector.denote]

@[simp] lemma Com.denote_lete (e : Expr d Γ α) (body : Com d (Γ.snoc α) β) :
  Com.denote (Com.lete e body) = fun Γv => body.denote (Γv.snoc (e.denote Γv)) := by
    funext Γv; simp[Com.denote]

@[simp] lemma Com.denote_ret (v : Var Γ α)  :
  Com.denote (d:=d) (Com.ret v) = fun Γv => Γv v := by
    funext Γv; simp[Com.denote]

/-
https://leanprover.zulipchat.com/#narrow/stream/270676-lean4/topic/Equational.20Lemmas
Recall that `simp` lazily generates equation lemmas.
Moreover, recall that `simp only` **does not** generate equation lemmas.
*but* if equation lemmas are present, then `simp only` *uses* the equation lemmas.

Hence, we build the equation lemmas by invoking the correct Lean meta magic,
so that `simp only` (which we use in `simp_peephole` can find them!)

This allows `simp only [HVector.denote]` to correctly simplify `HVector.denote`
args, since there now are equation lemmas for it.
-/
#eval Lean.Meta.getEqnsFor? ``HVector.denote
#eval Lean.Meta.getEqnsFor? ``Expr.denote
#eval Lean.Meta.getEqnsFor? ``Com.denote

def Lets.denote : Lets d Γ₁ Γ₂ → Valuation Γ₁ → Valuation Γ₂
  | .nil => id
  | .lete e body => fun ll t v => by
    cases v using Var.casesOn with
    | last =>
      apply body.denote
      apply e.denote
      exact ll
    | toSnoc v =>
      exact e.denote ll v

def Expr.changeVars (varsMap : Γ.Hom Γ') :
    {ty : d.Ty} → (e : Expr d Γ ty) → Expr d Γ' ty
  | _, ⟨op, Eq.refl _, args, regArgs⟩ => ⟨op, rfl, args.map varsMap, regArgs⟩

@[simp]
theorem Expr.denote_changeVars {Γ Γ' : Ctxt d.Ty}
    (varsMap : Γ.Hom Γ')
    (e : Expr d Γ ty)
    (Γ'v : Valuation Γ') :
    (e.changeVars varsMap).denote Γ'v =
    e.denote (fun t v => Γ'v (varsMap v)) := by
  rcases e with ⟨_, rfl, _⟩
  simp [Expr.denote, Expr.changeVars, HVector.map_map]

def Com.changeVars
    (varsMap : Γ.Hom Γ') :
    Com d Γ ty → Com d Γ' ty
  | .ret e => .ret (varsMap e)
  | .lete e body => .lete (e.changeVars varsMap)
      (body.changeVars (fun t v => varsMap.snocMap v))

@[simp]
theorem Com.denote_changeVars
    (varsMap : Γ.Hom Γ') (c : Com d Γ ty)
    (Γ'v : Valuation Γ') :
    (c.changeVars varsMap).denote Γ'v =
    c.denote (fun t v => Γ'v (varsMap v)) := by
  induction c using Com.rec' generalizing Γ'v Γ' with
  | ret x => simp [Com.denote, Com.changeVars, *]
  | lete _ _ ih =>
    rw [changeVars, denote, ih]
    simp only [Ctxt.Valuation.snoc, Ctxt.Hom.snocMap, Expr.denote_changeVars, denote]
    congr
    funext t v
    cases v using Var.casesOn <;> simp


variable (d : Dialect) [DialectSignature d] in
/-- The result returned by `addProgramToLets` -/
structure addProgramToLets.Result (Γ_in Γ_out : Ctxt d.Ty) (ty : d.Ty) where
  /-- The new out context -/
  {Γ_out_new : Ctxt d.Ty}
  /-- The new `lets`, with the program added to it -/
  lets : Lets d Γ_in Γ_out_new
  /-- The difference between the old out context and the new out context
      This induces a context mapping from `Γ_out` to `Γ_out_new` -/
  diff : Ctxt.Diff Γ_out Γ_out_new
  /-- The variable in the new `lets` that represent the return value of the added program -/
  var : Var Γ_out_new ty

/--
  Add a program to a list of `Lets`, returning
  * the new lets
  * a map from variables of the out context of the old lets to the out context of the new lets
  * a variable in the new out context, which is semantically equivalent to the return variable of
    the added program
-/
def addProgramToLets (lets : Lets d Γ_in Γ_out) (varsMap : Δ.Hom Γ_out) : Com d Δ ty →
    addProgramToLets.Result d Γ_in Γ_out ty
  | .ret v => ⟨lets, .zero _, varsMap v⟩
  | .lete (α:=α) e body =>
      let lets := Lets.lete lets (e.changeVars varsMap)
      let ⟨lets', diff, v'⟩ := addProgramToLets lets (varsMap.snocMap) body
      ⟨lets', diff.unSnoc, v'⟩

theorem denote_addProgramToLets_lets (lets : Lets d Γ_in Γ_out) {map} {com : Com d Δ t}
    (ll : Valuation Γ_in) ⦃t⦄ (var : Var Γ_out t) :
    (addProgramToLets lets map com).lets.denote ll ((addProgramToLets lets map com).diff.toHom var)
    = lets.denote ll var := by
  induction com using Com.rec' generalizing lets Γ_out
  next =>
    rfl
  next e body ih =>
    -- Was just `simp [addProgramToLets, ih, Lets.denote]
    rw [addProgramToLets]
    simp [ih, Lets.denote]

theorem denote_addProgramToLets_var {lets : Lets d Γ_in Γ_out} {map} {com : Com d Δ t} :
    ∀ (ll : Valuation Γ_in),
      (addProgramToLets lets map com).lets.denote ll (addProgramToLets lets map com).var
      = com.denote (fun _ v => lets.denote ll <| map v) := by
  intro ll
  induction com using Com.rec' generalizing lets Γ_out
  next =>
    rfl
  next e body ih =>
    -- Was just `simp only [addProgramToLets, ih, Com.denote]`
    rw [addProgramToLets]
    simp only [ih, Com.denote]
    congr
    funext t v
    cases v using Var.casesOn
    . rfl
    . simp [Lets.denote]; rfl

/-- Add some `Lets` to the beginning of a program -/
def addLetsAtTop : (lets : Lets d Γ₁ Γ₂) → (inputProg : Com d Γ₂ t₂) → Com d Γ₁ t₂
  | Lets.nil, inputProg => inputProg
  | Lets.lete body e, inputProg =>
    addLetsAtTop body (.lete e inputProg)

theorem denote_addLetsAtTop :
    (lets : Lets d Γ₁ Γ₂) → (inputProg : Com d Γ₂ t₂) →
    (addLetsAtTop lets inputProg).denote =
      inputProg.denote ∘ lets.denote
  | Lets.nil, inputProg => rfl
  | Lets.lete body e, inputProg => by
    rw [addLetsAtTop, denote_addLetsAtTop body]
    funext
    simp only [Com.denote, Ctxt.Valuation.snoc, Function.comp_apply, Lets.denote,
      eq_rec_constant]
    congr
    funext t v
    cases v using Var.casesOn <;> simp

/-- `addProgramInMiddle v map lets rhs inputProg` appends the programs
`lets`, `rhs` and `inputProg`, while reassigning `v`, a free variable in
`inputProg`, to the output of `rhs`. It also assigns all free variables
in `rhs` to variables available at the end of `lets` using `map`. -/
def addProgramInMiddle {Γ₁ Γ₂ Γ₃ : Ctxt d.Ty} (v : Var Γ₂ t₁)
    (map : Γ₃.Hom Γ₂)
    (lets : Lets d Γ₁ Γ₂) (rhs : Com d Γ₃ t₁)
    (inputProg : Com d Γ₂ t₂) : Com d Γ₁ t₂ :=
  let r := addProgramToLets lets map rhs
  addLetsAtTop r.lets <| inputProg.changeVars (r.diff.toHom.with v r.var)

theorem denote_addProgramInMiddle {Γ₁ Γ₂ Γ₃ : Ctxt d.Ty}
    (v : Var Γ₂ t₁) (s : Valuation Γ₁)
    (map : Γ₃.Hom Γ₂)
    (lets : Lets d Γ₁ Γ₂) (rhs : Com d Γ₃ t₁)
    (inputProg : Com d Γ₂ t₂) :
    (addProgramInMiddle v map lets rhs inputProg).denote s =
      inputProg.denote (fun t' v' =>
        let s' := lets.denote s
        if h : ∃ h : t₁ = t', h ▸ v = v'
        then h.fst ▸ rhs.denote (fun t' v' => s' (map v'))
        else s' v') := by
  simp only [addProgramInMiddle, Ctxt.Hom.with, denote_addLetsAtTop, Function.comp_apply,
              Com.denote_changeVars]
  congr
  funext t' v'
  split_ifs
  next h =>
    rcases h with ⟨⟨⟩, ⟨⟩⟩
    simp [denote_addProgramToLets_var]
  next h₁ h₂ =>
    rcases h₁ with ⟨⟨⟩, ⟨⟩⟩
    simp at h₂
  next h₁ h₂ =>
    rcases h₂ with ⟨⟨⟩, ⟨⟩⟩
    simp at h₁
  next =>
    apply denote_addProgramToLets_lets

structure FlatCom (d : Dialect) [DialectSignature d] (Γ : Ctxt d.Ty) (t : d.Ty) where
  {Γ_out : Ctxt d.Ty}
  /-- The let bindings of the original program -/
  lets : Lets d Γ Γ_out
  /-- The return variable -/
  ret : Var Γ_out t

def Com.toLets {t : d.Ty} : Com d Γ t → FlatCom d Γ t :=
  go .nil
where
  go {Γ_out} (lets : Lets d Γ Γ_out) : Com d Γ_out t → FlatCom d Γ t
    | .ret v => ⟨lets, v⟩
    | .lete e body => go (lets.lete e) body

@[simp]
theorem Com.denote_toLets_go (lets : Lets d Γ_in Γ_out) (com : Com d Γ_out t) (s : Valuation Γ_in) :
    (toLets.go lets com).lets.denote s (toLets.go lets com).ret = com.denote (lets.denote s) := by
  induction com using Com.rec'
  . rfl
  next ih =>
    -- Was just `simp [toLets.go, denote, ih]`
    rw [toLets.go]
    simp [denote, ih]
    congr
    funext _ v
    cases v using Var.casesOn <;> simp[Lets.denote]

@[simp]
theorem Com.denote_toLets (com : Com d Γ t) (s : Valuation Γ) :
    com.toLets.lets.denote s com.toLets.ret = com.denote s :=
  denote_toLets_go ..

/-- Get the `Expr` that a var `v` is assigned to in a sequence of `Lets`,
    without adjusting variables
-/
def Lets.getExprAux {Γ₁ Γ₂ : Ctxt d.Ty} {t : d.Ty} : Lets d Γ₁ Γ₂ → Var Γ₂ t →
    Option ((Δ : Ctxt d.Ty) × Expr d Δ t)
  | .nil, _ => none
  | .lete lets e, v => by
    cases v using Var.casesOn with
      | toSnoc v => exact (Lets.getExprAux lets v)
      | last => exact some ⟨_, e⟩

/-- If `getExprAux` succeeds,
    then the orignal context `Γ₁` is a prefix of the local context `Δ`, and
    their difference is exactly the value of the requested variable index plus 1
-/
def Lets.getExprAuxDiff {lets : Lets d Γ₁ Γ₂} {v : Var Γ₂ t}
    (h : getExprAux lets v = some ⟨Δ, e⟩) :
    Δ.Diff Γ₂ :=
  ⟨v.val + 1, by
    intro i t
    induction lets
    next =>
      simp only [getExprAux] at h
    next lets e ih =>
      simp only [getExprAux, eq_rec_constant] at h
      cases v using Var.casesOn <;> simp at h
      . intro h'
        simp [Ctxt.get?]
        simp[←ih h h', Ctxt.snoc, Var.toSnoc, List.get?]
      . rcases h with ⟨⟨⟩, ⟨⟩⟩
        intro a
        simp_all only [Ctxt.get?, Var.val_last, zero_add, forall_true_left, implies_true]
        exact a
  ⟩

theorem Lets.denote_getExprAux {Γ₁ Γ₂ Δ : Ctxt d.Ty} {t : d.Ty}
    {lets : Lets d Γ₁ Γ₂} {v : Var Γ₂ t} {e : Expr d Δ t}
    (he : lets.getExprAux v = some ⟨Δ, e⟩)
    (s : Valuation Γ₁) :
    (e.changeVars (getExprAuxDiff he).toHom).denote (lets.denote s) = (lets.denote s) v := by
  rw [getExprAuxDiff]
  induction lets
  next => simp [getExprAux] at he
  next ih =>
    simp [Ctxt.Diff.toHom_succ <| getExprAuxDiff.proof_1 he]
    cases v using Var.casesOn with
    | toSnoc v =>
      simp only [getExprAux, eq_rec_constant, Var.casesOn_toSnoc, Option.mem_def,
        Option.map_eq_some'] at he
      simp [denote, ←ih he]
    | last =>
      simp only [getExprAux, eq_rec_constant, Var.casesOn_last,
        Option.mem_def, Option.some.injEq] at he
      rcases he with ⟨⟨⟩, ⟨⟩⟩
      simp [denote]


/-- Get the `Expr` that a var `v` is assigned to in a sequence of `Lets`.
The variables are adjusted so that they are variables in the output context of a lets,
not the local context where the variable appears. -/
def Lets.getExpr {Γ₁ Γ₂ : Ctxt d.Ty} (lets : Lets d Γ₁ Γ₂) {t : d.Ty} (v : Var Γ₂ t) :
    Option (Expr d Γ₂ t) :=
  match h : getExprAux lets v with
  | none => none
  | some r => r.snd.changeVars (getExprAuxDiff h).toHom

theorem Lets.denote_getExpr {Γ₁ Γ₂ : Ctxt d.Ty} : {lets : Lets d Γ₁ Γ₂} → {t : d.Ty} →
    {v : Var Γ₂ t} → {e : Expr d Γ₂ t} → (he : lets.getExpr v = some e) → (s : Valuation Γ₁) →
    e.denote (lets.denote s) = (lets.denote s) v := by
  intros lets _ v e he s
  simp [getExpr] at he
  split at he
  . contradiction
  . rw[←Option.some_inj.mp he, denote_getExprAux]


/-
  ## Mapping
  We can map between different dialects
-/

section Map

def RegionSignature.map (f : Ty → Ty') : RegionSignature Ty → RegionSignature Ty' :=
  List.map fun ⟨Γ, ty⟩ => (Γ.map f, f ty)

instance : Functor RegionSignature where
  map := RegionSignature.map

def Signature.map (f : Ty → Ty') : Signature Ty → Signature Ty' :=
  fun ⟨sig, regSig, outTy⟩ => ⟨sig.map f, regSig.map f, f outTy⟩

instance : Functor Signature where
  map := Signature.map

/-- A dialect morphism consists of a map between operations and a map between types,
  such that the signature of operations is respected
-/
<<<<<<< HEAD
structure DialectMorphism (d d' : Dialect) [DialectSignature d] [DialectSignature d'] where
  mapOp : d.Op → d'.Op
  mapTy : d.Ty → d'.Ty
  preserves_signature : ∀ op, signature (mapOp op) = mapTy <$> (signature op)
=======
structure DialectMorphism (Op Op' : Type) {Ty Ty' : Type} [OpSignature Op Ty] [OpSignature Op' Ty'] where
  mapOp : Op → Op'
  mapTy : Ty → Ty'
  preserves_signature : ∀ op, signature (mapOp op) = (signature op).map mapTy
>>>>>>> c8496828

variable {d d'} [DialectSignature d] [DialectSignature d'] (f : DialectMorphism d d')

<<<<<<< HEAD
def DialectMorphism.preserves_sig (op : d.Op) :
    DialectSignature.sig (f.mapOp op) = f.mapTy <$> (DialectSignature.sig op) := by
  simp only [DialectSignature.sig, Function.comp_apply, f.preserves_signature, List.map_eq_map]; rfl

def DialectMorphism.preserves_regSig (op : d.Op) :
    DialectSignature.regSig (f.mapOp op) = (DialectSignature.regSig op).map (
      fun ⟨a, b⟩ => ⟨f.mapTy <$> a, f.mapTy b⟩
    ) := by
  simp only [DialectSignature.regSig, Function.comp_apply, f.preserves_signature, List.map_eq_map]; rfl
=======
def DialectMorphism.preserves_sig (op : Op) :
    OpSignature.sig (f.mapOp op) = (OpSignature.sig op).map f.mapTy  := by
  simp only [OpSignature.sig, Function.comp_apply, f.preserves_signature, List.map_eq_map]; rfl

def DialectMorphism.preserves_regSig (op : Op) :
    OpSignature.regSig (f.mapOp op) = (OpSignature.regSig op).map f.mapTy := by
  simp only [OpSignature.regSig, Function.comp_apply, f.preserves_signature, List.map_eq_map]; rfl
>>>>>>> c8496828

def DialectMorphism.preserves_outTy (op : d.Op) :
    DialectSignature.outTy (f.mapOp op) = f.mapTy (DialectSignature.outTy op) := by
  simp only [DialectSignature.outTy, Function.comp_apply, f.preserves_signature]; rfl

mutual
<<<<<<< HEAD
  def Com.map : Com d Γ ty → Com d' (f.mapTy <$> Γ) (f.mapTy ty)
=======
  def Com.map : Com Op Γ ty → Com Op' (Γ.map f.mapTy) (f.mapTy ty)
>>>>>>> c8496828
    | .ret v          => .ret v.toMap
    | .lete body rest => .lete body.map rest.map

  def Expr.map : Expr d Γ ty → Expr d' (Γ.map f.mapTy) (f.mapTy ty)
    | ⟨op, Eq.refl _, args, regs⟩ => ⟨
        f.mapOp op,
        (f.preserves_outTy _).symm,
        f.preserves_sig _ ▸ args.map' f.mapTy fun _ => Var.toMap (f:=f.mapTy),
        f.preserves_regSig _ ▸
          HVector.mapDialectMorphism regs
      ⟩

  /-- Inline of `HVector.map'` for the termination checker -/
<<<<<<< HEAD
  def HVector.mapDialectMorphism : ∀ {regSig : RegionSignature d.Ty},
      HVector (fun t => Com d t.fst t.snd) regSig
      → HVector (fun t => Com d' t.fst t.snd) (f.mapTy <$> regSig : RegionSignature _)
=======
  def HVector.mapDialectMorphism : ∀ {regSig : RegionSignature Ty},
      HVector (fun t => Com Op t.fst t.snd) regSig
      → HVector (fun t => Com Op' t.fst t.snd) (regSig.map f.mapTy : RegionSignature _)
>>>>>>> c8496828
    | _, .nil        => .nil
    | t::_, .cons a as  => .cons a.map (HVector.mapDialectMorphism as)
end

end Map

/-
  ## Matching
-/

abbrev Mapping (Γ Δ : Ctxt d.Ty) : Type :=
  @AList (Σ t, Var Γ t) (fun x => Var Δ x.1)

def HVector.toVarSet : {l : List d.Ty} → (T : HVector (Var Γ) l) → VarSet Γ
  | [], .nil => ∅
  | _::_, .cons v vs => insert ⟨_, v⟩ vs.toVarSet

def HVector.vars {l : List d.Ty}
    (T : HVector (Var Γ) l) : VarSet Γ :=
  T.foldl (fun _ s a => insert ⟨_, a⟩ s) ∅

@[simp]
theorem HVector.vars_nil :
    (HVector.nil : HVector (Var Γ) ([] : List d.Ty)).vars = ∅ := by
  simp [HVector.vars, HVector.foldl]

@[simp]
theorem HVector.vars_cons {t  : d.Ty} {l : List d.Ty}
    (v : Var Γ t) (T : HVector (Var Γ) l) :
    (HVector.cons v T).vars = insert ⟨_, v⟩ T.vars := by
  rw [HVector.vars, HVector.vars]
  generalize hs : (∅ : VarSet Γ) = s
  clear hs
  induction T generalizing s t v with
  | nil => simp [foldl]
  | cons v' T ih =>
    rename_i t2 _
    conv_rhs => rw [foldl]
    rw [← ih]
    rw [foldl,foldl, foldl]
    congr 1
    simp [Finset.ext_iff, or_comm, or_assoc]

/-- The free variables of `lets` that are (transitively) referred to by some variable `v` -/
def Lets.vars : Lets d Γ_in Γ_out → Var Γ_out t → VarSet Γ_in
  | .nil, v => VarSet.ofVar v
  | .lete lets e, v => by
      cases v using Var.casesOn with
      | toSnoc v => exact lets.vars v
      -- this is wrong
      | last => exact (e.args.vars).biUnion (fun v => lets.vars v.2)

theorem HVector.map_eq_of_eq_on_vars {A : d.Ty → Type*}
    {T : HVector (Var Γ) l}
    {s₁ s₂ : ∀ (t), Var Γ t → A t}
    (h : ∀ v, v ∈ T.vars → s₁ _ v.2 = s₂ _ v.2) :
    T.map s₁ = T.map s₂ := by
  induction T with
  | nil => simp [HVector.map]
  | cons v T ih =>
    rw [HVector.map, HVector.map, ih]
    · congr
      apply h ⟨_, v⟩
      simp
    · intro v hv
      apply h
      simp_all

theorem Lets.denote_eq_of_eq_on_vars (lets : Lets d Γ_in Γ_out)
    (v : Var Γ_out t)
    {s₁ s₂ : Valuation Γ_in}
    (h : ∀ w, w ∈ lets.vars v → s₁ w.2 = s₂ w.2) :
    lets.denote s₁ v = lets.denote s₂ v := by
  induction lets generalizing t
  next =>
    simp [vars] at h
    simp [denote, h]
  next lets e ih =>
    cases v using Var.casesOn
    . simp [vars] at h
      simp [denote]
      apply ih
      simpa
    . rcases e with ⟨op, rfl, args⟩
      simp [denote, Expr.denote]
      congr 1
      apply HVector.map_eq_of_eq_on_vars
      intro v h'
      apply ih
      intro v' hv'
      apply h
      rw [vars, Var.casesOn_last]
      simp
      use v.1, v.2

def Com.vars : Com d Γ t → VarSet Γ :=
  fun com => com.toLets.lets.vars com.toLets.ret

/--
  Given two sequences of lets, `lets` and `matchExpr`,
  and variables that indicate an expression, of the same type, in each sequence,
  attempt to assign free variables in `matchExpr` to variables (free or bound) in `lets`, such that
  the original two variables are semantically equivalent.
  If this succeeds, return the mapping.
-/

def matchVar {Γ_in Γ_out Δ_in Δ_out : Ctxt d.Ty} {t : d.Ty} [DecidableEq d.Op]
    (lets : Lets d Γ_in Γ_out) (v : Var Γ_out t) :
    (matchLets : Lets d Δ_in Δ_out) →
    (w : Var Δ_out t) →
    (ma : Mapping Δ_in Γ_out := ∅) →
    Option (Mapping Δ_in Γ_out)
  | .lete matchLets _, ⟨w+1, h⟩, ma => -- w† = Var.toSnoc w
      let w := ⟨w, by simp_all[Ctxt.snoc]⟩
      matchVar lets v matchLets w ma
  | @Lets.lete _ _ _ Δ_out _ matchLets matchExpr, ⟨0, _⟩, ma => do -- w† = Var.last
      let ie ← lets.getExpr v
      if hs : ∃ h : ie.op = matchExpr.op, ie.regArgs = (h ▸ matchExpr.regArgs)
      then
        -- hack to make a termination proof work
        let matchVar' := fun t vₗ vᵣ ma =>
            matchVar (t := t) lets vₗ matchLets vᵣ ma
        let rec matchArg : ∀ {l : List d.Ty}
            (_Tₗ : HVector (Var Γ_out) l) (_Tᵣ :  HVector (Var Δ_out) l),
            Mapping Δ_in Γ_out → Option (Mapping Δ_in Γ_out)
          | _, .nil, .nil, ma => some ma
          | t::l, .cons vₗ vsₗ, .cons vᵣ vsᵣ, ma => do
              let ma ← matchVar' _ vₗ vᵣ ma
              matchArg vsₗ vsᵣ ma
        matchArg ie.args (hs.1 ▸ matchExpr.args) ma
      else none
  | .nil, w, ma => -- The match expression is just a free (meta) variable
      match ma.lookup ⟨_, w⟩ with
      | some v₂ =>
        by
          exact if v = v₂
            then some ma
            else none
      | none => some (AList.insert ⟨_, w⟩ v ma)

open AList

theorem subset_entries_matchVar_matchArg_aux
    {Γ_out Δ_in Δ_out  : Ctxt d.Ty}
    {matchVar' : (t : d.Ty) → Var Γ_out t → Var Δ_out t →
      Mapping Δ_in Γ_out → Option (Mapping Δ_in Γ_out)} :
    {l : List d.Ty} → {argsₗ : HVector (Var Γ_out) l} →
    {argsᵣ : HVector (Var Δ_out) l} → {ma : Mapping Δ_in Γ_out} →
    {varMap : Mapping Δ_in Γ_out} →
    (hmatchVar : ∀ vMap (t : d.Ty) (vₗ vᵣ) ma,
        vMap ∈ matchVar' t vₗ vᵣ ma → ma.entries ⊆ vMap.entries) →
    (hvarMap : varMap ∈ matchVar.matchArg Δ_out matchVar' argsₗ argsᵣ ma) →
    ma.entries ⊆ varMap.entries
  | _, .nil, .nil, ma, varMap, _, h => by
    simp only [matchVar.matchArg, Option.mem_def, Option.some.injEq] at h
    subst h
    exact Set.Subset.refl _
  | _, .cons vₗ argsₗ, .cons vᵣ argsᵣ, ma, varMap, hmatchVar, h => by
    simp [matchVar.matchArg, bind, pure] at h
    rcases h with ⟨ma', h₁, h₂⟩
    refine List.Subset.trans ?_
      (subset_entries_matchVar_matchArg_aux hmatchVar h₂)
    exact hmatchVar _ _ _ _ _ h₁

/-- The output mapping of `matchVar` extends the input mapping when it succeeds. -/
theorem subset_entries_matchVar [DecidableEq d.Op]
    {varMap : Mapping Δ_in Γ_out} {ma : Mapping Δ_in Γ_out}
    {lets : Lets d Γ_in Γ_out} {v : Var Γ_out t} :
    {matchLets : Lets d Δ_in Δ_out} → {w : Var Δ_out t} →
    (hvarMap : varMap ∈ matchVar lets v matchLets w ma) →
    ma.entries ⊆ varMap.entries
  | .nil, w => by
    simp [matchVar]
    intros h x hx
    split at h
    . split_ifs at h
      . simp_all
    . simp only [Option.some.injEq] at h
      subst h
      rcases x with ⟨x, y⟩
      simp only [← AList.mem_lookup_iff] at *
      by_cases hx : x = ⟨t, w⟩
      . subst x; simp_all
      . rwa [AList.lookup_insert_ne hx]

  | .lete matchLets _, ⟨w+1, h⟩ => by
    simp [matchVar]
    apply subset_entries_matchVar

  | .lete matchLets matchExpr, ⟨0, _⟩ => by
    simp [matchVar, Bind.bind, Option.bind]
    intro h
    split at h
    · simp at h
    · rename_i e he
      rcases e with ⟨op, rfl, args⟩
      dsimp at h
      split_ifs at h with hop
      · rcases hop with ⟨rfl, hop⟩
        dsimp at h
        exact subset_entries_matchVar_matchArg_aux
          (fun vMap t vₗ vᵣ ma hvMap => subset_entries_matchVar hvMap) h

theorem subset_entries_matchVar_matchArg [DecidableEq d.Op]
    {Γ_in Γ_out Δ_in Δ_out : Ctxt d.Ty} {lets : Lets d Γ_in Γ_out}
    {matchLets : Lets d Δ_in Δ_out} :
    {l : List d.Ty} → {argsₗ : HVector (Var Γ_out) l} →
    {argsᵣ : HVector (Var Δ_out) l} → {ma : Mapping Δ_in Γ_out} →
    {varMap : Mapping Δ_in Γ_out} →
    (hvarMap : varMap ∈ matchVar.matchArg Δ_out
        (fun t vₗ vᵣ ma =>
            matchVar (t := t) lets vₗ matchLets vᵣ ma) argsₗ argsᵣ ma) →
    ma.entries ⊆ varMap.entries :=
  subset_entries_matchVar_matchArg_aux (fun _ _ _ _ _ => subset_entries_matchVar)

-- TODO: this assumption is too strong, we also want to be able to model non-inhabited types
variable [∀ (t : d.Ty), Inhabited (toType t)] [DecidableEq d.Op]

theorem denote_matchVar_matchArg [DecidableEq d.Op]
    {Γ_out Δ_in Δ_out : Ctxt d.Ty} {lets : Lets d Γ_in Γ_out}
    {matchLets : Lets d Δ_in Δ_out} :
    {l : List d.Ty} →
    {args₁ : HVector (Var Γ_out) l} →
    {args₂ : HVector (Var Δ_out) l} →
    {ma varMap₁ varMap₂ : Mapping Δ_in Γ_out} →
    (h_sub : varMap₁.entries ⊆ varMap₂.entries) →
    (f₁ : (t : d.Ty) → Var Γ_out t → toType t) →
    (f₂ : (t : d.Ty) → Var Δ_out t → toType t) →
    (hf : ∀ t v₁ v₂ (ma : Mapping Δ_in Γ_out) (ma'),
      (ma ∈ matchVar lets v₁ matchLets v₂ ma') →
      ma.entries ⊆ varMap₂.entries → f₂ t v₂ = f₁ t v₁) →
    (hmatchVar : ∀ vMap (t : d.Ty) (vₗ vᵣ) ma,
      vMap ∈ matchVar (t := t) lets vₗ matchLets vᵣ ma →
      ma.entries ⊆ vMap.entries) →
    (hvarMap : varMap₁ ∈ matchVar.matchArg Δ_out
      (fun t vₗ vᵣ ma =>
        matchVar (t := t) lets vₗ matchLets vᵣ ma) args₁ args₂ ma) →
      HVector.map f₂ args₂ = HVector.map f₁ args₁
  | _, .nil, .nil, _, _ => by simp [HVector.map]
  | _, .cons v₁ T₁, .cons v₂ T₂, ma, varMap₁ => by
    intro h_sub f₁ f₂ hf hmatchVar hvarMap
    simp [HVector.map]
    simp [matchVar.matchArg, pure, bind] at hvarMap
    rcases hvarMap with ⟨ma', h₁, h₂⟩
    refine ⟨hf _ _ _ _ _ h₁ (List.Subset.trans ?_ h_sub), ?_⟩
    · refine List.Subset.trans ?_
        (subset_entries_matchVar_matchArg h₂)
      · exact Set.Subset.refl _
    apply denote_matchVar_matchArg (hvarMap := h₂) (hf := hf)
    · exact h_sub
    · exact hmatchVar

theorem denote_matchVar_of_subset
    {lets : Lets d Γ_in Γ_out} {v : Var Γ_out t}
    {varMap₁ varMap₂ : Mapping Δ_in Γ_out}
    {s₁ : Valuation Γ_in}
    {ma : Mapping Δ_in Γ_out} :
    {matchLets : Lets d Δ_in Δ_out} → {w : Var Δ_out t} →
    (h_sub : varMap₁.entries ⊆ varMap₂.entries) →
    (h_matchVar : varMap₁ ∈ matchVar lets v matchLets w ma) →
      matchLets.denote (fun t' v' => by
        match varMap₂.lookup ⟨_, v'⟩  with
        | some v' => exact lets.denote s₁ v'
        | none => exact default
        ) w =
      lets.denote s₁ v
  | .nil, w => by
    simp[Lets.denote, matchVar]
    intro h_sub h_mv
    split at h_mv
    next x v₂ heq =>
      split_ifs at h_mv
      next v_eq_v₂ =>
        subst v_eq_v₂
        injection h_mv with h_mv
        subst h_mv
        rw[mem_lookup_iff.mpr ?_]
        apply h_sub
        apply mem_lookup_iff.mp
        exact heq
    next =>
      rw [mem_lookup_iff.mpr]
      injection h_mv with h_mv
      apply h_sub
      subst h_mv
      simp
  | .lete matchLets _, ⟨w+1, h⟩ => by
    simp [matchVar]
    apply denote_matchVar_of_subset
  | .lete matchLets matchExpr, ⟨0, h_w⟩ => by
    rename_i t'
    have : t = t' := by simp[List.get?] at h_w; apply h_w.symm
    subst this
    simp [matchVar, Bind.bind, Option.bind]
    intro h_sub h_mv
    split at h_mv
    · simp_all
    · rename_i e he
      rcases e with ⟨op₁, rfl, args₁, regArgs₁⟩
      rcases matchExpr with ⟨op₂, h, args₂, regArgs₂⟩
      dsimp at h_mv
      split_ifs at h_mv with hop
      · rcases hop with ⟨rfl, hop⟩
        simp [Lets.denote, Expr.denote]
        rw [← Lets.denote_getExpr he]
        clear he
        simp only [Expr.denote]
        congr 1
        · apply denote_matchVar_matchArg (hvarMap := h_mv) h_sub
          · intro t v₁ v₂ ma ma' hmem hma
            apply denote_matchVar_of_subset hma
            apply hmem
          · exact (fun _ _ _ _ _ h => subset_entries_matchVar h)
        · dsimp at hop
          subst hop
          rfl

theorem denote_matchVar {lets : Lets d Γ_in Γ_out} {v : Var Γ_out t} {varMap : Mapping Δ_in Γ_out}
    {s₁ : Valuation Γ_in}
    {ma : Mapping Δ_in Γ_out}
    {matchLets : Lets d Δ_in Δ_out}
    {w : Var Δ_out t} :
    varMap ∈ matchVar lets v matchLets w ma →
    matchLets.denote (fun t' v' => by
        match varMap.lookup ⟨_, v'⟩  with
        | some v' => exact lets.denote s₁ v'
        | none => exact default
        ) w =
      lets.denote s₁ v :=
  denote_matchVar_of_subset (List.Subset.refl _)

theorem lt_one_add_add (a b : ℕ) : b < 1 + a + b := by
  simp (config := { arith := true })

@[simp]
theorem zero_eq_zero : (Zero.zero : ℕ) = 0 := rfl

attribute [simp] lt_one_add_add

macro_rules | `(tactic| decreasing_trivial) => `(tactic| simp (config := {arith := true}))

mutual

theorem mem_matchVar_matchArg
    {Γ_in Γ_out Δ_in Δ_out : Ctxt d.Ty} {lets : Lets d Γ_in Γ_out}
    {matchLets : Lets d Δ_in Δ_out} :
    {l : List d.Ty} → {argsₗ : HVector (Var Γ_out) l} →
    {argsᵣ : HVector (Var Δ_out) l} → {ma : Mapping Δ_in Γ_out} →
    {varMap : Mapping Δ_in Γ_out} →
    (hvarMap : varMap ∈ matchVar.matchArg Δ_out
        (fun t vₗ vᵣ ma =>
            matchVar (t := t) lets vₗ matchLets vᵣ ma) argsₗ argsᵣ ma) →
    ∀ {t' v'}, ⟨t', v'⟩ ∈ (argsᵣ.vars).biUnion (fun v => matchLets.vars v.2) →
      ⟨t', v'⟩ ∈ varMap
  | _, .nil, .nil, _, varMap, _ => by simp
  | _, .cons vₗ argsₗ, .cons vᵣ argsᵣ, ma, varMap, h => by
    simp [matchVar.matchArg, bind, pure] at h
    rcases h with ⟨ma', h₁, h₂⟩
    simp only [HVector.vars_cons, Finset.biUnion_insert, Finset.mem_union,
      Finset.mem_biUnion, Sigma.exists]
    rintro (h | ⟨a, b, hab⟩)
    · exact AList.keys_subset_keys_of_entries_subset_entries
        (subset_entries_matchVar_matchArg h₂)
        (mem_matchVar h₁ h)
    · exact mem_matchVar_matchArg h₂
        (Finset.mem_biUnion.2 ⟨⟨_, _⟩, hab.1, hab.2⟩)

/-- All variables containing in `matchExpr` are assigned by `matchVar`. -/
theorem mem_matchVar
    {varMap : Mapping Δ_in Γ_out} {ma : Mapping Δ_in Γ_out}
    {lets : Lets d Γ_in Γ_out} {v : Var Γ_out t} :
    {matchLets : Lets d Δ_in Δ_out} → {w : Var Δ_out t} →
    (hvarMap : varMap ∈ matchVar lets v matchLets w ma) →
    ∀ {t' v'}, ⟨t', v'⟩ ∈ matchLets.vars w → ⟨t', v'⟩ ∈ varMap
  | .nil, w, h, t', v' => by
    simp [Lets.vars]
    simp [matchVar] at h
    intro h_mem
    subst h_mem
    intro h; cases h
    split at h
    · split_ifs at h
      · simp at h
        subst h
        subst v
        exact AList.lookup_isSome.1 (by simp_all)
    · simp at h
      subst h
      simp

  | .lete matchLets matchE, w, h, t', v' => by
    cases w using Var.casesOn
    next w =>
      simp [matchVar] at h
      apply mem_matchVar h
    next =>
      simp [Lets.vars]
      intro _ _ hl h_v'
      simp [matchVar, pure, bind] at h
      rcases h with ⟨⟨ope, h, args⟩, he₁, he₂⟩
      subst t
      split_ifs at he₂ with h
      · dsimp at h
        dsimp
        apply @mem_matchVar_matchArg (hvarMap := he₂)
        simp
        refine ⟨_, _, ?_, h_v'⟩
        rcases matchE  with ⟨_, _, _⟩
        dsimp at h
        rcases h with ⟨rfl, _⟩
        exact hl

end
--termination_by
--  mem_matchVar_matchArg _ _ _ _ _ matchLets args _ _ _ _ _ _ _ => (sizeOf matchLets, sizeOf args)
--  mem_matchVar _ _ _ _ matchLets _ _ _ _ => (sizeOf matchLets, 0)

/-- A version of `matchVar` that returns a `Hom` of `Ctxt`s instead of the `AList`,
provided every variable in the context appears as a free variable in `matchExpr`. -/
def matchVarMap {Γ_in Γ_out Δ_in Δ_out : Ctxt d.Ty} {t : d.Ty}
    (lets : Lets d Γ_in Γ_out) (v : Var Γ_out t) (matchLets : Lets d Δ_in Δ_out) (w : Var Δ_out t)
    (hvars : ∀ t (v : Var Δ_in t), ⟨t, v⟩ ∈ matchLets.vars w) :
    Option (Δ_in.Hom Γ_out) := do
  match hm : matchVar lets v matchLets w with
  | none => none
  | some m =>
    return fun t v' =>
    match h : m.lookup ⟨t, v'⟩ with
    | some v' => by exact v'
    | none => by
      have := AList.lookup_isSome.2 (mem_matchVar hm (hvars t v'))
      simp_all

theorem denote_matchVarMap {Γ_in Γ_out Δ_in Δ_out : Ctxt d.Ty}
    {lets : Lets d Γ_in Γ_out}
    {t : d.Ty} {v : Var Γ_out t}
    {matchLets : Lets d Δ_in Δ_out}
    {w : Var Δ_out t}
    {hvars : ∀ t (v : Var Δ_in t), ⟨t, v⟩ ∈ matchLets.vars w}
    {map : Δ_in.Hom Γ_out}
    (hmap : map ∈ matchVarMap lets v matchLets w hvars) (s₁ : Valuation Γ_in) :
    matchLets.denote (fun t' v' => lets.denote s₁ (map v')) w =
      lets.denote s₁ v := by
  rw [matchVarMap] at hmap
  split at hmap
  next => simp_all
  next hm =>
    rw [← denote_matchVar hm]
    simp only [Option.mem_def, Option.some.injEq, pure] at hmap
    subst hmap
    congr
    funext t' v;
    split
    . congr
      dsimp
      split <;> simp_all
    . have := AList.lookup_isSome.2 (mem_matchVar hm (hvars _ v))
      simp_all

/-- `splitProgramAtAux pos lets prog`, will return a `Lets` ending
with the `pos`th variable in `prog`, and an `Com` starting with the next variable.
It also returns, the type of this variable and the variable itself as an element
of the output `Ctxt` of the returned `Lets`.  -/
def splitProgramAtAux : (pos : ℕ) → (lets : Lets d Γ₁ Γ₂) →
    (prog : Com d Γ₂ t) →
    Option (Σ (Γ₃ : Ctxt d.Ty), Lets d Γ₁ Γ₃ × Com d Γ₃ t × (t' : d.Ty) × Var Γ₃ t')
  | 0, lets, .lete e body => some ⟨_, .lete lets e, body, _, Var.last _ _⟩
  | _, _, .ret _ => none
  | n+1, lets, .lete e body =>
    splitProgramAtAux n (lets.lete e) body

theorem denote_splitProgramAtAux : {pos : ℕ} → {lets : Lets d Γ₁ Γ₂} →
    {prog : Com d Γ₂ t} →
    {res : Σ (Γ₃ : Ctxt d.Ty), Lets d Γ₁ Γ₃ × Com d Γ₃ t × (t' : d.Ty) × Var Γ₃ t'} →
    (hres : res ∈ splitProgramAtAux pos lets prog) →
    (s : Valuation Γ₁) →
    res.2.2.1.denote (res.2.1.denote s) = prog.denote (lets.denote s)
  | 0, lets, .lete e body, res, hres, s => by
    simp only [splitProgramAtAux, Option.mem_def, Option.some.injEq] at hres
    subst hres
    simp only [Lets.denote, eq_rec_constant, Com.denote]
    congr
    funext t v
    cases v using Var.casesOn <;> simp
  | _+1, _, .ret _, res, hres, s => by
    simp [splitProgramAtAux] at hres
  | n+1, lets, .lete e body, res, hres, s => by
    rw [splitProgramAtAux] at hres
    rw [Com.denote, denote_splitProgramAtAux hres s]
    simp only [Lets.denote, eq_rec_constant, Ctxt.Valuation.snoc]
    congr
    funext t v
    cases v using Var.casesOn <;> simp

/-- `splitProgramAt pos prog`, will return a `Lets` ending
with the `pos`th variable in `prog`, and an `Com` starting with the next variable.
It also returns, the type of this variable and the variable itself as an element
of the output `Ctxt` of the returned `Lets`.  -/
def splitProgramAt (pos : ℕ) (prog : Com d Γ₁ t) :
    Option (Σ (Γ₂ : Ctxt d.Ty), Lets d Γ₁ Γ₂ × Com d Γ₂ t × (t' : d.Ty) × Var Γ₂ t') :=
  splitProgramAtAux pos .nil prog

theorem denote_splitProgramAt {pos : ℕ} {prog : Com d Γ₁ t}
    {res : Σ (Γ₂ : Ctxt d.Ty), Lets d Γ₁ Γ₂ × Com d Γ₂ t × (t' : d.Ty) × Var Γ₂ t'}
    (hres : res ∈ splitProgramAt pos prog) (s : Valuation Γ₁) :
    res.2.2.1.denote (res.2.1.denote s) = prog.denote s :=
  denote_splitProgramAtAux hres s



/-
  ## Rewriting
-/

/-- `rewriteAt lhs rhs hlhs pos target`, searches for `lhs` at position `pos` of
`target`. If it can match the variables, it inserts `rhs` into the program
with the correct assignment of variables, and then replaces occurences
of the variable at position `pos` in `target` with the output of `rhs`.  -/
def rewriteAt (lhs rhs : Com d Γ₁ t₁)
    (hlhs : ∀ t (v : Var Γ₁ t), ⟨t, v⟩ ∈ lhs.vars)
    (pos : ℕ) (target : Com d Γ₂ t₂) :
    Option (Com d Γ₂ t₂) := do
  let ⟨Γ₃, lets, target', t', vm⟩ ← splitProgramAt pos target
  if h : t₁ = t'
  then
    let flatLhs := lhs.toLets
    let m ← matchVarMap lets vm flatLhs.lets (h ▸ flatLhs.ret)
      (by subst h; exact hlhs)
    return addProgramInMiddle vm m lets (h ▸ rhs) target'
  else none

theorem denote_rewriteAt (lhs rhs : Com d Γ₁ t₁)
    (hlhs : ∀ t (v : Var Γ₁ t), ⟨t, v⟩ ∈ lhs.vars)
    (pos : ℕ) (target : Com d Γ₂ t₂)
    (hl : lhs.denote = rhs.denote)
    (rew : Com d Γ₂ t₂)
    (hrew : rew ∈ rewriteAt lhs rhs hlhs pos target) :
    rew.denote = target.denote := by
  ext s
  rw [rewriteAt] at hrew
  simp only [bind, pure, Option.bind] at hrew
  split at hrew
  . simp at hrew
  . rename_i hs
    simp only [Option.mem_def] at hrew
    split_ifs at hrew
    subst t₁
    split at hrew
    . simp at hrew
    . simp only [Option.some.injEq] at hrew
      subst hrew
      rw [denote_addProgramInMiddle, ← hl]
      rename_i _ _ h
      have := denote_matchVarMap h
      simp only [Com.denote_toLets] at this
      simp only [this, ← denote_splitProgramAt hs s]
      congr
      funext t' v'
      simp only [dite_eq_right_iff, forall_exists_index]
      rintro rfl rfl
      simp

variable (d : Dialect) [DialectSignature d] [TyDenote d.Ty] [DialectDenote d] in
/--
  Rewrites are indexed with a concrete list of types, rather than an (erased) context, so that
  the required variable checks become decidable
-/
structure PeepholeRewrite (Γ : List d.Ty) (t : d.Ty) where
  lhs : Com d (.ofList Γ) t
  rhs : Com d (.ofList Γ) t
  correct : lhs.denote = rhs.denote

instance {Γ : List d.Ty} {t' : d.Ty} {lhs : Com d (.ofList Γ) t'} :
    Decidable (∀ (t : d.Ty) (v : Var (.ofList Γ) t), ⟨t, v⟩ ∈ lhs.vars) :=
  decidable_of_iff
    (∀ (i : Fin Γ.length),
      let v : Var (.ofList Γ) (Γ.get i) := ⟨i, by simp [List.get?_eq_get, Ctxt.ofList]⟩
      ⟨_, v⟩ ∈ lhs.vars) <|  by
  constructor
  . intro h t v
    rcases v with ⟨i, hi⟩
    try simp only [Erased.out_mk] at hi
    rcases List.get?_eq_some.1 hi with ⟨h', rfl⟩
    simp at h'
    convert h ⟨i, h'⟩
  . intro h i
    apply h

def rewritePeepholeAt (pr : PeepholeRewrite d Γ t)
    (pos : ℕ) (target : Com d Γ₂ t₂) :
    (Com d Γ₂ t₂) := if hlhs : ∀ t (v : Var (.ofList Γ) t), ⟨_, v⟩ ∈ pr.lhs.vars then
      match rewriteAt pr.lhs pr.rhs hlhs pos target
      with
        | some res => res
        | none => target
      else target


theorem denote_rewritePeepholeAt (pr : PeepholeRewrite d Γ t)
    (pos : ℕ) (target : Com d Γ₂ t₂) :
    (rewritePeepholeAt pr pos target).denote = target.denote := by
    simp only [rewritePeepholeAt]
    split_ifs
    case pos h =>
      generalize hrew : rewriteAt pr.lhs pr.rhs h pos target = rew
      cases rew with
        | some res =>
          apply denote_rewriteAt pr.lhs pr.rhs h pos target pr.correct _ hrew
        | none => simp
    case neg h => simp

/- repeatedly apply peephole on program. -/
section SimpPeepholeApplier

/-- rewrite with `pr` to `target` program, at location `ix` and later, running at most `fuel` steps. -/
def rewritePeephole_go (fuel : ℕ) (pr : PeepholeRewrite d Γ t)
    (ix : ℕ) (target : Com d Γ₂ t₂) : (Com d Γ₂ t₂) :=
  match fuel with
  | 0 => target
  | fuel' + 1 =>
     let target' := rewritePeepholeAt pr ix target
     rewritePeephole_go fuel' pr (ix + 1) target'

/-- rewrite with `pr` to `target` program, running at most `fuel` steps. -/
def rewritePeephole (fuel : ℕ)
    (pr : PeepholeRewrite d Γ t) (target : Com d Γ₂ t₂) : (Com d Γ₂ t₂) :=
  rewritePeephole_go fuel pr 0 target

/-- `rewritePeephole_go` preserve semantics -/
theorem denote_rewritePeephole_go (pr : PeepholeRewrite d Γ t)
    (pos : ℕ) (target : Com d Γ₂ t₂) :
    (rewritePeephole_go fuel pr pos target).denote = target.denote := by
  induction fuel generalizing pr pos target
  case zero =>
    simp[rewritePeephole_go, denote_rewritePeepholeAt]
  case succ fuel' hfuel =>
    simp[rewritePeephole_go, denote_rewritePeepholeAt, hfuel]

/-- `rewritePeephole` preserves semantics. -/
theorem denote_rewritePeephole (fuel : ℕ)
    (pr : PeepholeRewrite d Γ t) (target : Com d Γ₂ t₂) :
    (rewritePeephole fuel pr target).denote = target.denote := by
  simp[rewritePeephole, denote_rewritePeephole_go]
end SimpPeepholeApplier

section Unfoldings

/-- Equation lemma to unfold `denote`, which does not unfold correctly due to the presence
  of the coercion `ty_eq` and the mutual definition. -/
theorem Expr.denote_unfold  [OP_SIG : DialectSignature d] [OP_DENOTE: DialectDenote d]
    (op : d.Op)
    (ty_eq : ty = DialectSignature.outTy op)
    (args : HVector (Var Γ) <| DialectSignature.sig op)
    (regArgs : HVector (fun (t : Ctxt d.Ty × d.Ty) => Com d t.1 t.2)
      (OP_SIG.regSig op))
  : ∀(Γv : Γ.Valuation),
    Expr.denote (Expr.mk op ty_eq args regArgs) Γv =  ty_eq ▸ OP_DENOTE.denote op (args.map (fun _ v => Γv v)) regArgs.denote := by
      subst ty_eq
      simp[denote]

/-- Equation lemma to unfold `denote`, which does not unfold correctly due to the presence
  of the coercion `ty_eq` and the mutual definition. -/
theorem Com.denote_unfold  [OP_SIG : DialectSignature d] [OP_DENOTE: DialectDenote d]
    (op : d.Op)
    (ty_eq : ty = DialectSignature.outTy op)
    (args : HVector (Var Γ) <| DialectSignature.sig op)
    (regArgs : HVector (fun (t : Ctxt d.Ty × d.Ty) => Com d t.1 t.2)
      (OP_SIG.regSig op))
  : ∀(Γv : Γ.Valuation),
    Expr.denote (Expr.mk op ty_eq args regArgs) Γv =  ty_eq ▸ OP_DENOTE.denote op (args.map (fun _ v => Γv v)) regArgs.denote := by
      subst ty_eq
      simp[denote]
      simp[Expr.denote]


end Unfoldings

section TypeProjections

variable {d} [DialectSignature d] {Γ : Ctxt d.Ty} {t : d.Ty}

def Com.getTy : Com d Γ t → Type      := fun _ => d.Ty
def Com.ty    : Com d Γ t → d.Ty      := fun _ => t
def Com.ctxt  : Com d Γ t → Ctxt d.Ty := fun _ => Γ

def Expr.getTy  : Expr d Γ t → Type       := fun _ => d.Ty
def Expr.ty     : Expr d Γ t → d.Ty       := fun _ => t
def Expr.ctxt   : Expr d Γ t → Ctxt d.Ty  := fun _ => Γ

end TypeProjections<|MERGE_RESOLUTION|>--- conflicted
+++ resolved
@@ -536,50 +536,27 @@
 /-- A dialect morphism consists of a map between operations and a map between types,
   such that the signature of operations is respected
 -/
-<<<<<<< HEAD
 structure DialectMorphism (d d' : Dialect) [DialectSignature d] [DialectSignature d'] where
   mapOp : d.Op → d'.Op
   mapTy : d.Ty → d'.Ty
-  preserves_signature : ∀ op, signature (mapOp op) = mapTy <$> (signature op)
-=======
-structure DialectMorphism (Op Op' : Type) {Ty Ty' : Type} [OpSignature Op Ty] [OpSignature Op' Ty'] where
-  mapOp : Op → Op'
-  mapTy : Ty → Ty'
   preserves_signature : ∀ op, signature (mapOp op) = (signature op).map mapTy
->>>>>>> c8496828
 
 variable {d d'} [DialectSignature d] [DialectSignature d'] (f : DialectMorphism d d')
 
-<<<<<<< HEAD
 def DialectMorphism.preserves_sig (op : d.Op) :
-    DialectSignature.sig (f.mapOp op) = f.mapTy <$> (DialectSignature.sig op) := by
+    DialectSignature.sig (f.mapOp op) = (DialectSignature.sig op).map f.mapTy := by
   simp only [DialectSignature.sig, Function.comp_apply, f.preserves_signature, List.map_eq_map]; rfl
 
 def DialectMorphism.preserves_regSig (op : d.Op) :
-    DialectSignature.regSig (f.mapOp op) = (DialectSignature.regSig op).map (
-      fun ⟨a, b⟩ => ⟨f.mapTy <$> a, f.mapTy b⟩
-    ) := by
+    DialectSignature.regSig (f.mapOp op) = (DialectSignature.regSig op).map f.mapTy := by
   simp only [DialectSignature.regSig, Function.comp_apply, f.preserves_signature, List.map_eq_map]; rfl
-=======
-def DialectMorphism.preserves_sig (op : Op) :
-    OpSignature.sig (f.mapOp op) = (OpSignature.sig op).map f.mapTy  := by
-  simp only [OpSignature.sig, Function.comp_apply, f.preserves_signature, List.map_eq_map]; rfl
-
-def DialectMorphism.preserves_regSig (op : Op) :
-    OpSignature.regSig (f.mapOp op) = (OpSignature.regSig op).map f.mapTy := by
-  simp only [OpSignature.regSig, Function.comp_apply, f.preserves_signature, List.map_eq_map]; rfl
->>>>>>> c8496828
 
 def DialectMorphism.preserves_outTy (op : d.Op) :
     DialectSignature.outTy (f.mapOp op) = f.mapTy (DialectSignature.outTy op) := by
   simp only [DialectSignature.outTy, Function.comp_apply, f.preserves_signature]; rfl
 
 mutual
-<<<<<<< HEAD
-  def Com.map : Com d Γ ty → Com d' (f.mapTy <$> Γ) (f.mapTy ty)
-=======
-  def Com.map : Com Op Γ ty → Com Op' (Γ.map f.mapTy) (f.mapTy ty)
->>>>>>> c8496828
+  def Com.map : Com d Γ ty → Com d' (Γ.map f.mapTy) (f.mapTy ty)
     | .ret v          => .ret v.toMap
     | .lete body rest => .lete body.map rest.map
 
@@ -593,15 +570,9 @@
       ⟩
 
   /-- Inline of `HVector.map'` for the termination checker -/
-<<<<<<< HEAD
   def HVector.mapDialectMorphism : ∀ {regSig : RegionSignature d.Ty},
       HVector (fun t => Com d t.fst t.snd) regSig
-      → HVector (fun t => Com d' t.fst t.snd) (f.mapTy <$> regSig : RegionSignature _)
-=======
-  def HVector.mapDialectMorphism : ∀ {regSig : RegionSignature Ty},
-      HVector (fun t => Com Op t.fst t.snd) regSig
-      → HVector (fun t => Com Op' t.fst t.snd) (regSig.map f.mapTy : RegionSignature _)
->>>>>>> c8496828
+      → HVector (fun t => Com d' t.fst t.snd) (regSig.map f.mapTy : RegionSignature _)
     | _, .nil        => .nil
     | t::_, .cons a as  => .cons a.map (HVector.mapDialectMorphism as)
 end
