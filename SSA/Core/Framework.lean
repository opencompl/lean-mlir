--- conflicted
+++ resolved
@@ -53,25 +53,14 @@
 inductive Expr : (Γ : Ctxt Ty) → (ty : Ty) → Type :=
   | mk {Γ} {ty} (op : Op)
     (ty_eq : ty = OpSignature.outTy op)
-<<<<<<< HEAD
-    (args : HVector (Var Γ) <| OpSignature.sig op)
-    (regArgs : HVector (fun t : Ctxt Ty × Ty => ICom t.1 t.2)
+    (args : HVector (CVar Γ) <| OpSignature.sig op)
+    (regArgs : HVector (fun t : Ctxt Ty × Ty => Com t.1 t.2)
       (OpSignature.regSig op)) : IExpr Γ ty
-
-/-- A very simple intrinsically typed program: a sequence of let bindings. -/
-inductive ICom : Ctxt Ty → Ty → Type where
-  | ret (v : Var Γ t) : ICom Γ t
-  | lete (e : IExpr Γ α) (body : ICom (Γ.snoc α) β) : ICom Γ β
-=======
-    (args : HVector (Ctxt.Var Γ) <| OpSignature.sig op)
-    (regArgs : HVector (fun t : Ctxt Ty × Ty => Com t.1 t.2)
-      (OpSignature.regSig op)) : Expr Γ ty
 
 /-- A very simple intrinsically typed program: a sequence of let bindings. -/
 inductive Com : Ctxt Ty → Ty → Type where
-  | ret (v : Γ.Var t) : Com Γ t
+  | ret (v : Var Γ t) : Com Γ t
   | lete (e : Expr Γ α) (body : Com (Γ.snoc α) β) : Com Γ β
->>>>>>> d7b9b08b
 
 end
 
@@ -162,19 +151,11 @@
   | _, .nil => HVector.nil
   | _, .cons v vs => HVector.cons (v.denote) (HVector.denote vs)
 
-<<<<<<< HEAD
-def IExpr.denote : {ty : Ty} → (e : IExpr Op Γ ty) → (Γv : Valuation Γ) → (toType ty)
+def Expr.denote : {ty : Ty} → (e : Expr Op Γ ty) → (Γv : Valuation Γ) → (toType ty)
   | _, ⟨op, Eq.refl _, args, regArgs⟩, Γv =>
     OpDenote.denote op (args.map (fun _ v => Γv v)) regArgs.denote
 
-def ICom.denote : ICom Op Γ ty → (Γv : Valuation Γ) → (toType ty)
-=======
-def Expr.denote : {ty : Ty} → (e : Expr Op Γ ty) → (Γv : Γ.Valuation) → (toType ty)
-  | _, ⟨op, Eq.refl _, args, regArgs⟩, Γv =>
-    OpDenote.denote op (args.map (fun _ v => Γv v)) regArgs.denote
-
-def Com.denote : Com Op Γ ty → (Γv : Γ.Valuation) → (toType ty)
->>>>>>> d7b9b08b
+def Com.denote : Com Op Γ ty → (Γv : Valuation Γ) → (toType ty)
   | .ret e, Γv => Γv e
   | .lete e body, Γv => body.denote (Γv.snoc (e.denote Γv))
 
@@ -219,13 +200,8 @@
 @[simp]
 theorem Expr.denote_changeVars {Γ Γ' : Ctxt Ty}
     (varsMap : Γ.Hom Γ')
-<<<<<<< HEAD
-    (e : IExpr Op Γ ty)
+    (e : Expr Op Γ ty)
     (Γ'v : Valuation Γ') :
-=======
-    (e : Expr Op Γ ty)
-    (Γ'v : Γ'.Valuation) :
->>>>>>> d7b9b08b
     (e.changeVars varsMap).denote Γ'v =
     e.denote (fun t v => Γ'v (varsMap v)) := by
   rcases e with ⟨_, rfl, _⟩
@@ -239,15 +215,9 @@
       (body.changeVars (fun t v => varsMap.snocMap v))
 
 @[simp]
-<<<<<<< HEAD
-theorem ICom.denote_changeVars
-    (varsMap : Γ.Hom Γ') (c : ICom Op Γ ty)
-    (Γ'v : Valuation Γ') :
-=======
 theorem Com.denote_changeVars
     (varsMap : Γ.Hom Γ') (c : Com Op Γ ty)
-    (Γ'v : Γ'.Valuation) :
->>>>>>> d7b9b08b
+    (Γ'v : Valuation Γ') :
     (c.changeVars varsMap).denote Γ'v =
     c.denote (fun t v => Γ'v (varsMap v)) := by
   induction c using Com.rec' generalizing Γ'v Γ' with
@@ -288,13 +258,8 @@
       let ⟨lets', diff, v'⟩ := addProgramToLets lets (varsMap.snocMap) body
       ⟨lets', diff.unSnoc, v'⟩
 
-<<<<<<< HEAD
-theorem denote_addProgramToLets_lets (lets : Lets Op Γ_in Γ_out) {map} {com : ICom Op Δ t}
+theorem denote_addProgramToLets_lets (lets : Lets Op Γ_in Γ_out) {map} {com : Com Op Δ t}
     (ll : Valuation Γ_in) ⦃t⦄ (var : Var Γ_out t) :
-=======
-theorem denote_addProgramToLets_lets (lets : Lets Op Γ_in Γ_out) {map} {com : Com Op Δ t}
-    (ll : Γ_in.Valuation) ⦃t⦄ (var : Γ_out.Var t) :
->>>>>>> d7b9b08b
     (addProgramToLets lets map com).lets.denote ll ((addProgramToLets lets map com).diff.toHom var)
     = lets.denote ll var := by
   induction com using Com.rec' generalizing lets Γ_out
@@ -305,13 +270,8 @@
     rw [addProgramToLets]
     simp [ih, Lets.denote]
 
-<<<<<<< HEAD
-theorem denote_addProgramToLets_var {lets : Lets Op Γ_in Γ_out} {map} {com : ICom Op Δ t} :
+theorem denote_addProgramToLets_var {lets : Lets Op Γ_in Γ_out} {map} {com : Com Op Δ t} :
     ∀ (ll : Valuation Γ_in),
-=======
-theorem denote_addProgramToLets_var {lets : Lets Op Γ_in Γ_out} {map} {com : Com Op Δ t} :
-    ∀ (ll : Γ_in.Valuation),
->>>>>>> d7b9b08b
       (addProgramToLets lets map com).lets.denote ll (addProgramToLets lets map com).var
       = com.denote (fun _ v => lets.denote ll <| map v) := by
   intro ll
@@ -402,11 +362,7 @@
     | .lete e body => go (lets.lete e) body
 
 @[simp]
-<<<<<<< HEAD
-theorem ICom.denote_toLets_go (lets : Lets Op Γ_in Γ_out) (com : ICom Op Γ_out t) (s : Valuation Γ_in) :
-=======
-theorem Com.denote_toLets_go (lets : Lets Op Γ_in Γ_out) (com : Com Op Γ_out t) (s : Γ_in.Valuation) :
->>>>>>> d7b9b08b
+theorem Com.denote_toLets_go (lets : Lets Op Γ_in Γ_out) (com : Com Op Γ_out t) (s : Valuation Γ_in) :
     (toLets.go lets com).lets.denote s (toLets.go lets com).ret = com.denote (lets.denote s) := by
   induction com using Com.rec'
   . rfl
@@ -419,45 +375,27 @@
     cases v using Var.casesOn <;> simp[Lets.denote]
 
 @[simp]
-<<<<<<< HEAD
-theorem ICom.denote_toLets (com : ICom Op Γ t) (s : Valuation Γ) :
-=======
-theorem Com.denote_toLets (com : Com Op Γ t) (s : Γ.Valuation) :
->>>>>>> d7b9b08b
+theorem Com.denote_toLets (com : Com Op Γ t) (s : Valuation Γ) :
     com.toLets.lets.denote s com.toLets.ret = com.denote s :=
   denote_toLets_go ..
 
 /-- Get the `Expr` that a var `v` is assigned to in a sequence of `Lets`,
     without adjusting variables
 -/
-<<<<<<< HEAD
-def Lets.getIExprAux {Γ₁ Γ₂ : Ctxt Ty} {t : Ty} : Lets Op Γ₁ Γ₂ → Var Γ₂ t →
-    Option ((Δ : Ctxt Ty) × IExpr Op Δ t)
+def Lets.getExprAux {Γ₁ Γ₂ : Ctxt Ty} {t : Ty} : Lets Op Γ₁ Γ₂ → Var Γ₂ t →
+    Option ((Δ : Ctxt Ty) × Expr Op Δ t)
   | .nil, _ => none
   | .lete lets e, v => by
     cases v using Var.casesOn with
-      | toSnoc v => exact (Lets.getIExprAux lets v)
-=======
-def Lets.getExprAux {Γ₁ Γ₂ : Ctxt Ty} {t : Ty} : Lets Op Γ₁ Γ₂ → Γ₂.Var t →
-    Option ((Δ : Ctxt Ty) × Expr Op Δ t)
-  | .nil, _ => none
-  | .lete lets e, v => by
-    cases v using Ctxt.Var.casesOn with
       | toSnoc v => exact (Lets.getExprAux lets v)
->>>>>>> d7b9b08b
       | last => exact some ⟨_, e⟩
 
 /-- If `getExprAux` succeeds,
     then the orignal context `Γ₁` is a prefix of the local context `Δ`, and
     their difference is exactly the value of the requested variable index plus 1
 -/
-<<<<<<< HEAD
-def Lets.getIExprAuxDiff {lets : Lets Op Γ₁ Γ₂} {v : Var Γ₂ t}
-    (h : getIExprAux lets v = some ⟨Δ, e⟩) :
-=======
-def Lets.getExprAuxDiff {lets : Lets Op Γ₁ Γ₂} {v : Γ₂.Var t}
+def Lets.getExprAuxDiff {lets : Lets Op Γ₁ Γ₂} {v : Var Γ₂ t}
     (h : getExprAux lets v = some ⟨Δ, e⟩) :
->>>>>>> d7b9b08b
     Δ.Diff Γ₂ :=
   ⟨v.val + 1, by
     intro i t
@@ -465,13 +403,8 @@
     next =>
       simp only [getExprAux] at h
     next lets e ih =>
-<<<<<<< HEAD
-      simp only [getIExprAux, eq_rec_constant] at h
+      simp only [getExprAux, eq_rec_constant] at h
       cases v using Var.casesOn <;> simp at h
-=======
-      simp only [getExprAux, eq_rec_constant] at h
-      cases v using Ctxt.Var.casesOn <;> simp at h
->>>>>>> d7b9b08b
       . intro h'
         simp [Ctxt.get?]
         simp[←ih h h', Ctxt.snoc, Var.toSnoc, List.get?]
@@ -479,43 +412,23 @@
         simp[Ctxt.snoc, List.get?, Var.last]
   ⟩
 
-<<<<<<< HEAD
-theorem Lets.denote_getIExprAux {Γ₁ Γ₂ Δ : Ctxt Ty} {t : Ty}
-    {lets : Lets Op Γ₁ Γ₂} {v : Var Γ₂ t} {e : IExpr Op Δ t}
-    (he : lets.getIExprAux v = some ⟨Δ, e⟩)
+theorem Lets.denote_getExprAux {Γ₁ Γ₂ Δ : Ctxt Ty} {t : Ty}
+    {lets : Lets Op Γ₁ Γ₂} {v : Var Γ₂ t} {e : Expr Op Δ t}
+    (he : lets.getExprAux v = some ⟨Δ, e⟩)
     (s : Valuation Γ₁) :
-    (e.changeVars (getIExprAuxDiff he).toHom).denote (lets.denote s) = (lets.denote s) v := by
-  rw [getIExprAuxDiff]
-=======
-theorem Lets.denote_getExprAux {Γ₁ Γ₂ Δ : Ctxt Ty} {t : Ty}
-    {lets : Lets Op Γ₁ Γ₂} {v : Γ₂.Var t} {e : Expr Op Δ t}
-    (he : lets.getExprAux v = some ⟨Δ, e⟩)
-    (s : Γ₁.Valuation) :
     (e.changeVars (getExprAuxDiff he).toHom).denote (lets.denote s) = (lets.denote s) v := by
   rw [getExprAuxDiff]
->>>>>>> d7b9b08b
   induction lets
   next => simp [getExprAux] at he
   next ih =>
-<<<<<<< HEAD
-    simp [Ctxt.Diff.toHom_succ <| getIExprAuxDiff.proof_1 he]
+    simp [Ctxt.Diff.toHom_succ <| getExprAuxDiff.proof_1 he]
     cases v using Var.casesOn with
     | toSnoc v =>
-      simp only [getIExprAux, eq_rec_constant, Var.casesOn_toSnoc, Option.mem_def,
+      simp only [getExprAux, eq_rec_constant, Var.casesOn_toSnoc, Option.mem_def,
         Option.map_eq_some'] at he
       simp [denote, ←ih he]
     | last =>
-      simp only [getIExprAux, eq_rec_constant, Var.casesOn_last,
-=======
-    simp [Ctxt.Diff.toHom_succ <| getExprAuxDiff.proof_1 he]
-    cases v using Ctxt.Var.casesOn with
-    | toSnoc v =>
-      simp only [getExprAux, eq_rec_constant, Ctxt.Var.casesOn_toSnoc, Option.mem_def,
-        Option.map_eq_some'] at he
-      simp [denote, ←ih he]
-    | last =>
-      simp only [getExprAux, eq_rec_constant, Ctxt.Var.casesOn_last,
->>>>>>> d7b9b08b
+      simp only [getExprAux, eq_rec_constant, Var.casesOn_last,
         Option.mem_def, Option.some.injEq] at he
       rcases he with ⟨⟨⟩, ⟨⟩⟩
       simp [denote]
@@ -524,25 +437,14 @@
 /-- Get the `Expr` that a var `v` is assigned to in a sequence of `Lets`.
 The variables are adjusted so that they are variables in the output context of a lets,
 not the local context where the variable appears. -/
-<<<<<<< HEAD
-def Lets.getIExpr {Γ₁ Γ₂ : Ctxt Ty} (lets : Lets Op Γ₁ Γ₂) {t : Ty} (v : Var Γ₂ t) :
-    Option (IExpr Op Γ₂ t) :=
-  match h : getIExprAux lets v with
-=======
-def Lets.getExpr {Γ₁ Γ₂ : Ctxt Ty} (lets : Lets Op Γ₁ Γ₂) {t : Ty} (v : Γ₂.Var t) :
+def Lets.getExpr {Γ₁ Γ₂ : Ctxt Ty} (lets : Lets Op Γ₁ Γ₂) {t : Ty} (v : Var Γ₂ t) :
     Option (Expr Op Γ₂ t) :=
   match h : getExprAux lets v with
->>>>>>> d7b9b08b
   | none => none
   | some r => r.snd.changeVars (getExprAuxDiff h).toHom
 
-<<<<<<< HEAD
-theorem Lets.denote_getIExpr {Γ₁ Γ₂ : Ctxt Ty} : {lets : Lets Op Γ₁ Γ₂} → {t : Ty} →
-    {v : Var Γ₂ t} → {e : IExpr Op Γ₂ t} → (he : lets.getIExpr v = some e) → (s : Valuation Γ₁) →
-=======
 theorem Lets.denote_getExpr {Γ₁ Γ₂ : Ctxt Ty} : {lets : Lets Op Γ₁ Γ₂} → {t : Ty} →
-    {v : Γ₂.Var t} → {e : Expr Op Γ₂ t} → (he : lets.getExpr v = some e) → (s : Γ₁.Valuation) →
->>>>>>> d7b9b08b
+    {v : Var Γ₂ t} → {e : Expr Op Γ₂ t} → (he : lets.getExpr v = some e) → (s : Valuation Γ₁) →
     e.denote (lets.denote s) = (lets.denote s) v := by
   intros lets _ v e he s
   simp [getExpr] at he
@@ -1104,27 +1006,16 @@
 It also returns, the type of this variable and the variable itself as an element
 of the output `Ctxt` of the returned `Lets`.  -/
 def splitProgramAtAux : (pos : ℕ) → (lets : Lets Op Γ₁ Γ₂) →
-<<<<<<< HEAD
-    (prog : ICom Op Γ₂ t) →
-    Option (Σ (Γ₃ : Ctxt Ty), Lets Op Γ₁ Γ₃ × ICom Op Γ₃ t × (t' : Ty) × Var Γ₃ t')
+    (prog : Com Op Γ₂ t) →
+    Option (Σ (Γ₃ : Ctxt Ty), Lets Op Γ₁ Γ₃ × Com Op Γ₃ t × (t' : Ty) × Var Γ₃ t')
   | 0, lets, .lete e body => some ⟨_, .lete lets e, body, _, Var.last _ _⟩
-=======
-    (prog : Com Op Γ₂ t) →
-    Option (Σ (Γ₃ : Ctxt Ty), Lets Op Γ₁ Γ₃ × Com Op Γ₃ t × (t' : Ty) × Γ₃.Var t')
-  | 0, lets, .lete e body => some ⟨_, .lete lets e, body, _, Ctxt.Var.last _ _⟩
->>>>>>> d7b9b08b
   | _, _, .ret _ => none
   | n+1, lets, .lete e body =>
     splitProgramAtAux n (lets.lete e) body
 
 theorem denote_splitProgramAtAux : {pos : ℕ} → {lets : Lets Op Γ₁ Γ₂} →
-<<<<<<< HEAD
-    {prog : ICom Op Γ₂ t} →
-    {res : Σ (Γ₃ : Ctxt Ty), Lets Op Γ₁ Γ₃ × ICom Op Γ₃ t × (t' : Ty) × Var Γ₃ t'} →
-=======
     {prog : Com Op Γ₂ t} →
-    {res : Σ (Γ₃ : Ctxt Ty), Lets Op Γ₁ Γ₃ × Com Op Γ₃ t × (t' : Ty) × Γ₃.Var t'} →
->>>>>>> d7b9b08b
+    {res : Σ (Γ₃ : Ctxt Ty), Lets Op Γ₁ Γ₃ × Com Op Γ₃ t × (t' : Ty) × Var Γ₃ t'} →
     (hres : res ∈ splitProgramAtAux pos lets prog) →
     (s : Valuation Γ₁) →
     res.2.2.1.denote (res.2.1.denote s) = prog.denote (lets.denote s)
@@ -1149,23 +1040,13 @@
 with the `pos`th variable in `prog`, and an `Com` starting with the next variable.
 It also returns, the type of this variable and the variable itself as an element
 of the output `Ctxt` of the returned `Lets`.  -/
-<<<<<<< HEAD
-def splitProgramAt (pos : ℕ) (prog : ICom Op Γ₁ t) :
-    Option (Σ (Γ₂ : Ctxt Ty), Lets Op Γ₁ Γ₂ × ICom Op Γ₂ t × (t' : Ty) × Var Γ₂ t') :=
+def splitProgramAt (pos : ℕ) (prog : Com Op Γ₁ t) :
+    Option (Σ (Γ₂ : Ctxt Ty), Lets Op Γ₁ Γ₂ × Com Op Γ₂ t × (t' : Ty) × Var Γ₂ t') :=
   splitProgramAtAux pos .nil prog
 
-theorem denote_splitProgramAt {pos : ℕ} {prog : ICom Op Γ₁ t}
-    {res : Σ (Γ₂ : Ctxt Ty), Lets Op Γ₁ Γ₂ × ICom Op Γ₂ t × (t' : Ty) × Var Γ₂ t'}
+theorem denote_splitProgramAt {pos : ℕ} {prog : Com Op Γ₁ t}
+    {res : Σ (Γ₂ : Ctxt Ty), Lets Op Γ₁ Γ₂ × Com Op Γ₂ t × (t' : Ty) × Var Γ₂ t'}
     (hres : res ∈ splitProgramAt pos prog) (s : Valuation Γ₁) :
-=======
-def splitProgramAt (pos : ℕ) (prog : Com Op Γ₁ t) :
-    Option (Σ (Γ₂ : Ctxt Ty), Lets Op Γ₁ Γ₂ × Com Op Γ₂ t × (t' : Ty) × Γ₂.Var t') :=
-  splitProgramAtAux pos .nil prog
-
-theorem denote_splitProgramAt {pos : ℕ} {prog : Com Op Γ₁ t}
-    {res : Σ (Γ₂ : Ctxt Ty), Lets Op Γ₁ Γ₂ × Com Op Γ₂ t × (t' : Ty) × Γ₂.Var t'}
-    (hres : res ∈ splitProgramAt pos prog) (s : Γ₁.Valuation) :
->>>>>>> d7b9b08b
     res.2.2.1.denote (res.2.1.denote s) = prog.denote s :=
   denote_splitProgramAtAux hres s
 
@@ -1179,17 +1060,10 @@
 `target`. If it can match the variables, it inserts `rhs` into the program
 with the correct assignment of variables, and then replaces occurences
 of the variable at position `pos` in `target` with the output of `rhs`.  -/
-<<<<<<< HEAD
-def rewriteAt (lhs rhs : ICom Op Γ₁ t₁)
+def rewriteAt (lhs rhs : Com Op Γ₁ t₁)
     (hlhs : ∀ t (v : Var Γ₁ t), ⟨t, v⟩ ∈ lhs.vars)
-    (pos : ℕ) (target : ICom Op Γ₂ t₂) :
-    Option (ICom Op Γ₂ t₂) := do
-=======
-def rewriteAt (lhs rhs : Com Op Γ₁ t₁)
-    (hlhs : ∀ t (v : Γ₁.Var t), ⟨t, v⟩ ∈ lhs.vars)
     (pos : ℕ) (target : Com Op Γ₂ t₂) :
     Option (Com Op Γ₂ t₂) := do
->>>>>>> d7b9b08b
   let ⟨Γ₃, lets, target', t', vm⟩ ← splitProgramAt pos target
   if h : t₁ = t'
   then
@@ -1199,15 +1073,9 @@
     return addProgramInMiddle vm m lets (h ▸ rhs) target'
   else none
 
-<<<<<<< HEAD
-theorem denote_rewriteAt (lhs rhs : ICom Op Γ₁ t₁)
+theorem denote_rewriteAt (lhs rhs : Com Op Γ₁ t₁)
     (hlhs : ∀ t (v : Var Γ₁ t), ⟨t, v⟩ ∈ lhs.vars)
-    (pos : ℕ) (target : ICom Op Γ₂ t₂)
-=======
-theorem denote_rewriteAt (lhs rhs : Com Op Γ₁ t₁)
-    (hlhs : ∀ t (v : Γ₁.Var t), ⟨t, v⟩ ∈ lhs.vars)
     (pos : ℕ) (target : Com Op Γ₂ t₂)
->>>>>>> d7b9b08b
     (hl : lhs.denote = rhs.denote)
     (rew : Com Op Γ₂ t₂)
     (hrew : rew ∈ rewriteAt lhs rhs hlhs pos target) :
@@ -1246,13 +1114,8 @@
   rhs : Com Op (.ofList Γ) t
   correct : lhs.denote = rhs.denote
 
-<<<<<<< HEAD
-instance {Γ : List Ty} {t' : Ty} {lhs : ICom Op (.ofList Γ) t'} :
+instance {Γ : List Ty} {t' : Ty} {lhs : Com Op (.ofList Γ) t'} :
     Decidable (∀ (t : Ty) (v : Var (.ofList Γ) t), ⟨t, v⟩ ∈ lhs.vars) :=
-=======
-instance {Γ : List Ty} {t' : Ty} {lhs : Com Op (.ofList Γ) t'} :
-    Decidable (∀ (t : Ty) (v : Ctxt.Var (.ofList Γ) t), ⟨t, v⟩ ∈ lhs.vars) :=
->>>>>>> d7b9b08b
   decidable_of_iff
     (∀ (i : Fin Γ.length),
       let v : Var (.ofList Γ) (Γ.get i) := ⟨i, by simp [List.get?_eq_get, Ctxt.ofList]⟩
@@ -1268,13 +1131,8 @@
     apply h
 
 def rewritePeepholeAt (pr : PeepholeRewrite Op Γ t)
-<<<<<<< HEAD
-    (pos : ℕ) (target : ICom Op Γ₂ t₂) :
-    (ICom Op Γ₂ t₂) := if hlhs : ∀ t (v : Var (.ofList Γ) t), ⟨_, v⟩ ∈ pr.lhs.vars then
-=======
     (pos : ℕ) (target : Com Op Γ₂ t₂) :
-    (Com Op Γ₂ t₂) := if hlhs : ∀ t (v : Ctxt.Var (.ofList Γ) t), ⟨_, v⟩ ∈ pr.lhs.vars then
->>>>>>> d7b9b08b
+    (Com Op Γ₂ t₂) := if hlhs : ∀ t (v : Var (.ofList Γ) t), ⟨_, v⟩ ∈ pr.lhs.vars then
       match rewriteAt pr.lhs pr.rhs hlhs pos target
       with
         | some res => res
@@ -1724,19 +1582,11 @@
 theorem Expr.denote_unfold  [OP_SIG : OpSignature Op Ty] [OP_DENOTE: OpDenote Op Ty]
     (op : Op)
     (ty_eq : ty = OpSignature.outTy op)
-<<<<<<< HEAD
     (args : HVector (Var Γ) <| OpSignature.sig op)
-    (regArgs : HVector (fun (t : Ctxt Ty × Ty) => ICom Op t.1 t.2)
-      (OP_SIG.regSig op))
-  : ∀(Γv : Valuation Γ),
-    IExpr.denote (IExpr.mk op ty_eq args regArgs) Γv =  ty_eq ▸ OP_DENOTE.denote op (args.map (fun _ v => Γv v)) regArgs.denote := by
-=======
-    (args : HVector (Ctxt.Var Γ) <| OpSignature.sig op)
     (regArgs : HVector (fun (t : Ctxt Ty × Ty) => Com Op t.1 t.2)
       (OP_SIG.regSig op))
   : ∀(Γv : Γ.Valuation),
-    Expr.denote (Expr.mk op ty_eq args regArgs) Γv =  ty_eq ▸ OP_DENOTE.denote op (args.map (fun _ v => Γv v)) regArgs.denote := by
->>>>>>> d7b9b08b
+    IExpr.denote (IExpr.mk op ty_eq args regArgs) Γv =  ty_eq ▸ OP_DENOTE.denote op (args.map (fun _ v => Γv v)) regArgs.denote := by
       subst ty_eq
       simp[denote]
 
@@ -1745,25 +1595,14 @@
 theorem Com.denote_unfold  [OP_SIG : OpSignature Op Ty] [OP_DENOTE: OpDenote Op Ty]
     (op : Op)
     (ty_eq : ty = OpSignature.outTy op)
-<<<<<<< HEAD
     (args : HVector (Var Γ) <| OpSignature.sig op)
-    (regArgs : HVector (fun (t : Ctxt Ty × Ty) => ICom Op t.1 t.2)
+    (regArgs : HVector (fun (t : Ctxt Ty × Ty) => Com Op t.1 t.2)
       (OP_SIG.regSig op))
-  : ∀(Γv : Valuation Γ),
+  : ∀(Γv : Γ.Valuation),
     IExpr.denote (IExpr.mk op ty_eq args regArgs) Γv =  ty_eq ▸ OP_DENOTE.denote op (args.map (fun _ v => Γv v)) regArgs.denote := by
       subst ty_eq
       simp[denote]
       simp[IExpr.denote]
-=======
-    (args : HVector (Ctxt.Var Γ) <| OpSignature.sig op)
-    (regArgs : HVector (fun (t : Ctxt Ty × Ty) => Com Op t.1 t.2)
-      (OP_SIG.regSig op))
-  : ∀(Γv : Γ.Valuation),
-    Expr.denote (Expr.mk op ty_eq args regArgs) Γv =  ty_eq ▸ OP_DENOTE.denote op (args.map (fun _ v => Γv v)) regArgs.denote := by
-      subst ty_eq
-      simp[denote]
-      simp[Expr.denote]
->>>>>>> d7b9b08b
 
 
 end Unfoldings