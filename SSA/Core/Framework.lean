--- conflicted
+++ resolved
@@ -73,16 +73,17 @@
   signature : Op → Signature Ty
 export OpSignature (signature)
 
-def OpSignature.sig [s: OpSignature Op Ty m]        := Signature.sig ∘ s.signature
-def OpSignature.regSig [s: OpSignature Op Ty m]     := Signature.regSig ∘ s.signature
-def OpSignature.outTy [s: OpSignature Op Ty m]      := Signature.outTy ∘ s.signature
-def OpSignature.effectKind [s: OpSignature Op Ty m] := Signature.effectKind ∘ s.signature
-
-<<<<<<< HEAD
-class OpDenote (Op Ty : Type) (m : Type → Type) [Goedel Ty] [OpSignature Op Ty m] where
-=======
-class OpDenote (Op Ty : Type) [TyDenote Ty] [OpSignature Op Ty] where
->>>>>>> 1b85053e
+section
+variable {Op Ty} [s : OpSignature Op Ty]
+
+def OpSignature.sig         := Signature.sig ∘ s.signature
+def OpSignature.regSig      := Signature.regSig ∘ s.signature
+def OpSignature.outTy       := Signature.outTy ∘ s.signature
+def OpSignature.effectKind  := Signature.effectKind ∘ s.signature
+
+end
+
+class OpDenote (Op Ty : Type) (m : Type → Type) [TyDenote Ty] [OpSignature Op Ty m] where
   denote : (op : Op) → HVector toType (OpSignature.sig op) →
     (HVector (fun t : Ctxt Ty × Ty => t.1.Valuation → EffectKind.impure.toMonad m (toType t.2))
             (OpSignature.regSig op)) →
@@ -425,7 +426,6 @@
     size_lete, Ctxt.Hom.unSnoc, Var.val_toSnoc]
   ac_rfl
 
-<<<<<<< HEAD
 @[simp] lemma Com.returnVar_ret : returnVar (ret v : Com Op Γ eff t) = v := by simp [returnVar]
 @[simp] lemma Com.returnVar_lete :
     returnVar (lete (Op:=Op) (eff:=eff) e body) = body.returnVar := by
@@ -462,12 +462,7 @@
 ## `denote`
 Denote expressions, programs, and sequences of lets
 -/
-variable [Goedel Ty] [OpDenote Op Ty m] [DecidableEq Ty] [Monad m] [LawfulMonad m]
-=======
--- TODO: the following `variable` probably means we include these assumptions also in definitions
--- that might not strictly need them, we can look into making this more fine-grained
-variable [TyDenote Ty] [OpDenote Op Ty] [DecidableEq Ty]
->>>>>>> 1b85053e
+variable [TyDenote Ty] [OpDenote Op Ty m] [DecidableEq Ty] [Monad m] [LawfulMonad m]
 
 mutual
 
@@ -579,16 +574,6 @@
         OpDenote.denote op (args.map (fun _ v => Γv v)) regArgs.denote) := by
       subst ty_eq
       simp [denote, Expr.denote]
-
-@[simp]
-theorem Com.denote_lete (e : Expr Op Γ α) (body : Com Op (Γ.snoc α) β) :
-  Com.denote (Com.lete e body) = fun Γv => body.denote (Γv.snoc (e.denote Γv)) := by
-    funext Γv; simp[Com.denote]
-
-@[simp]
-theorem Com.denote_ret (v : Var Γ α)  :
-  Com.denote (Op := Op) (Com.ret v) = fun Γv => Γv v := by
-    funext Γv; simp[Com.denote]
 
 /-
 https://leanprover.zulipchat.com/#narrow/stream/270676-lean4/topic/Equational.20Lemmas
@@ -1804,7 +1789,6 @@
 
 def guard_recompile_2: Int := 42
 
-<<<<<<< HEAD
 
 /-
   The termination proof of the mutual block takes a long time.
@@ -1830,22 +1814,6 @@
   | [], .nil, .nil =>  by
     simp [matchArg, Option.mem_def, Option.some.injEq] at hvarMap
     subst hvarMap
-=======
-theorem subset_entries_matchVar_matchArg_aux
-    {Γ_out Δ_in Δ_out  : Ctxt Ty}
-    {matchVar' : (t : Ty) → Var Γ_out t → Var Δ_out t →
-      Mapping Δ_in Γ_out → Option (Mapping Δ_in Γ_out)} :
-    {l : List Ty} → {argsₗ : HVector (Var Γ_out) l} →
-    {argsᵣ : HVector (Var Δ_out) l} → {ma : Mapping Δ_in Γ_out} →
-    {varMap : Mapping Δ_in Γ_out} →
-    (hmatchVar : ∀ vMap (t : Ty) (vₗ vᵣ) ma,
-        vMap ∈ matchVar' t vₗ vᵣ ma → ma.entries ⊆ vMap.entries) →
-    (hvarMap : varMap ∈ matchVar.matchArg Δ_out matchVar' argsₗ argsᵣ ma) →
-    ma.entries ⊆ varMap.entries
-  | _, .nil, .nil, ma, varMap, _, h => by
-    simp only [matchVar.matchArg, Option.mem_def, Option.some.injEq] at h
-    subst h
->>>>>>> 1b85053e
     exact Set.Subset.refl _
   | .cons t ts, .cons vl argsl', .cons vr argsr' => by
     simp [matchArg, bind, pure] at hvarMap
@@ -2499,7 +2467,6 @@
     . simp only [Option.some.injEq] at hrew
       subst hrew
       rename_i _ _ h
-<<<<<<< HEAD
       simp only [Zipper.denote_toCom, Zipper.denote_insertPureCom, ← hl,
         ← denote_splitProgramAt hs Γ₂v, Valuation.comap_with,
         Valuation.comap_outContextHom_denoteLets, Com.denoteLets_returnVar_pure,
@@ -2514,19 +2481,7 @@
       apply Valuation.reassignVar_eq_of_lookup
       done
 
-variable (Op : _) {Ty : _} [OpSignature Op Ty m] [Goedel Ty] [OpDenote Op Ty m] in
-=======
-      have := denote_matchVarMap h
-      simp only [Com.denote_toLets] at this
-      simp only [this, ← denote_splitProgramAt hs s]
-      congr
-      funext t' v'
-      simp only [dite_eq_right_iff, forall_exists_index]
-      rintro rfl rfl
-      simp
-
-variable (Op : _) {Ty : _} [OpSignature Op Ty] [TyDenote Ty] [OpDenote Op Ty] in
->>>>>>> 1b85053e
+variable (Op : _) {Ty : _} [OpSignature Op Ty m] [TyDenote Ty] [OpDenote Op Ty m] in
 /--
   Rewrites are indexed with a concrete list of types, rather than an (erased) context, so that
   the required variable checks become decidable
