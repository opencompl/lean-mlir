/-
Released under Apache 2.0 license as described in the file LICENSE.
-/
-- Investigations on asymptotic behavior of representing programs with large explicit contexts

import SSA.Core.ErasedContext
import SSA.Core.HVector
import SSA.Core.EffectKind
import SSA.Core.Framework.Dialect

import Mathlib.Control.Monad.Basic
import Mathlib.Data.Finset.Piecewise

set_option deprecated.oldSectionVars true

theorem Id.pure_eq' (a : α) : (pure a : Id α) = a := rfl
theorem Id.bind_eq' (x : Id α) (f : α → id β) : x >>= f = f x := rfl

open Ctxt (Var VarSet Valuation Hom)
open TyDenote (toType)

/-!
NOTE: Monadic Code Needs Pointfree Theorems
-------------------------------------------

It is always best to write theorems in *unapplied* fashion, since a monadic function
is often used in chains of binds.

A theorem of the form 'f1 x = f2 x'cannot be used in a context 'f1 >>= g', but a
pointfree theorem of the form 'f = g'permits rewriting everywhere, even in 'f1 >>= g'.

This is not a problem in pure code, since we rarely use poinfree style with (f ∘ g),
but this is much more pervasive in monadic code, where 'f >>= g' is common.

Thus, the rule is that ALL rewrite rules are written pointfree in the last argument.
-/


/-!
NOTE: Normal form for monadic code
----------------------------------

We never use functor and applicative instances. Rather, we *always* write definitions
in terms of monadic code, using 'non-canonical' haskell code such as
    mv >>= (fun v => return (g v))
rather than writing the more natural
    g <$> mv
since it is much easier to design simp sets and tactics that consistenty simplify
monadic bind, instead of a combination of: <$>, <*>, return, pure, >>=.

Furthermore, consistent use of >>= simplifes reasoning about information flow,
where left-to-right order clearly implies the direction of information flow.
-/

--TODO: upstream this?
theorem _root_.Pure.pure_cast {f} [inst : Pure f] (b : β) (h : β = α) :
    (pure (cast h b) : f α) = cast (by rw[h]) (pure b : f β) := by
  apply eq_of_heq;
  apply HEq.trans (b:=pure b) ?_ (cast_heq _ _).symm
  congr
  · symm; assumption
  · exact cast_heq ..


/- # Classes -/

abbrev RegionSignature Ty := List (Ctxt Ty × Ty)

structure Signature (Ty : Type) where
  mkEffectful ::
  sig        : List Ty
  regSig     : RegionSignature Ty
  outTy      : Ty
  effectKind : EffectKind := .pure

abbrev Signature.mk (sig : List Ty) (regSig : RegionSignature Ty) (outTy : Ty) : Signature Ty :=
 { sig := sig, regSig := regSig, outTy := outTy }

class DialectSignature (d : Dialect) where
  signature : d.Op → Signature d.Ty
export DialectSignature (signature)

section
variable {d} [s : DialectSignature d]

def DialectSignature.sig        := Signature.sig ∘ s.signature
def DialectSignature.regSig     := Signature.regSig ∘ s.signature
def DialectSignature.outTy      := Signature.outTy ∘ s.signature
def DialectSignature.effectKind := Signature.effectKind ∘ s.signature

end


class DialectDenote (d : Dialect) [TyDenote d.Ty] [DialectSignature d] where
  denote : (op : d.Op) → HVector toType (DialectSignature.sig op) →
    (HVector (fun t : Ctxt d.Ty × d.Ty => t.1.Valuation
      → EffectKind.impure.toMonad d.m (toType t.2))
            (DialectSignature.regSig op)) →
    ((DialectSignature.effectKind op).toMonad d.m (toType <| DialectSignature.outTy op))

/-
Some considerations about purity:

We want pure operations to be able to be run in an impure context (but not vice versa, of course).

However, the current definition of `DialectDenote` forces an expressions regions
to be of the same purity as the operation.  In particular, a pure operation
which has regions requires those regions to be available as pure functions `args
→ result` to be able call `DialectDenote.denote`, whereas an instance of this
operation with impure regions would have them be `args → d.m result`.

Thus, a change to `DialectDenote.denote` is necessary (eventually), but the main question there is:
how can we incorporate effect polymorphism without exposing the possibility that a user might
define semantics for an operation that behave differently when running purely vs when running
impurely.

One option is to generalize `DialectDenote` to take an effect, like so
```lean
class DialectDenote (d) [Goedel Ty] [DialectSignature d] where
  denote (op : Op) {eff : EffectKind} (heff : DialectSignature.effectKind op ≤ eff)  :
    HVector toType (DialectSignature.sig op) →
    (HVector (fun t : Ctxt d.Ty × Ty => t.1.Valuation → eff.toMonad d.m (toType t.2))
            (DialectSignature.regSig op)) →
    (eff.toMonad d.m (toType <| DialectSignature.outTy op))
```

But, then we'd have to enforce that the semantics don't change when a pure operation is being run
impurely.
```lean
class LawfulOpDenote (Op Ty : Type) (m : Type → Type)
    [Goedel Ty] [DialectSignature d] [DialectDenote d] [Monad d.m] where
  pure_denote (op : Op) (heff : DialectSignature.effectKind op = .pure) (args) (regions) :
      pure (DialectDenote.denote op (eff:=.pure) (by simp [heff]) args regions)
      = DialectDenote.denote op (eff:=.impure) (by simp) args (regions.map fun _ r V => return r V)
```

Another option, which would be more complicated, but correct by construction, is to have the
`denote` function be run within a specific `OpDenoteM` monad, whose monadic actions are
"eval region $x". Assuming the `op` is pure, `OpDenoteM α` could then be evaluated both purely or
impurely.
-/
<<<<<<< HEAD
class DialectPrint (d : Dialect) where
  printOpName : d.Op → String
  printTy : d.Ty → String
  printAttributes : d.Op → String
  printDialect : String
  printReturn : d.Ty → String
  printFunc : d.Ty → String
=======

/--
ToPrint includes the functions to print the components of a dialect.
-/
class ToPrint (d : Dialect) where
  /-- Prints the operation in the dialect. -/
  printOpName : d.Op → String
  /-- Prints the type in the dialect. -/
  printTy : d.Ty → String
  /-- Prints the attributes of the operation. -/
  printAttributes : d.Op → String
  /-- Prints the name of the dialect. -/
  printDialect : String
  /-- Prints the return instruction of the dialect. -/
  printReturn : d.Ty → String
  /-- Prints the function header of the dialect. -/
  printFunc : d.Ty → String

>>>>>>> e4d998ee
/- # Datastructures -/
section DataStructures

variable (d : Dialect) [DialectSignature d]

mutual
/-- An intrinsically typed expression whose effect is *at most* EffectKind -/
inductive Expr : (Γ : Ctxt d.Ty) → (eff : EffectKind) → (ty : d.Ty) → Type where
  | mk {Γ} {ty} (op : d.Op)
    (ty_eq : ty = DialectSignature.outTy op)
    (eff_le : DialectSignature.effectKind op ≤ eff)
    (args : HVector (Var Γ) <| DialectSignature.sig op)
    /- For now, assume that regions are impure.
       We keep it this way to minimize the total amount of disruption in our definitions.
       We shall change this once the rest of the file goes through. -/
    (regArgs : HVector (fun t : Ctxt d.Ty × d.Ty => Com t.1 .impure t.2)
      (DialectSignature.regSig op)) : Expr Γ eff ty


/-- A very simple intrinsically typed program: a sequence of let bindings.
Note that the `EffectKind` is uniform: if a `Com` is `pure`, then the expression
and its body are pure, and if a `Com` is `impure`, then both the expression and
the body are impure!
-/
inductive Com : Ctxt d.Ty → EffectKind → d.Ty → Type where
  | ret {eff : EffectKind} (v : Var Γ t) : Com Γ eff t
  | var (e : Expr Γ eff α) (body : Com (Γ.snoc α) eff β) : Com Γ eff β
end

/-- `Lets d Γ_in Γ_out` is a sequence of lets which are well-formed under
context `Γ_out` and result in context `Γ_in`. -/
inductive Lets (Γ_in : Ctxt d.Ty) (eff : EffectKind) :
    (Γ_out : Ctxt d.Ty) → Type where
  | nil : Lets Γ_in eff Γ_in
  | var (body : Lets Γ_in eff Γ_out) (e : Expr d Γ_out eff t) : Lets Γ_in eff (Γ_out.snoc t)

<<<<<<< HEAD
/-- `Zipper d Γ_in eff Γ_mid ty` represents a particular position in a program, by storing the
`Lets` that come before this position separately from the `Com` that represents the rest.
Thus, `Γ_in` is the context of the program as a whole, while `Γ_mid` is the context at the
current position.

While technically the position is in between two let-bindings, by convention we say that the first
binding of `top : Lets ..` is the current binding of a particular zipper. -/
structure Zipper (Γ_in : Ctxt d.Ty) (eff : EffectKind) (Γ_mid : Ctxt d.Ty) (ty : d.Ty) where
  /-- The let-bindings at the top of the zipper -/
  top : Lets d Γ_in eff Γ_mid
  /-- The program at the bottom of the zipper -/
  bot : Com d Γ_mid eff ty



/-! ### Repr instance -/
section Repr
open Std (Format)
variable {d} [DialectSignature d] [Repr d.Op] [Repr d.Ty]

/-- Parenthesize and separate with 'separator' if the list is nonempty, and return
the empty string otherwise. -/
private def Format.parenIfNonempty (l : String) (r : String) (separator : Format)
    (xs : List Format) : Format :=
  match xs with
  | [] => ""
  | _  =>  l ++ (Format.joinSep xs separator) ++ r

/-- Parenthesize and separate with 'separator' if the list is nonempty, and return
the "()" if the list is empty. -/
private def Format.parenIfNonemptyForPrint (l : String) (r : String) (separator : Format)
    (xs : List Format) : Format :=
  match xs with
  | [] => "() "
  | _  =>  l ++ (Format.joinSep xs separator) ++ r

/-- Format a sequence of types as `(t₁, ..., tₙ)`. Will always display parentheses. -/
private def formatTypeTuple [Repr Ty] (xs : List Ty) : Format :=
  "("  ++ Format.joinSep (xs.map (fun t => Repr.reprPrec t 0)) ", " ++ ")"

/-- Format a tuple of arguments as `a₁, ..., aₙ`. -/
private def formatArgTuple [Repr Ty] {Γ : List Ty}
    (args : HVector (fun t => Var Γ₂ t) Γ) : Format :=
  Format.parenIfNonempty "(" ")" ", " (formatArgTupleAux args) where
  formatArgTupleAux [Repr Ty] {Γ : List Ty} (args : HVector (fun t => Var Γ₂ t) Γ) : List Format :=
    match Γ with
    | .nil => []
    | .cons .. =>
      match args with
      | .cons a as => (repr a) :: (formatArgTupleAux as)

/-- Format a tuple of arguments as `a₁, ..., aₙ`. -/
private def formatArgTupleForPrint [Repr Ty] {Γ : List Ty}
    (args : HVector (fun t => Var Γ₂ t) Γ) : Format :=
  Format.parenIfNonemptyForPrint "(" ")" ", " (formatArgTupleAux args) where
  formatArgTupleAux [Repr Ty] {Γ : List Ty} (args : HVector (fun t => Var Γ₂ t) Γ) : List Format :=
    match Γ with
    | .nil => []
    | .cons .. =>
      match args with
      | .cons a as => (repr a) :: (formatArgTupleAux as)

/-- Format a list of formal arguments as `(%0 : t₀, %1 : t₁, ... %n : tₙ)` -/
private def formatFormalArgListTuple [Repr Ty] (ts : List Ty) : Format :=
  Format.paren <| Format.joinSep ((List.range ts.length).zip ts |>.map
    (fun it => f!"%{it.fst} : {repr it.snd}")) ", "

mutual
  /-- Convert a HVector of region arguments into a List of format strings. -/
  partial def reprRegArgsAux [Repr d.Ty] {ts : List (Ctxt d.Ty × d.Ty)}
    (regArgs : HVector (fun t => Com d t.1 EffectKind.impure t.2) ts) : List Format :=
    match ts with
    | [] => []
    | _ :: _ =>
      match regArgs with
      | .cons regArg regArgs =>
        let regFmt := Com.repr 0 regArg
        let restFmt := reprRegArgsAux regArgs
        (regFmt :: restFmt)

  partial def Expr.repr (_ : Nat) : Expr d Γ eff t → Format
    | ⟨op, _, _, args, regArgs⟩ =>
        let outTy := DialectSignature.outTy op
        let argTys := DialectSignature.sig op
        let regArgs := Format.parenIfNonempty " (" ")" Format.line (reprRegArgsAux regArgs)
        f!"{repr op}{formatArgTuple args}{regArgs} : {formatTypeTuple argTys} → ({repr outTy})"

  /-- Format string for a Com, with the region parentheses and formal argument list. -/
  partial def Com.repr (prec : Nat) (com : Com d Γ eff t) : Format :=
    f!"\{" ++ Format.nest 2
    (Format.line ++
    "^entry" ++ Format.nest 2 ((formatFormalArgListTuple Γ.toList) ++ f!":" ++ Format.line ++
    (comReprAux prec com))) ++ Format.line ++
    f!"}"

  /-- Format string for sequence of assignments and return in a Com. -/
  partial def comReprAux (prec : Nat) : Com d Γ eff t → Format
    | .ret v => f!"return {reprPrec v prec} : ({repr t}) → ()"
    | .var e body =>
      f!"%{repr <| Γ.length} = {e.repr prec}" ++ Format.line ++
      comReprAux prec body
end

def Lets.repr (prec : Nat) : Lets d eff Γ t → Format
    | .nil => .align false ++ f!";"
    | .var body e => body.repr prec ++ (.align false ++ f!"{e.repr prec}")

instance : Repr (Expr d Γ eff t) := ⟨flip Expr.repr⟩
instance : Repr (Com d Γ eff t) := ⟨flip Com.repr⟩
instance : Repr (Lets d Γ eff t) := ⟨flip Lets.repr⟩

end Repr

/- # ToString instances for Com and Expr  -/
section ToString
variable {d} [DialectSignature d] [Repr d.Op] [Repr d.Ty] [ToString d.Ty] [ToString d.Op]

/-- Format a list of formal arguments as `(%0 : t₀, %1 : t₁, ... %n : tₙ)` -/
partial def formatFormalArgListTupleStr [ToString Ty] (ts : List Ty) : String :=
  let args := (List.range ts.length).zip ts |>.map
    (fun (i, t) => s!"%{i} : {toString t}")
  "(" ++ String.intercalate ", " args ++ ")"

-- Format a sequence of types as `(t₁, ..., tₙ)` using toString instances -/
private def formatTypeTupleToString [ToString Ty] (xs : List Ty) : String :=
  "(" ++ String.intercalate ", " (xs.map toString) ++ ")"

/--
Converts an expression to its string representation.
Assumes that `toString` instances exist for both the dialect's operations (`d.Op`)
and types (`d.Ty`). The output includes the operation name, argument list,
their types, and the resulting output type.
-/
partial def Expr.toString [ToString d.Op] : Expr d Γ eff t → String
  | Expr.mk (op : d.Op) _ _ args _regArgs =>
    let outTy : d.Ty := DialectSignature.outTy op
    let argTys := DialectSignature.sig op
    s!"{ToString.toString op}{formatArgTuple args} : {formatTypeTupleToString argTys} -> ({ToString.toString outTy})"

/-- This function recursivly converts the body of a `Com` into its string representation.
Each bound variable is printed with its index and corresponding expression. -/
partial def Com.ToStringBody : Com d Γ eff t → String
  | .ret v => s!"  \"return\"({_root_.repr v }) : ({toString t}) -> ()"
  | .var e body =>
    s!"  %{_root_.repr <|(Γ.length)} = {Expr.toString e }" ++ "\n" ++
    Com.ToStringBody body

/- `Com.toString` implements a toString instance for the type `Com`.  -/
partial def Com.toString (com : Com d Γ eff t) : String :=
   "{ \n"
  ++ "^entry" ++  ((formatFormalArgListTupleStr Γ.toList)) ++ ":" ++ "\n"
  ++ (Com.ToStringBody com) ++
   "\n }"

instance : ToString (Com d Γ eff t)  where toString := Com.toString
instance : ToString (Expr d Γ eff t) where toString := Expr.toString

end ToString

/- # ToString instances for Com and Expr  -/
section DialectPrint
variable {d} [DialectPrint d][DialectSignature d] [Repr d.Op] [Repr d.Ty] [ToString d.Ty] [ToString d.Op]

/-- Format a list of formal arguments as `(%0 : t₀, %1 : t₁, ... %n : tₙ)` -/
partial def formatFormalArgListTuplePrint [ToString d.Ty] (ts : List d.Ty) : String :=
  let args := (List.range ts.length).zip ts |>.map
    (fun (i, t) => s!"%{i} : {DialectPrint.printTy t}")
  "(" ++ String.intercalate ", " args ++ ")"

-- Format a sequence of types as `(t₁, ..., tₙ)` using toString instances -/
private def formatTypeTuplePrint [ToString d.Ty] (xs : List d.Ty) : String :=
  "(" ++ String.intercalate ", " (xs.map DialectPrint.printTy) ++ ")"

/--
Converts an expression within a dialect to its MLIR string representation.
Since MLIR generic syntax uses "" to denote operations, this function, this functions uses
the DialectPrint typeclass of each dialect to print the various parts of an expressiom such as
operation and types. Lastly, it arranges the expression printing according to MLIR syntax.
-/
partial def Expr.toPrint [ToString d.Op] : Expr d Γ eff t → String
  | Expr.mk (op : d.Op) _ _ args _regArgs =>
    let outTy : d.Ty := DialectSignature.outTy op
    let argTys := DialectSignature.sig op
    s!"\"{DialectPrint.printOpName op}\"{formatArgTupleForPrint args}{DialectPrint.printAttributes op} : {formatTypeTuplePrint argTys} -> ({DialectPrint.printTy outTy})"

/-- This function recursivly converts the body of a `Com` into its string representation.
Each bound variable is printed with its index and corresponding expression. -/
partial def Com.ToPrintBody : Com d Γ eff t → String
  | .ret v => s!"  \"{DialectPrint.printReturn t}\"({_root_.repr v }) : ({DialectPrint.printTy t}) -> ()"
  | .var e body =>
    s!"  %{_root_.repr <|(Γ.length)} = {Expr.toPrint e }" ++ "\n" ++
    Com.ToPrintBody body

/- `Com.toString` implements a toString instance for the type `Com`.  -/
partial def Com.toPrint (com : Com d Γ eff t) : String :=
   "builtin.module { \n"
  ++ DialectPrint.printFunc t ++ ((formatFormalArgListTuplePrint Γ.toList)) ++ ":" ++ "\n"
  ++ (Com.ToPrintBody com) ++
   "\n }"

end DialectPrint
=======
>>>>>>> e4d998ee
/-! ### DecidableEq instance -/
--TODO: this should be derived later on when a derive handler is implemented
mutual -- DecEq

variable {d} [DialectSignature d]

protected instance HVector.decidableEqReg [DecidableEq d.Op] [DecidableEq d.Ty] :
    ∀ {l : List (Ctxt d.Ty × d.Ty)}, DecidableEq (HVector (fun t => Com d t.1 .impure t.2) l)
  | _, .nil, .nil => isTrue rfl
  | _, .cons x₁ v₁, .cons x₂ v₂ =>
    letI := HVector.decidableEqReg v₁ v₂
    letI := Com.decidableEq x₁ x₂
    decidable_of_iff (x₁ = x₂ ∧ v₁ = v₂) (by simp)

protected instance Expr.decidableEq [DecidableEq d.Op] [DecidableEq d.Ty] :
    {Γ : Ctxt d.Ty} → {ty : d.Ty} → DecidableEq (Expr d Γ eff ty)
  | _, _, .mk op₁ rfl eff_le₁ arg₁ regArgs₁, .mk op₂ eq eff_le₂ arg₂ regArgs₂ =>
    if ho : op₁ = op₂
    then by
      subst ho
      letI := HVector.decidableEq arg₁ arg₂
      letI := HVector.decidableEqReg regArgs₁ regArgs₂
      exact decidable_of_iff (arg₁ = arg₂ ∧ regArgs₁ = regArgs₂) (by simp)
    else isFalse (by simp_all)

protected instance Com.decidableEq [DecidableEq d.Op] [DecidableEq d.Ty]
    {Γ : Ctxt d.Ty} {eff : EffectKind} {ty : d.Ty} : DecidableEq (Com d Γ eff ty)
  | .ret v₁, .ret v₂ => decidable_of_iff (v₁ = v₂) (by simp)
  | .var (α := α₁) e₁ body₁, .var (α := α₂) e₂ body₂ =>
    if hα : α₁ = α₂
    then by
      subst hα
      letI := Expr.decidableEq e₁ e₂
      letI := Com.decidableEq body₁ body₂
      exact decidable_of_iff (e₁ = e₂ ∧ body₁ = body₂) (by simp)
    else isFalse (by simp_all)
  | .ret _, .var _ _ => isFalse (fun h => Com.noConfusion h)
  | .var _ _, .ret _ => isFalse (fun h => Com.noConfusion h)

end -- decEq

end DataStructures

/-
  # Definitions
-/

variable {d : Dialect} [DialectSignature d]


/-!
### `Expr` output context
-/

/-- The context immediately *after* this expression. -/
abbrev Expr.outContext (_ : Expr d Γ eff t) : Ctxt d.Ty :=
  Γ.snoc t

/-!
### Com recursors
-/

section Rec
variable {eff t} {motive : ∀ {Γ}, Com d Γ eff t → Sort u}
          (ret : ∀ {Γ} , (v : Var Γ t) → motive (Com.ret v))
          (var : ∀ {Γ} {u : d.Ty},
            (e : Expr d Γ eff u) → (body : Com d e.outContext eff t) →
              motive body → motive (Com.var e body))

@[elab_as_elim]
def Com.recAux' {Γ} : (com : Com d Γ eff t) → motive com
  | Com.ret v => ret v
  | Com.var e body => var e body (Com.recAux' body)

@[implemented_by Com.recAux', elab_as_elim, induction_eliminator]
-- ^^^^ `Com.rec` is noncomputable, so have a computable version as well
--      See `Com.recAux'_eq` for a theorem that states these definitions are equal
def Com.rec' {Γ} (com : Com d Γ eff t) : motive com :=
  /- HACK: the obvious definition of `rec'` using the match compiler does not have the
     def-eqs we expect. Thus, we directly use the recursion principle. -/
  Com.rec
    (motive_1 := fun _ _ _ _ => PUnit)
    (motive_2 := fun _ eff' t' c =>
      (h₁ : eff = eff') → (h₂ : t = t') → motive (h₁ ▸ h₂ ▸ c))
    (motive_3 := fun _ _ => PUnit)
    (fun _ _ _ _ _ _ => ⟨⟩) -- `Expr.mk` case
    (fun v h₁ h₂ => -- `Com.ret` case
      cast (by subst h₁ h₂; rfl) <| ret (h₂ ▸ v))
    (fun e' body' _ r' h₁ h₂ => -- `Com.var` case
      let e := h₁ ▸ e'
      let body : Com _ _ eff t := cast (by simp_all) body'
      let r : motive body := cast (by subst h₁ h₂; rfl) (r' h₁ h₂)
      cast (by subst h₁ h₂; rfl) <| var e body r)
    ⟨⟩
    (fun _ _ _ _ => ⟨⟩)
    com
    rfl
    rfl

variable {ret} {var}

@[simp] lemma Com.rec'_ret (v : Var Γ t) :
    (Com.ret (d:=d) (eff := eff) v).rec' (motive:=motive) ret var = ret v :=
  rfl

@[simp] lemma Com.rec'_var (e : Expr d Γ eff u) (body : Com d _ _ t) :
    (Com.var e body).rec' (motive:=motive) ret var
    = var e body (body.rec' (motive:=motive) ret var) :=
  rfl

omit ret var in
theorem Com.recAux'_eq :
    Com.recAux' (motive:=motive) = Com.rec' (motive:=motive) := by
  funext ret var Γ com
  induction com <;> simp [recAux', *]

end Rec

def Expr.op {Γ : Ctxt d.Ty} {eff : EffectKind} {ty : d.Ty} (e : Expr d Γ eff ty) : d.Op :=
  Expr.casesOn e (fun op _ _ _ _ => op)

theorem Expr.eff_le {Γ : Ctxt d.Ty} {ty : d.Ty} (e : Expr d Γ eff ty) :
  DialectSignature.effectKind e.op ≤ eff :=
  Expr.casesOn e (fun _ _ eff_le _ _ => eff_le)

theorem Expr.ty_eq {Γ : Ctxt d.Ty} {ty : d.Ty} (e : Expr d Γ eff ty) :
    ty = DialectSignature.outTy e.op :=
  Expr.casesOn e (fun _ ty_eq _ _ _ => ty_eq)

def Expr.args {Γ : Ctxt d.Ty} {ty : d.Ty} (e : Expr d Γ eff ty) :
    HVector (Var Γ) (DialectSignature.sig e.op) :=
  Expr.casesOn e (fun _ _ _ args _ => args)

def Expr.regArgs {Γ : Ctxt d.Ty} {ty : d.Ty} (e : Expr d Γ eff ty) :
    HVector (fun t : Ctxt d.Ty × d.Ty => Com d t.1 .impure t.2) (DialectSignature.regSig e.op) :=
  Expr.casesOn e (fun _ _ _ _ regArgs => regArgs)

/-- `e.returnVar` is the variable in `e.outContext` which is bound by `e`. -/
def Expr.returnVar (e : Expr d Γ eff ty) : e.outContext.Var ty :=
  Var.last _ _

/-! Projection equations for `Expr` -/
@[simp]
theorem Expr.op_mk {Γ : Ctxt d.Ty} {ty : d.Ty} {eff : EffectKind} (op : d.Op)
    (ty_eq : ty = DialectSignature.outTy op)
    (eff_le : DialectSignature.effectKind op ≤ eff)
    (args : HVector (Var Γ) (DialectSignature.sig op)) (regArgs):
    (Expr.mk op ty_eq eff_le args regArgs).op = op := rfl

@[simp]
theorem Expr.args_mk {Γ : Ctxt d.Ty} {ty : d.Ty} {eff : EffectKind} (op : d.Op)
    (ty_eq : ty = DialectSignature.outTy op)
    (eff_le : DialectSignature.effectKind op ≤ eff)
    (args : HVector (Var Γ) (DialectSignature.sig op)) (regArgs) :
    (Expr.mk op ty_eq eff_le args regArgs).args = args := rfl

@[simp]
theorem Expr.regArgs_mk {Γ : Ctxt d.Ty} {ty : d.Ty} {eff : EffectKind} (op : d.Op)
    (ty_eq : ty = DialectSignature.outTy op)
    (eff_le : DialectSignature.effectKind op ≤ eff)
    (args : HVector (Var Γ) (DialectSignature.sig op)) (regArgs) :
    (Expr.mk op ty_eq eff_le args regArgs).regArgs = regArgs := rfl

/-!
### `size`
-/

/-- The size of a `Com` is given by the number of let-bindings it contains -/
def Com.size : Com d Γ eff t → Nat :=
  Com.rec'
    /- ret _ -/       (fun _ => 0)
    /- var _ body -/ (fun _ _body bodySize => bodySize + 1)

section Lemmas

@[simp] lemma Com.size_ret  : (ret v : Com d Γ eff t).size = 0 := rfl
@[simp] lemma Com.size_var : (var e body : Com d Γ eff t).size = body.size + 1 := rfl

end Lemmas

/-!
### `Com` Output context and return variables
-/

/-- The `outContext` of a program is a context which includes variables for all let-bindings
of the program. That is, it is the context under which the return value is typed -/
def Com.outContext {Γ} : Com d Γ eff t → Ctxt d.Ty :=
  Com.rec' (motive := fun _ => Ctxt d.Ty)
    (@fun Γ _ => Γ) -- `Com.ret` case
    (fun _ _ r => r) -- `Com.var` case

/-- The difference between the context `Γ` under which `com` is typed, and the output context of
that same `com` -/
def Com.outContextDiff (com : Com d Γ eff t) : Γ.Diff com.outContext :=
  ⟨com.size, by
    intro i t h;
    unfold outContext
    induction com generalizing i
    case ret => exact h
    case var ih =>
      rw [rec'_var, size_var, ← Nat.add_assoc, Nat.add_comm _ 1, ← Nat.add_assoc, ih]
      simpa [Ctxt.snoc, Nat.add_comm 1 _] using h⟩

/-- `com.outContextHom` is the canonical homorphism from free variables of `com` to those same
variables in the output context of `com` -/
def Com.outContextHom (com : Com d Γ eff t) : Γ.Hom com.outContext :=
  com.outContextDiff.toHom

/-- The return variable of a program -/
def Com.returnVar : (com : Com d Γ eff t) → Var com.outContext t
  | .ret v => v
  | .var _ body => body.returnVar

@[simp] def Expr.contextHom (e : Expr d Γ eff ts) : Γ.Hom e.outContext :=
  @fun _ => Var.toSnoc

section Lemmas

@[simp] lemma Com.outContext_ret (v : Var Γ t) : (ret v : Com d Γ eff t).outContext = Γ := rfl
@[simp] lemma Com.outContext_var {eff} (e : Expr d Γ eff t) (body : Com d (Γ.snoc t) eff u) :
    (Com.var e body).outContext = body.outContext := rfl

@[simp] lemma Com.outContextHom_ret (v : Var Γ t) :
    (ret v : Com d Γ eff t).outContextHom = Ctxt.Hom.id := rfl
@[simp] lemma Com.outContextHom_var :
    (var e body : Com d Γ eff t).outContextHom = body.outContextHom.unSnoc := by
  funext t' v'
  simp only [outContext_var, outContextHom, Ctxt.Diff.toHom, Ctxt.Diff.Valid, outContextDiff,
    size_var, Ctxt.Hom.unSnoc, Var.val_toSnoc]
  ac_rfl

@[simp] lemma Com.returnVar_ret : returnVar (ret v : Com d Γ eff t) = v := by simp [returnVar]
@[simp] lemma Com.returnVar_var :
    returnVar (var (d:=d) (eff:=eff) e body) = body.returnVar := by
  simp [returnVar]

end Lemmas

/-!
## `denote`
Denote expressions, programs, and sequences of lets
-/
variable [TyDenote d.Ty] [DialectDenote d] [DecidableEq d.Ty] [Monad d.m] [LawfulMonad d.m]

mutual

def HVector.denote :
    {l : List (Ctxt d.Ty × d.Ty)} → (T : HVector (fun t => Com d t.1 .impure t.2) l) →
    HVector (fun t => t.1.Valuation → EffectKind.impure.toMonad d.m (toType t.2)) l
  | _, .nil => HVector.nil
  | _, .cons v vs => HVector.cons (v.denote) (HVector.denote vs)

def Expr.denote {ty : d.Ty} (e : Expr d Γ eff ty) (V : Valuation Γ) :
    eff.toMonad d.m (e.outContext.Valuation) :=
  match e with
  | ⟨op, ty_eq, heff, args, regArgs⟩ => do
      let argsDenote := args.map V
      let val ← EffectKind.liftEffect heff <| DialectDenote.denote op argsDenote regArgs.denote
      return (V.snoc val).cast (by rw [← ty_eq])

def Com.denote : Com d Γ eff ty → (Γv : Valuation Γ) → eff.toMonad d.m (toType ty)
  | .ret e, Γv     => pure (Γv e)
  | .var e body, V => e.denote V >>= body.denote
end

/-- Denote just the let bindings of `com`, transforming a valuation for `Γ` into a valuation for
the output context of `com` -/
def Com.denoteLets : (com : Com d Γ eff ty) → (Γv : Valuation Γ) →
    eff.toMonad d.m (com.outContext.Valuation)
  | .ret _, V => pure V
  | .var e body, V =>
      e.denote V >>= body.denoteLets >>= fun V =>
        return V.cast (by simp [Com.outContext])

def Lets.denote [DialectSignature d] [DialectDenote d] {Γ₂}
    (lets : Lets d Γ₁ eff Γ₂) (V : Valuation Γ₁) : (eff.toMonad d.m <| Valuation Γ₂) :=
  match lets with
  | .nil          => return V
  | .var lets' e  => lets'.denote V >>= e.denote

/-- `denotePure` is a specialization of `denote` for pure `Lets`.
Theorems and definitions should always be phrased in terms of the latter.

However, `denotePure` behaves slighly better when it comes to congruences, since `congr` does not
realize that `pure.toMonad d.m (Valuation _)` is just `Valuation _`, and thus a function.
Therefore, if a goalstate is `⊢ lets.denote ... = lets.denote ...`, and `lets` is pure, then to use
the congruence, you can do: `rw [← Lets.denotePure]; congr`
-/
@[simp] abbrev Lets.denotePure [DialectSignature d] [DialectDenote d] :
    Lets d Γ₁ .pure Γ₂ → Valuation Γ₁ → Valuation Γ₂ := Lets.denote

section Unfoldings

open EffectKind (liftEffect)

omit [LawfulMonad d.m] in
/-- Returns only the result of the current expression. -/
def Expr.denoteOp (e : Expr d Γ eff ty) (V : Γ.Valuation) : eff.toMonad d.m ⟦ty⟧ :=
  EffectKind.liftEffect e.eff_le <| cast (by rw [← e.ty_eq]) <|
    DialectDenote.denote e.op (e.args.map V) e.regArgs.denote

omit [LawfulMonad d.m] in
/--
Unfold `Expr.denote` in terms of the field projections and `Expr.denoteOp`.

NOTE: this allows the unfolding of `Expr.denote` applied to arbitrary expressions,
whereas the built-in unfold lemma only applies when the argument is an application of
`Expr.mk`.

Unfortunately, if we define `Expr.denote` in terms of the projections directly,
the termination checker fails to prove termination. Hence, this workaround.
-/
theorem Expr.denote_unfold (e : Expr d Γ eff ty) :
    e.denote = fun V => V.snoc <$> (e.denoteOp V) := by
  rcases e with ⟨op, rfl, _⟩
  simp [denote, denoteOp]

@[simp] lemma Expr.denoteOp_eq_denoteOp_of {e₁ : Expr d Γ eff ty} {e₂ : Expr d Δ eff ty}
    {Γv : Valuation Γ} {Δv : Valuation Δ}
    (op_eq : e₁.op = e₂.op)
    (h_args : HVector.map Γv (op_eq ▸ e₁.args)
              = HVector.map Δv e₂.args)
    (h_regArgs : HEq e₁.regArgs.denote e₂.regArgs.denote) :
    e₁.denoteOp Γv = e₂.denoteOp Δv := by
  rcases e₁ with ⟨op₁, rfl, _, args₁, regArgs₁⟩
  rcases e₂ with ⟨op₂, _, _, args₂, _⟩
  obtain rfl : op₁ = op₂ := op_eq
  simp_all [op_mk, regArgs_mk, heq_eq_eq, args_mk, denoteOp]

/-
https://leanprover.zulipchat.com/#narrow/stream/270676-lean4/topic/Equational.20Lemmas
Recall that `simp` lazily generates equation lemmas.
Moreover, recall that `simp only` **does not** generate equation lemmas.
*but* if equation lemmas are present, then `simp only` *uses* the equation lemmas.

Hence, we build the equation lemmas by invoking the correct Lean meta magic,
so that `simp only` (which we use in `simp_peephole`) can find them!

This allows `simp only [HVector.denote]` to correctly simplify `HVector.denote`
args, since there now are equation lemmas for it.
-/
/--
info: some #[`HVector.denote.eq_1, `HVector.denote.eq_2]
-/
#guard_msgs in #eval Lean.Meta.getEqnsFor? ``HVector.denote
/--
info: some #[`Expr.denote.eq_1]
-/
#guard_msgs in #eval Lean.Meta.getEqnsFor? ``Expr.denote
/--
info: some #[`Com.denote.eq_1, `Com.denote.eq_2]
-/
#guard_msgs in #eval Lean.Meta.getEqnsFor? ``Com.denote

end Unfoldings

/-! simp-lemmas about `denote` functions -/
section Lemmas

@[simp] lemma Expr.comap_denote_snocRight (e : Expr d Γ .pure ty) (V : Γ.Valuation) :
    (Valuation.comap (e.denote V) Hom.id.snocRight) = V := by
  funext t v; simp [Expr.denote_unfold]; rfl

@[simp] lemma HVector.denote_nil
    (T : HVector (fun (t : Ctxt d.Ty × d.Ty) => Com d t.1 .impure t.2) []) :
    HVector.denote T = HVector.nil := by
  cases T; simp [HVector.denote]

@[simp] lemma HVector.denote_cons
    (t : Ctxt d.Ty × d.Ty) (ts : List (Ctxt d.Ty × d.Ty))
    (a : Com d t.1 .impure t.2) (as : HVector (fun t => Com d t.1 .impure t.2) ts) :
    HVector.denote (.cons a as) = .cons (a.denote) (as.denote) := by
  simp [HVector.denote]

@[simp] lemma Com.denote_ret {eff : EffectKind} (Γ : Ctxt d.Ty) (x : Γ.Var t) :
    (Com.ret x : Com d Γ eff t).denote = fun Γv => return (Γv x) := by
  rfl

@[simp] lemma Com.denote_var [LawfulMonad d.m] {e : Expr d Γ eff α} :
    (Com.var e body).denote =
    fun Γv => (e.denote Γv) >>= body.denote := by
  cases eff <;> rfl

@[simp] lemma Com.denoteLets_var (e : Expr d Γ eff t) (body : Com d _ eff u) [LawfulMonad d.m] :
    (Com.var e body).denoteLets =
        fun V => e.denote V >>= body.denoteLets := by
  cases eff
  · rfl
  · simp [denoteLets, bind_pure]

@[simp] lemma Lets.denote_nil {Γ : Ctxt d.Ty} :
    (Lets.nil : Lets d Γ eff Γ).denote = (return ·) := by
  funext; simp [denote]

@[simp] lemma Lets.denote_var {lets : Lets d Γ_in eff Γ_out} {e : Expr d Γ_out eff t} :
    (lets.var e).denote = fun V_in => lets.denote V_in >>= e.denote :=
  rfl

end Lemmas

/-!
## `changeVars`
Map a context homomorphism over a `Expr`/`Com`.
That is, substitute variables.
-/

def Expr.changeVars (varsMap : Γ.Hom Γ') {ty : d.Ty} (e : Expr d Γ eff ty) :
    Expr d Γ' eff ty :=
  ⟨e.op, e.ty_eq, e.eff_le, e.args.map varsMap, e.regArgs⟩

def Com.changeVars : Com d Γ eff ty →
    (varsMap : Γ.Hom Γ') →
    Com d Γ' eff ty
  |  .ret e => fun varsMap => .ret (varsMap e)
  |  .var e body => fun varsMap => .var (e.changeVars varsMap)
      (body.changeVars (fun _ v => varsMap.snocMap v))

/-! simp-lemmas about `changeVars`-/
section Lemmas
variable {Γ Γ' : Ctxt d.Ty} {t} (f : Γ.Hom Γ') (e : Expr d Γ eff t) (V : Γ'.Valuation)

@[simp] lemma op_changeVars : (e.changeVars f).op = e.op := rfl
@[simp] lemma regArgs_changeVars : (e.changeVars f).regArgs = e.regArgs := rfl
@[simp] lemma args_changeVars : (e.changeVars f).args = e.args.map f := rfl

@[simp] lemma Expr.denoteOp_changeVars  :
    (e.changeVars f).denoteOp V = e.denoteOp (V.comap f) := by
  simp [denoteOp, HVector.map_map]; rfl

@[simp] lemma Expr.denote_changeVars {Γ Γ' : Ctxt d.Ty}
    (varsMap : Γ.Hom Γ')
    (e : Expr d Γ eff Δ)
    (V : Γ'.Valuation)
    (f : e.outContext.Valuation → eff.toMonad d.m α) :
    (Expr.changeVars varsMap e).denote V
      >>= (f <| Valuation.comap · varsMap.snocMap)
    = e.denote (V.comap varsMap) >>= f := by
  simp [denote_unfold]

end Lemmas

@[simp] lemma Com.changeVars_ret (v : Var Γ t) :
    (Com.ret (d:=d) (eff := eff) v).changeVars = fun (map : Γ.Hom Δ) => Com.ret (map v) := by
  funext map
  simp [changeVars]

@[simp] lemma Com.changeVars_var (e : Expr d Γ eff t) (body : Com d _ eff u) :
    (Com.var e body).changeVars
    = fun (map : Γ.Hom Δ) => Com.var (e.changeVars map) (body.changeVars map.snocMap) := by
  simp [changeVars]

-- TODO: this is implied by simpler simp-lemmas, do we need it?
@[simp] lemma Com.outContext_changeVars_ret (varsMap : Γ.Hom Γ') (_ : Com d Γ eff ty) :
  ((Com.ret (d:=d) (eff := eff) v).changeVars varsMap).outContext = Γ' := by simp

@[simp] lemma Com.denote_changeVars
    (varsMap : Γ.Hom Γ') (c : Com d Γ eff ty) :
    (c.changeVars varsMap).denote =
    fun V => c.denote (V.comap varsMap) := by
  induction c using Com.rec' generalizing Γ' with
  | ret x      => simp
  | var _ _ ih => simp [denote, ih]

@[simp] lemma Com.denote_changeVars' (varsMap : Γ.Hom Γ') (c : Com d Γ eff ty) :
    (c.changeVars varsMap).denote = fun V => c.denote (V.comap varsMap) := by
  simp

@[simp] def Com.outContext_changeVars_hom {map : Γ.Hom Δ} (map_inv : Δ.Hom Γ) :
    {c : Com d Γ eff ty} → Ctxt.Hom (outContext (changeVars c map)) (outContext c)
  | .ret _        => cast (by simp) map_inv
  | .var _ body  => cast (by simp) <|
      Com.outContext_changeVars_hom (map := map.snocMap) map_inv.snocMap (c := body)

@[simp] lemma Com.denoteLets_returnVar_pure (c : Com d Γ .pure ty) (Γv : Valuation Γ) :
    c.denoteLets Γv c.returnVar = c.denote Γv := by
  induction c using Com.rec'
  · simp; rfl
  · rename_i a
    simp only [denoteLets, outContext_var, Valuation.cast_rfl, Id.pure_eq',
      Id.bind_eq', returnVar_var, a, denote]

@[simp] lemma Expr.changeVars_changeVars (e : Expr d Γ eff ty) (f : Γ.Hom Δ) (g : Δ.Hom Ξ) :
    (e.changeVars f).changeVars g = e.changeVars (f.comp g) := by
  simp [changeVars, HVector.map_map]; rfl

/-!
## FlatCom
An alternative representation of a program as a `Lets` with a return `Var`
-/

/-- `FlatCom Γ eff Δ ty` represents a program as a sequence `Lets Γ eff Δ` and a `Var Δ ty`.
This is isomorphic to `Com Γ eff ty`, where `Δ` is `com.outContext` -/
structure FlatCom (d : Dialect) [DialectSignature d]  (Γ_in : Ctxt d.Ty) (eff : EffectKind)
    (Γ_out : Ctxt d.Ty) (ty : d.Ty) where
  lets : Lets d Γ_in eff Γ_out
  ret : Var Γ_out ty

--TODO: should this be a `@[simp] abbrev`, or just nuked altogether?
/-- Denote the Lets of the FlatICom -/
def FlatCom.denoteLets (flatCom : FlatCom d Γ eff Γ_out t) (Γv : Γ.Valuation) :
    eff.toMonad d.m <| Γ_out.Valuation :=
  flatCom.lets.denote Γv

/-- Denote the lets and the ret of the FlatCom. This is equal to denoting the Com -/
@[simp] abbrev FlatCom.denote [DialectDenote d] (flatCom : FlatCom d Γ eff Γ_out t)
    (Γv : Γ.Valuation) : eff.toMonad d.m (toType t) :=
  flatCom.lets.denote Γv >>= fun Γ'v => return (Γ'v flatCom.ret)

theorem FlatCom.denoteLets_eq [DialectDenote d] (flatCom : FlatCom d Γ eff Γ_out t) :
    flatCom.denoteLets = fun Γv => flatCom.lets.denote Γv := by
  funext Γv
  simp [denoteLets]

theorem FlatCom.denote_eq [DialectDenote d] (flatCom : FlatCom d Γ eff Γ_out t) :
    flatCom.denote = fun Γv => flatCom.lets.denote Γv >>= fun Γ'v => return (Γ'v flatCom.ret) := by
  funext Γv
  simp [denote]

/-!
## casting of expressions and purity
-/
--TODO: organize this, this seems like it should be somewhere else

/-! ### `castPureToEff` -/

/-- Change the effect of an expression into another effect that is "higher" in the hierarchy.
Generally used to change a pure expression into an impure one, but it is useful to have this
phrased more generically -/
def Expr.changeEffect {eff₁ eff₂ : EffectKind} (h : eff₁ ≤ eff₂) :
    Expr d Γ eff₁ t → Expr d Γ eff₂ t
  | Expr.mk op ty_eq eff_le args regArgs =>
    have heff : DialectSignature.effectKind op ≤ eff₂ := by
      apply EffectKind.le_trans eff_le h
    Expr.mk op ty_eq heff args regArgs

/-- Change the effect of a program into another effect that is "higher" in the hierarchy.
Generally used to change a pure program into an impure one, but it is useful to have this
phrased more generically -/
def Com.changeEffect {eff₁ eff₂ : EffectKind} (h : eff₁ ≤ eff₂) :
    Com d Γ eff₁ t → Com d Γ eff₂ t := fun com =>
  Com.rec' (motive := @fun Γ _ => eff₁ ≤ eff₂ → Com d Γ eff₂ t)
    /- ret v -/       (fun v _h               => ret v)
    /- var e body -/ (fun e _body castBody h => var (e.changeEffect h) (castBody h))
    com h

/-- Change the effect of a sequence of lets into another effect that is "higher" in the hierarchy.
Generally used to change pure into impure, but it is useful to have this phrased more generically -/
def Lets.changeEffect {eff₁ eff₂ : EffectKind} (h : eff₁ ≤ eff₂) :
    Lets d Γ_in eff₁ Γ_out → Lets d Γ_in eff₂ Γ_out
  | .nil => .nil
  | .var body e => .var (body.changeEffect h) (e.changeEffect h)

/-- cast a pure Expr into a possibly impure expression -/
def Expr.castPureToEff (eff : EffectKind) : Expr d Γ .pure t → Expr d Γ eff t :=
  changeEffect (EffectKind.pure_le eff)

def Com.castPureToEff (eff : EffectKind) : Com d Γ .pure t → Com d Γ eff t :=
  changeEffect (EffectKind.pure_le eff)

def Lets.castPureToEff (eff : EffectKind) : Lets d Γ_in .pure Γ_out → Lets d Γ_in eff Γ_out
  | .nil => .nil
  | .var body e => .var (body.castPureToEff eff) (e.castPureToEff eff)
/-
NOTE: `Lets.castPureToEff` seems like it could easily be defined in terms of `Lets.changeEffect`,
but for some reason doing so causes `Lets.castPureToEff_var` to no longer be def-eq (i.e.,
  it is no longer provable by `rfl`) -/


/-- A wrapper around `Com.var` that allows for a pure expression to be added to an otherwise
impure program, using `Expr.castPureToEff` -/
def Com.letPure (e : Expr d Γ .pure t) (body : Com d (Γ.snoc t) eff u) : Com d Γ eff u :=
  body.var (e.castPureToEff eff)

/-- `letSup e body` allows us to combine an expression and body with different effects,
by returning a `Com` whose effect is their join/supremum -/
def Com.letSup (e : Expr d Γ eff₁ t) (body : Com d (Γ.snoc t) eff₂ u) :
    Com d Γ (eff₁ ⊔ eff₂) u :=
  Com.var (e.changeEffect <| by simp) (body.changeEffect <| by simp)

section Lemmas

@[simp] lemma Expr.op_castPureToEff (e : Expr d Γ .pure t) : (e.castPureToEff eff).op = e.op := by
  cases e; cases eff <;> rfl
@[simp] lemma Expr.args_castPureToEff (e : Expr d Γ .pure t) :
    (e.castPureToEff eff).args = cast (by simp) e.args := by
  cases e; cases eff <;> rfl

@[simp] lemma Com.castPureToEff_ret : (ret v : Com d Γ .pure ty).castPureToEff eff = ret v := rfl
@[simp] lemma Com.castPureToEff_var {com : Com d _ .pure ty} {e : Expr d Γ _ eTy} :
    (var e com).castPureToEff eff = var (e.castPureToEff eff) (com.castPureToEff eff) := rfl

@[simp] lemma Lets.castPureToEff_nil : (nil : Lets d Γ_in _ _).castPureToEff eff = nil := rfl
@[simp] lemma Lets.castPureToEff_var {lets : Lets d Γ_in .pure Γ_out}
    {e : Expr d Γ_out .pure eTy} :
    (var lets e).castPureToEff eff = var (lets.castPureToEff eff) (e.castPureToEff eff) :=
  rfl

@[simp] lemma Com.outContext_castPureToEff {com : Com d Γ .pure ty} :
    (com.castPureToEff eff).outContext = com.outContext := by
  induction com using Com.rec' <;> simp [*]

/-- `castPureToEff` does not change the size of a `Com` -/
@[simp] lemma Com.size_castPureToEff {com : Com d Γ .pure ty} :
    (com.castPureToEff eff).size = com.size := by
  induction com using Com.rec' <;> simp [*]

@[simp] lemma Com.returnVar_castPureToEff {com : Com d Γ .pure ty} :
    (com.castPureToEff eff).returnVar = com.returnVar.castCtxt (by simp) := by
  induction com using Com.rec' <;> simp_all

/-! denotations of `castPureToEff` -/

@[simp] lemma Expr.denote_castPureToEff {e : Expr d Γ .pure t} :
    denote (e.castPureToEff eff) = fun V => pure (e.denote V) := by
  rcases e with ⟨op, rfl, eff_le, _, _⟩
  cases eff
  case pure => rfl
  case impure =>
    funext V
    simp only [castPureToEff, changeEffect, denote_unfold, denoteOp, op_mk, args_mk, regArgs_mk,
      EffectKind.pure_map, EffectKind.pure_liftEffect]

@[simp] lemma Com.denote_castPureToEff {com : Com d Γ .pure ty} :
    denote (com.castPureToEff eff) = fun V => pure (com.denote V) := by
  funext V
  induction com using Com.rec'
  · rfl
  · simp [*]; rfl

end Lemmas

/-! ### `Expr.HasPureOp` and `Expr.toPure?` -/
/-- Whether the operation of an expression is pure (which might be evaluated impurely) -/
def Expr.HasPureOp (e : Expr d Γ eff ty) : Prop :=
  DialectSignature.effectKind e.op = .pure

/-- `e.HasPureOp` is decidable -/
instance (e : Expr d Γ eff t) : Decidable (e.HasPureOp) := inferInstanceAs (Decidable <| _ = _)

@[simp] lemma Expr.castPureToEff_pure_eq (e : Expr d Γ .pure t) : e.castPureToEff .pure = e := by
  cases e; simp [castPureToEff, changeEffect]

/-- Convert an arbitrary expression into a statically known
pure expression, given a proof of purity. -/
def Expr.toPure (e : Expr d Γ eff ty) (h : e.HasPureOp) : Expr d Γ .pure ty :=
  ⟨e.op, e.ty_eq, EffectKind.le_of_eq h, e.args, e.regArgs⟩

/-- Attempt to convert a possibly impure expression into a pure expression.
If the expression's operation is impure, return `none` -/
def Expr.toPure? (e : Expr d Γ eff ty) : Option (Expr d Γ .pure ty) :=
  if h : e.HasPureOp then
    some <| e.toPure h
  else
    none

/-- The operation of a pure expression is necessarily pure -/
theorem Expr.HasPureOp_of_pure : (e : Expr d Γ .pure t) → e.HasPureOp
  | ⟨_, _, eff_le, _, _⟩ => EffectKind.eq_of_le_pure eff_le

section toPureLemmas
variable {Γ eff ty} {e : Expr d Γ eff ty} (h : e.HasPureOp)

@[simp] lemma Expr.op_toPure       : (e.toPure h).op = e.op := rfl
@[simp] lemma Expr.args_toPure     : (e.toPure h).args = e.args := rfl
@[simp] lemma Expr.regArgs_toPure  : (e.toPure h).regArgs = e.regArgs := rfl

end toPureLemmas

theorem Expr.denote_pure {e : Expr d Γ .pure ty} :
    e.denote = fun (V : Valuation Γ) =>
      return (V.snoc <| e.denoteOp V) := by
  funext V t v
  simp [denote_unfold]; rfl

@[simp]
theorem Expr.pure_denoteOp_toPure (e : Expr d Γ eff ty) (h : e.HasPureOp) :
    pure ((e.toPure h).denoteOp V) = (e.denoteOp V) := by
  simp [denoteOp]

/-- The denotation of toPure? -/
theorem Expr.denote_toPure? {e : Expr d Γ eff ty} {e': Expr d Γ .pure ty}
    (he : Expr.toPure? e = some e') : e.denote = fun V => pure (e'.denote V) := by
  funext V
  obtain ⟨h_pure, rfl⟩ : ∃ (h : e.HasPureOp), e.toPure h = e' := by
    simpa [toPure?] using he
  rw [denote_pure, EffectKind.pure_pure, ← map_pure, Expr.pure_denoteOp_toPure, denote_unfold]

/-!
### Semantic preservation of `Zipper.insertPureCom`
Generally, we don't intend for `insertPureCom` to change the semantics of the zipper'd program.
We characterize the condition for this intended property by proving `denote_insertPureCom_eq_of`,
which states that if the reassigned variable `v` in the original `top` of the zipper is semantically
equivalent to the return value of the inserted program `newCom`, then the denotation of the zipper
after insertion agrees with the original zipper. -/
section DenoteInsert

@[simp] lemma Expr.denote_snoc (e : Expr d Γ .pure t) (V : Γ.Valuation) (v : Γ.Var u) :
    e.denote V v.toSnoc = V v := by
  simp only [denote_unfold]
  apply Valuation.snoc_toSnoc

/-- Denoting any of the free variables of a program through `Com.denoteLets` just returns the
assignment of that variable in the input valuation -/
@[simp] lemma Com.denoteLets_outContextHom (com : Com d Γ .pure ty) (V : Valuation Γ)
    {vTy} (v : Var Γ vTy) :
    com.denoteLets V (com.outContextHom v) = V v := by
  induction com using Com.rec'
  · simp; rfl
  case var e body ih =>
    rw [outContextHom_var]
    simp only [Ctxt.Hom.unSnoc_apply, denoteLets_var]
    show body.denoteLets (e.denote V) _ = _
    simp [ih]


@[simp] lemma Ctxt.Valuation.comap_outContextHom_denoteLets {com : Com d Γ .pure ty} {V} :
    Valuation.comap (com.denoteLets V) com.outContextHom = V := by
  unfold comap; simp

-- TODO: This theorem is currently not used yet. The hope is that it might replace/simplify the
--       subtype reasoning (`denoteIntoSubtype`) currently used when reasoning about `matchVar`
-- theorem Zipper.denote_insertPureCom_eq_of {zip : Zipper d Γ_in eff Γ_mid ty₁}
--     {newCom : Com d _ _ newTy} {V_in : Valuation Γ_in} [LawfulMonad d.m]
--     (h : ∀ V_mid ∈ Functor.supp (zip.top.denote V_in),
--             newCom.denote V_mid = V_mid v) :
--     (zip.insertPureCom v newCom).denote V_in = zip.denote V_in := by
--   rcases zip with ⟨lets, com⟩
--   simp only [denote_insertPureCom, Valuation.comap_with,
--   Valuation.comap_outContextHom_denoteLets, Com.denoteLets_returnVar_pure,
--   denote_mk]
--   unfold Valuation.reassignVar
--   congr; funext V_mid; congr
--   funext t' v'
--   simp only [dite_eq_right_iff, forall_exists_index]
--   rintro rfl rfl
--   simpa using h _ (sorry : V_mid ∈ Functor.supp (lets.denote V_in))

end DenoteInsert

/-!
### Inserting multiple programs with `Zipper.foldInsert`
-/

-- def Zipper.foldInsert

/-!
## Random Access for `Lets`
Get the let-binding that correponds to a given variable `v`,
so long as the binding's operation is pure
-/

/-- Get the `Expr` that a var `v` is assigned to in a sequence of `Lets`,
without adjusting variables, assuming that this expression has a pure operation.
If the expression has an impure operation, or there is no binding corresponding to `v`
(i.e., `v` comes from `Γ_in`), return `none` -/
def Lets.getPureExprAux {Γ₁ Γ₂ : Ctxt d.Ty} {t : d.Ty} : Lets d Γ₁ eff Γ₂ → (v : Var Γ₂ t) →
    Option (Expr d (Γ₂.dropUntil v) .pure t)
  | .nil, _ => none
  | .var lets e, v => by
    cases v using Var.casesOn with
      | toSnoc v => exact (Lets.getPureExprAux lets v)
      | last => exact e.toPure?

/-- Get the `Expr` that a var `v` is assigned to in a sequence of `Lets`.
The variables are adjusted so that they are variables in the output context of a lets,
not the local context where the variable appears. -/
def Lets.getPureExpr {Γ₁ Γ₂ : Ctxt d.Ty} (lets : Lets d Γ₁ eff Γ₂) {t : d.Ty} (v : Var Γ₂ t) :
    Option (Expr d Γ₂ .pure t) :=
  Expr.changeVars Ctxt.dropUntilHom <$> getPureExprAux lets v

@[simp] lemma Lets.getPureExpr_nil : getPureExpr (.nil : Lets d Γ eff Γ) v = none := rfl

@[simp] lemma Lets.getPureExpr_var_last (lets : Lets d Γ_in eff Γ_out)
    (e : Expr d Γ_out eff ty) :
    getPureExpr (lets.var e) (Var.last ..)
    = (Expr.changeVars <| Ctxt.Hom.id.snocRight) <$> e.toPure? := by
  rfl
@[simp] lemma Lets.getPureExprAux_var_toSnoc (lets : Lets d Γ_in eff Γ_out)
    (e : Expr d Γ_out eff ty₁) (v : Var Γ_out ty₂) :
    getPureExprAux (lets.var e) (v.toSnoc) = getPureExprAux lets v :=
  rfl

@[simp] lemma Lets.getPureExpr_var_toSnoc (lets : Lets d Γ_in eff Γ_out) (e : Expr d Γ_out _ ty₁)
    (v : Var Γ_out ty₂):
    getPureExpr (lets.var e) (v.toSnoc)
    = (Expr.changeVars <| Ctxt.Hom.id.snocRight) <$> (getPureExpr lets v) := by
  simp only [getPureExpr, Ctxt.dropUntil_toSnoc, Ctxt.dropUntilHom_toSnoc,
    getPureExprAux_var_toSnoc, Option.map_eq_map, Option.map_map, Function.comp_def,
    Expr.changeVars_changeVars];
  rfl

/-!
## Mapping
We can map between different dialects
-/

section Map

def RegionSignature.map (f : Ty → Ty') : RegionSignature Ty → RegionSignature Ty' :=
  List.map fun ⟨Γ, ty⟩ => (Γ.map f, f ty)

instance : Functor RegionSignature where
  map := RegionSignature.map

def Signature.map (f : Ty → Ty') : Signature Ty → Signature Ty' :=
  fun sig => {
    sig    := sig.sig.map f
    regSig := sig.regSig.map f
    outTy  := f sig.outTy
  }

instance : Functor Signature where
  map := fun f ⟨sig, regSig, outTy, effKind⟩ =>
    ⟨f <$> sig, f <$> regSig, f outTy, effKind⟩

/-- A dialect morphism consists of a map between operations and a map between types,
such that the signature of operations is respected -/
structure DialectMorphism (d d' : Dialect) [DialectSignature d] [DialectSignature d'] where
  mapOp : d.Op → d'.Op
  mapTy : d.Ty → d'.Ty
  preserves_signature : ∀ op, signature (mapOp op) = mapTy <$> (signature op)

variable {d d' : Dialect} [DialectSignature d] [DialectSignature d'] (f : DialectMorphism d d')

def DialectMorphism.preserves_sig (op : d.Op) :
    DialectSignature.sig (f.mapOp op) = (DialectSignature.sig op).map f.mapTy := by
  simp only [DialectSignature.sig, Function.comp_apply, f.preserves_signature]; rfl

def DialectMorphism.preserves_regSig (op : d.Op) :
    DialectSignature.regSig (f.mapOp op) = (DialectSignature.regSig op).map f.mapTy := by
  simp only [DialectSignature.regSig, Function.comp_apply, f.preserves_signature]; rfl

def DialectMorphism.preserves_outTy (op : d.Op) :
    DialectSignature.outTy (f.mapOp op) = f.mapTy (DialectSignature.outTy op) := by
  simp only [DialectSignature.outTy, Function.comp_apply, f.preserves_signature]; rfl

theorem DialectMorphism.preserves_effectKind (op : d.Op) :
    DialectSignature.effectKind (f.mapOp op) = DialectSignature.effectKind op := by
  simp only [DialectSignature.effectKind, Function.comp_apply, f.preserves_signature]; rfl

mutual

def Com.changeDialect : Com d Γ eff ty → Com d' (f.mapTy <$> Γ) eff (f.mapTy ty)
  | .ret v          => .ret v.toMap
  | .var body rest => .var body.changeDialect rest.changeDialect

def Expr.changeDialect : Expr d Γ eff ty → Expr d' (Γ.map f.mapTy) eff (f.mapTy ty)
  | ⟨op, Eq.refl _, effLe, args, regs⟩ => ⟨
      f.mapOp op,
      (f.preserves_outTy _).symm,
      f.preserves_effectKind _ ▸ effLe,
      f.preserves_sig _ ▸ args.map' f.mapTy fun _ => Var.toMap (f:=f.mapTy),
      f.preserves_regSig _ ▸
        HVector.changeDialect regs
    ⟩

/-- Inline of `HVector.map'` for the termination checker -/
def HVector.changeDialect : ∀ {regSig : RegionSignature d.Ty},
    HVector (fun t => Com d t.fst eff t.snd) regSig
    → HVector (fun t => Com d' t.fst eff t.snd) (f.mapTy <$> regSig : RegionSignature _)
  | _, .nil        => .nil
  | t::_, .cons a as  => .cons a.changeDialect (HVector.changeDialect as)

end

def Lets.changeDialect : Lets d Γ_in eff Γ_out → Lets d' (f.mapTy <$> Γ_in) eff (f.mapTy <$> Γ_out)
  | nil => nil
  | var body e => var (changeDialect body) (e.changeDialect f)

section Lemmas

@[simp] lemma Com.changeDialect_ret (f : DialectMorphism d d') (v : Var Γ t) :
    Com.changeDialect f (Com.ret v : Com d Γ eff t) = Com.ret v.toMap := by
  cases eff <;> simp [changeDialect]

@[simp] lemma Com.changeDialect_var (f : DialectMorphism d d')
    (e : Expr d Γ eff t) (body : Com d _ eff u) :
    (Com.var e body).changeDialect f = Com.var (e.changeDialect f) (body.changeDialect f) := by
  simp only [changeDialect]

@[simp] lemma HVector.changeDialect_nil {eff : EffectKind} (f : DialectMorphism d d') :
    HVector.changeDialect (eff := eff) f nil = nil := by simp [HVector.changeDialect]

end Lemmas

end Map

/-!
## `Lets.addComToEnd`, `Com.toLets` and `Com.toFlatCom`
-/

/-- Add a `Com` to the end of a sequence of lets -/
def Lets.addComToEnd {Γ_out} {eff} (lets : Lets d Γ_in eff Γ_out) :
      (com : Com d Γ_out eff ty) → Lets d Γ_in eff com.outContext
  | Com.ret _       => lets
  | Com.var e body => addComToEnd (Lets.var lets e) body

/-- The let-bindings of a program -/
def Com.toLets (com : Com d Γ eff t) : Lets d Γ eff com.outContext :=
  Lets.nil.addComToEnd com

/-- Convert a `Com` into a `FlatCom` -/
def Com.toFlatCom {t : d.Ty} (com : Com d Γ .pure t) : FlatCom d Γ .pure com.outContext t :=
  ⟨com.toLets, com.returnVar⟩

section Lemmas

/-! #### Basic Lemmas -/

@[simp] lemma Lets.addComToEnd_ret {lets : Lets d Γ_in eff Γ_out} :
    addComToEnd lets (.ret v : Com d Γ_out eff t) = lets             := by simp [addComToEnd]
@[simp] lemma Lets.addComToEnd_var {lets : Lets d Γ_in eff Γ_out} {com : Com d _ eff t} :
    addComToEnd lets (Com.var e com) = addComToEnd (lets.var e) com := by simp [addComToEnd]

@[simp] lemma Com.toLets_ret : toLets (ret v : Com d Γ eff t) = .nil := by simp [toLets]

/-! ### castPureToEff -/

@[simp] lemma Lets.addComToEnd_castPureToEff {lets : Lets d Γ_in .pure Γ_out}
    {com : Com d Γ_out .pure ty} :
    (lets.castPureToEff eff).addComToEnd (com.castPureToEff eff)
    = cast (by simp) ((lets.addComToEnd com).castPureToEff eff) := by
  induction com using Com.rec'
  case ret => simp
  case var ih =>
    simp only [Com.castPureToEff_var, Com.outContext_var, addComToEnd_var,
      ← Lets.castPureToEff_var, ih]

@[simp] lemma Com.toLets_castPureToEff {com : Com d Γ .pure ty} :
    (com.castPureToEff eff).toLets = cast (by simp) (com.toLets.castPureToEff eff) := by
  unfold toLets
  rw [show (Lets.nil : Lets d Γ eff Γ) = (Lets.nil.castPureToEff eff) from rfl,
    Lets.addComToEnd_castPureToEff]

/-! ### Denotation Lemmas-/

@[simp] lemma Lets.denote_addComToEnd
    {lets : Lets d Γ_in eff Γ_out} {com : Com d Γ_out eff t} :
    Lets.denote (lets.addComToEnd com) = fun V => (do
        let Vlets ← lets.denote V
        let Vbody ← com.denoteLets Vlets
        return Vbody
      ) := by
  induction com
  case ret => simp [Com.denoteLets]
  case var ih => simp [addComToEnd, ih, denote_var]

@[simp] lemma Com.denoteLets_ret : (.ret v : Com d Γ eff t).denoteLets = fun V => pure V := by
  funext V; simp [denoteLets]

theorem Com.denoteLets_eq {com : Com d Γ eff t} : com.denoteLets = com.toLets.denote := by
  simp only [toLets]; induction com using Com.rec' <;> simp [Lets.denote_var]

@[simp] lemma Com.denoteLets_castPureToEff {com : Com d Γ .pure ty} :
    denoteLets (com.castPureToEff eff)
    = fun V => pure (com.denoteLets V |>.comap fun _ v => v.castCtxt (by simp)) := by
  funext V
  induction com using Com.rec'
  · simp
  · simp [*]; rfl

end Lemmas

/-!
## Free Variables
-/

/-- Convert a heterogenous vector of variables into a homogeneous `VarSet` -/
def HVector.toVarSet : {l : List d.Ty} → (T : HVector (Var Γ) l) → VarSet Γ
  | [], .nil => ∅
  | _::_, .cons v vs => insert ⟨_, v⟩ vs.toVarSet

-- TODO: `HVector.toVarSet` and `HVector.vars` do the same thing, deduplicate
def HVector.vars {l : List d.Ty} (T : HVector (Var Γ) l) : VarSet Γ :=
  T.foldl (fun _ s a => insert ⟨_, a⟩ s) ∅

--TODO: find a name that better encapsulates that it's the *transitive* closure
/-- The free variables of `lets` that are (transitively) referred to by some variable `v`.
Also known as the uses of var. -/
def Lets.vars : Lets d Γ_in eff Γ_out → Var Γ_out t → VarSet Γ_in
  | .nil, v => VarSet.ofVar v
  | .var lets e, v => by
      cases v using Var.casesOn with
      | toSnoc v => exact lets.vars v
      | last => exact (e.args.vars).biUnion (fun v => lets.vars v.2)


/-- `com.vars` is the set of free variables from `Γ` that are (transitively) used by the return
variable of `com` -/
def Com.vars : Com d Γ .pure t → VarSet Γ :=
  fun com => com.toFlatCom.lets.vars com.toFlatCom.ret

theorem Lets.vars_var_eq {lets : Lets d Γ_in eff Γ_out}
  {t: d.Ty} {e : Expr d Γ_out eff t}
  {w : ℕ} {tw : d.Ty} {wh : Γ_out[w]? = some tw} :
  Lets.vars (Lets.var lets e) ⟨w + 1, by simpa [Ctxt.snoc] using wh⟩ =
  Lets.vars lets ⟨w, wh⟩ := by simp [Lets.vars]


@[simp] lemma HVector.vars_nil :
    (HVector.nil : HVector (Var Γ) ([] : List d.Ty)).vars = ∅ := by
  simp [HVector.vars, HVector.foldl]

@[simp] lemma HVector.vars_cons {t  : d.Ty} {l : List d.Ty}
    (v : Var Γ t) (T : HVector (Var Γ) l) :
    (HVector.cons v T).vars = insert ⟨_, v⟩ T.vars := by
  rw [HVector.vars, HVector.vars]
  generalize hs : (∅ : VarSet Γ) = s
  clear hs
  induction T generalizing s t v with
  | nil => simp [foldl]
  | cons v' T ih =>
    rename_i t2 _
    conv_rhs => rw [foldl]
    rw [← ih]
    rw [foldl,foldl, foldl]
    congr 1
    simp [Finset.ext_iff, or_comm, or_assoc, Sigma.forall]

/-- For a vector of variables T,
  let s₁ and s₂ be two maps from variables to A t.
  If s₁ and s₂ agree on all variables in T (which is a VarSet),
  then T.map s₁ = T.map s₂ -/
theorem HVector.map_eq_of_eq_on_vars {A : d.Ty → Type*}
    {T : HVector (Var Γ) l}
    {s₁ s₂ : ∀ (t), Var Γ t → A t}
    (h : ∀ v, v ∈ T.vars → s₁ _ v.2 = s₂ _ v.2) :
    T.map s₁ = T.map s₂ := by
  induction T with
  | nil => simp [HVector.map]
  | cons v T ih =>
    rw [HVector.map, HVector.map, ih]
    · congr
      apply h ⟨_, v⟩
      simp
    · intro v hv
      apply h
      simp_all



section TypeProjections
variable {d : Dialect} [DialectSignature d] {Γ : Ctxt d.Ty} {eff : EffectKind} {t : d.Ty}

def Com.getTy : Com d Γ eff t → Type := fun _ => d.Ty
def Com.ty : Com d Γ eff t → d.Ty := fun _ => t
def Com.ctxt : Com d Γ eff t → Ctxt d.Ty := fun _ => Γ

def Expr.getTy : Expr d Γ eff t → Type := fun _ => d.Ty
def Expr.ty : Expr d Γ eff t → d.Ty := fun _ => t
def Expr.ctxt : Expr d Γ eff t → Ctxt d.Ty := fun _ => Γ

end TypeProjections<|MERGE_RESOLUTION|>--- conflicted
+++ resolved
@@ -139,15 +139,6 @@
 "eval region $x". Assuming the `op` is pure, `OpDenoteM α` could then be evaluated both purely or
 impurely.
 -/
-<<<<<<< HEAD
-class DialectPrint (d : Dialect) where
-  printOpName : d.Op → String
-  printTy : d.Ty → String
-  printAttributes : d.Op → String
-  printDialect : String
-  printReturn : d.Ty → String
-  printFunc : d.Ty → String
-=======
 
 /--
 ToPrint includes the functions to print the components of a dialect.
@@ -166,7 +157,6 @@
   /-- Prints the function header of the dialect. -/
   printFunc : d.Ty → String
 
->>>>>>> e4d998ee
 /- # Datastructures -/
 section DataStructures
 
@@ -203,210 +193,6 @@
   | nil : Lets Γ_in eff Γ_in
   | var (body : Lets Γ_in eff Γ_out) (e : Expr d Γ_out eff t) : Lets Γ_in eff (Γ_out.snoc t)
 
-<<<<<<< HEAD
-/-- `Zipper d Γ_in eff Γ_mid ty` represents a particular position in a program, by storing the
-`Lets` that come before this position separately from the `Com` that represents the rest.
-Thus, `Γ_in` is the context of the program as a whole, while `Γ_mid` is the context at the
-current position.
-
-While technically the position is in between two let-bindings, by convention we say that the first
-binding of `top : Lets ..` is the current binding of a particular zipper. -/
-structure Zipper (Γ_in : Ctxt d.Ty) (eff : EffectKind) (Γ_mid : Ctxt d.Ty) (ty : d.Ty) where
-  /-- The let-bindings at the top of the zipper -/
-  top : Lets d Γ_in eff Γ_mid
-  /-- The program at the bottom of the zipper -/
-  bot : Com d Γ_mid eff ty
-
-
-
-/-! ### Repr instance -/
-section Repr
-open Std (Format)
-variable {d} [DialectSignature d] [Repr d.Op] [Repr d.Ty]
-
-/-- Parenthesize and separate with 'separator' if the list is nonempty, and return
-the empty string otherwise. -/
-private def Format.parenIfNonempty (l : String) (r : String) (separator : Format)
-    (xs : List Format) : Format :=
-  match xs with
-  | [] => ""
-  | _  =>  l ++ (Format.joinSep xs separator) ++ r
-
-/-- Parenthesize and separate with 'separator' if the list is nonempty, and return
-the "()" if the list is empty. -/
-private def Format.parenIfNonemptyForPrint (l : String) (r : String) (separator : Format)
-    (xs : List Format) : Format :=
-  match xs with
-  | [] => "() "
-  | _  =>  l ++ (Format.joinSep xs separator) ++ r
-
-/-- Format a sequence of types as `(t₁, ..., tₙ)`. Will always display parentheses. -/
-private def formatTypeTuple [Repr Ty] (xs : List Ty) : Format :=
-  "("  ++ Format.joinSep (xs.map (fun t => Repr.reprPrec t 0)) ", " ++ ")"
-
-/-- Format a tuple of arguments as `a₁, ..., aₙ`. -/
-private def formatArgTuple [Repr Ty] {Γ : List Ty}
-    (args : HVector (fun t => Var Γ₂ t) Γ) : Format :=
-  Format.parenIfNonempty "(" ")" ", " (formatArgTupleAux args) where
-  formatArgTupleAux [Repr Ty] {Γ : List Ty} (args : HVector (fun t => Var Γ₂ t) Γ) : List Format :=
-    match Γ with
-    | .nil => []
-    | .cons .. =>
-      match args with
-      | .cons a as => (repr a) :: (formatArgTupleAux as)
-
-/-- Format a tuple of arguments as `a₁, ..., aₙ`. -/
-private def formatArgTupleForPrint [Repr Ty] {Γ : List Ty}
-    (args : HVector (fun t => Var Γ₂ t) Γ) : Format :=
-  Format.parenIfNonemptyForPrint "(" ")" ", " (formatArgTupleAux args) where
-  formatArgTupleAux [Repr Ty] {Γ : List Ty} (args : HVector (fun t => Var Γ₂ t) Γ) : List Format :=
-    match Γ with
-    | .nil => []
-    | .cons .. =>
-      match args with
-      | .cons a as => (repr a) :: (formatArgTupleAux as)
-
-/-- Format a list of formal arguments as `(%0 : t₀, %1 : t₁, ... %n : tₙ)` -/
-private def formatFormalArgListTuple [Repr Ty] (ts : List Ty) : Format :=
-  Format.paren <| Format.joinSep ((List.range ts.length).zip ts |>.map
-    (fun it => f!"%{it.fst} : {repr it.snd}")) ", "
-
-mutual
-  /-- Convert a HVector of region arguments into a List of format strings. -/
-  partial def reprRegArgsAux [Repr d.Ty] {ts : List (Ctxt d.Ty × d.Ty)}
-    (regArgs : HVector (fun t => Com d t.1 EffectKind.impure t.2) ts) : List Format :=
-    match ts with
-    | [] => []
-    | _ :: _ =>
-      match regArgs with
-      | .cons regArg regArgs =>
-        let regFmt := Com.repr 0 regArg
-        let restFmt := reprRegArgsAux regArgs
-        (regFmt :: restFmt)
-
-  partial def Expr.repr (_ : Nat) : Expr d Γ eff t → Format
-    | ⟨op, _, _, args, regArgs⟩ =>
-        let outTy := DialectSignature.outTy op
-        let argTys := DialectSignature.sig op
-        let regArgs := Format.parenIfNonempty " (" ")" Format.line (reprRegArgsAux regArgs)
-        f!"{repr op}{formatArgTuple args}{regArgs} : {formatTypeTuple argTys} → ({repr outTy})"
-
-  /-- Format string for a Com, with the region parentheses and formal argument list. -/
-  partial def Com.repr (prec : Nat) (com : Com d Γ eff t) : Format :=
-    f!"\{" ++ Format.nest 2
-    (Format.line ++
-    "^entry" ++ Format.nest 2 ((formatFormalArgListTuple Γ.toList) ++ f!":" ++ Format.line ++
-    (comReprAux prec com))) ++ Format.line ++
-    f!"}"
-
-  /-- Format string for sequence of assignments and return in a Com. -/
-  partial def comReprAux (prec : Nat) : Com d Γ eff t → Format
-    | .ret v => f!"return {reprPrec v prec} : ({repr t}) → ()"
-    | .var e body =>
-      f!"%{repr <| Γ.length} = {e.repr prec}" ++ Format.line ++
-      comReprAux prec body
-end
-
-def Lets.repr (prec : Nat) : Lets d eff Γ t → Format
-    | .nil => .align false ++ f!";"
-    | .var body e => body.repr prec ++ (.align false ++ f!"{e.repr prec}")
-
-instance : Repr (Expr d Γ eff t) := ⟨flip Expr.repr⟩
-instance : Repr (Com d Γ eff t) := ⟨flip Com.repr⟩
-instance : Repr (Lets d Γ eff t) := ⟨flip Lets.repr⟩
-
-end Repr
-
-/- # ToString instances for Com and Expr  -/
-section ToString
-variable {d} [DialectSignature d] [Repr d.Op] [Repr d.Ty] [ToString d.Ty] [ToString d.Op]
-
-/-- Format a list of formal arguments as `(%0 : t₀, %1 : t₁, ... %n : tₙ)` -/
-partial def formatFormalArgListTupleStr [ToString Ty] (ts : List Ty) : String :=
-  let args := (List.range ts.length).zip ts |>.map
-    (fun (i, t) => s!"%{i} : {toString t}")
-  "(" ++ String.intercalate ", " args ++ ")"
-
--- Format a sequence of types as `(t₁, ..., tₙ)` using toString instances -/
-private def formatTypeTupleToString [ToString Ty] (xs : List Ty) : String :=
-  "(" ++ String.intercalate ", " (xs.map toString) ++ ")"
-
-/--
-Converts an expression to its string representation.
-Assumes that `toString` instances exist for both the dialect's operations (`d.Op`)
-and types (`d.Ty`). The output includes the operation name, argument list,
-their types, and the resulting output type.
--/
-partial def Expr.toString [ToString d.Op] : Expr d Γ eff t → String
-  | Expr.mk (op : d.Op) _ _ args _regArgs =>
-    let outTy : d.Ty := DialectSignature.outTy op
-    let argTys := DialectSignature.sig op
-    s!"{ToString.toString op}{formatArgTuple args} : {formatTypeTupleToString argTys} -> ({ToString.toString outTy})"
-
-/-- This function recursivly converts the body of a `Com` into its string representation.
-Each bound variable is printed with its index and corresponding expression. -/
-partial def Com.ToStringBody : Com d Γ eff t → String
-  | .ret v => s!"  \"return\"({_root_.repr v }) : ({toString t}) -> ()"
-  | .var e body =>
-    s!"  %{_root_.repr <|(Γ.length)} = {Expr.toString e }" ++ "\n" ++
-    Com.ToStringBody body
-
-/- `Com.toString` implements a toString instance for the type `Com`.  -/
-partial def Com.toString (com : Com d Γ eff t) : String :=
-   "{ \n"
-  ++ "^entry" ++  ((formatFormalArgListTupleStr Γ.toList)) ++ ":" ++ "\n"
-  ++ (Com.ToStringBody com) ++
-   "\n }"
-
-instance : ToString (Com d Γ eff t)  where toString := Com.toString
-instance : ToString (Expr d Γ eff t) where toString := Expr.toString
-
-end ToString
-
-/- # ToString instances for Com and Expr  -/
-section DialectPrint
-variable {d} [DialectPrint d][DialectSignature d] [Repr d.Op] [Repr d.Ty] [ToString d.Ty] [ToString d.Op]
-
-/-- Format a list of formal arguments as `(%0 : t₀, %1 : t₁, ... %n : tₙ)` -/
-partial def formatFormalArgListTuplePrint [ToString d.Ty] (ts : List d.Ty) : String :=
-  let args := (List.range ts.length).zip ts |>.map
-    (fun (i, t) => s!"%{i} : {DialectPrint.printTy t}")
-  "(" ++ String.intercalate ", " args ++ ")"
-
--- Format a sequence of types as `(t₁, ..., tₙ)` using toString instances -/
-private def formatTypeTuplePrint [ToString d.Ty] (xs : List d.Ty) : String :=
-  "(" ++ String.intercalate ", " (xs.map DialectPrint.printTy) ++ ")"
-
-/--
-Converts an expression within a dialect to its MLIR string representation.
-Since MLIR generic syntax uses "" to denote operations, this function, this functions uses
-the DialectPrint typeclass of each dialect to print the various parts of an expressiom such as
-operation and types. Lastly, it arranges the expression printing according to MLIR syntax.
--/
-partial def Expr.toPrint [ToString d.Op] : Expr d Γ eff t → String
-  | Expr.mk (op : d.Op) _ _ args _regArgs =>
-    let outTy : d.Ty := DialectSignature.outTy op
-    let argTys := DialectSignature.sig op
-    s!"\"{DialectPrint.printOpName op}\"{formatArgTupleForPrint args}{DialectPrint.printAttributes op} : {formatTypeTuplePrint argTys} -> ({DialectPrint.printTy outTy})"
-
-/-- This function recursivly converts the body of a `Com` into its string representation.
-Each bound variable is printed with its index and corresponding expression. -/
-partial def Com.ToPrintBody : Com d Γ eff t → String
-  | .ret v => s!"  \"{DialectPrint.printReturn t}\"({_root_.repr v }) : ({DialectPrint.printTy t}) -> ()"
-  | .var e body =>
-    s!"  %{_root_.repr <|(Γ.length)} = {Expr.toPrint e }" ++ "\n" ++
-    Com.ToPrintBody body
-
-/- `Com.toString` implements a toString instance for the type `Com`.  -/
-partial def Com.toPrint (com : Com d Γ eff t) : String :=
-   "builtin.module { \n"
-  ++ DialectPrint.printFunc t ++ ((formatFormalArgListTuplePrint Γ.toList)) ++ ":" ++ "\n"
-  ++ (Com.ToPrintBody com) ++
-   "\n }"
-
-end DialectPrint
-=======
->>>>>>> e4d998ee
 /-! ### DecidableEq instance -/
 --TODO: this should be derived later on when a derive handler is implemented
 mutual -- DecEq
