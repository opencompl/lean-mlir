--- conflicted
+++ resolved
@@ -1491,8 +1491,10 @@
     · exact h_sub
     · exact hmatchVar
 
+variable [LawfulMonad m]
+
 /- NOTE: Lean hangs on this proof! -/
-theorem denote_matchVar_of_subset [LawfulMonad m]
+theorem denote_matchVar_of_subset
     {lets : Lets Op Γ_in .impure Γ_out} {v : Var Γ_out t}
     {varMap₁ varMap₂ : Mapping Δ_in Γ_out}
     {s₁ : Valuation Γ_in}
@@ -1507,17 +1509,11 @@
              match varMap₂.lookup ⟨t', v'⟩ with
              | .some mappedVar => by exact (Γ_out_lets mappedVar)
              | .none => by exact default
-<<<<<<< HEAD
       return Γ_in_matchLets) >>= (fun Γ_in_matchLets => f <| (matchLets.denote Γ_in_matchLets) w)) =
-     (lets.denote s1 >>= fun Γ_out_lets => f (Γ_out_lets v))) := sorry -- BIG SORRY 1
-/-
-=======
-      return Γ_in_matchLets) >>= (fun Γ_in_matchLets => return (matchLets.denote Γ_in_matchLets) w)) =
-     (lets.denote s1 >>= fun Γ_out_lets => return (Γ_out_lets v)))
->>>>>>> f094015d
+     (lets.denote s1 >>= fun Γ_out_lets => f (Γ_out_lets v)))
   | .nil, w => by
-    simp[Lets.denote, matchVar]
-    intro h_sub h_mv
+    simp [Lets.denote, matchVar]
+    intro h_sub h_mv f
     split at h_mv
     next x v₂ heq =>
       split_ifs at h_mv
@@ -1525,7 +1521,7 @@
         subst v_eq_v₂
         injection h_mv with h_mv
         subst h_mv
-        rw[mem_lookup_iff.mpr ?_]
+        rw [mem_lookup_iff.mpr ?_]
         apply h_sub
         apply mem_lookup_iff.mp
         exact heq
@@ -1837,7 +1833,7 @@
       subst hrew
       rename_i _ _ h
       simp only [denote_addPureComInMiddleOfLetCom, ← hl]
-      have := denote_matchVarMap h (f)
+      have := denote_matchVarMap h
       rw []
       -- have := denote_matchVarMap h
       -- rw [this] -- TODO: yet to use this!
