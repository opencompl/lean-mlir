-- Investigations on asymptotic behavior of representing programs with large explicit contexts

import SSA.Core.ErasedContext
import SSA.Core.HVector
import Mathlib.Data.List.AList
import Mathlib.Data.Finset.Basic
import Mathlib.Data.Fintype.Basic
import Mathlib.Tactic.Linarith
import Mathlib.Tactic.Ring
import SSA.Projects.MLIRSyntax.AST -- TODO post-merge: bring into Core
import SSA.Projects.MLIRSyntax.EDSL -- TODO post-merge: bring into Core

open Ctxt (Var VarSet Valuation)
open Goedel (toType)

/- Kinds of effects, either pure or impure -/
inductive EffectKind
| pure -- pure effects.
| impure -- impure, lives in IO.
deriving Repr, DecidableEq

@[reducible]
def EffectKind.toType2 : EffectKind → Type → Type
| pure => Id
| impure => IO

instance : Functor (EffectKind.toType2 e) := by cases e <;> exact (inferInstance)
instance : SeqLeft (EffectKind.toType2 e) := by cases e <;> exact (inferInstance)
instance : SeqRight (EffectKind.toType2 e) := by cases e <;> exact (inferInstance)
instance : Seq (EffectKind.toType2 e) := by cases e <;> exact (inferInstance)
instance : Applicative (EffectKind.toType2 e) := by cases e <;> exact (inferInstance)
instance : Bind (EffectKind.toType2 e) := by cases e <;> exact (inferInstance)
instance : Monad (EffectKind.toType2 e) := by cases e <;> exact (inferInstance)

def EffectKind.return (e : EffectKind) (a : α) : e.toType2 α := return a

@[simp] -- return is normal form.
def EffectKind.return_eq (e : EffectKind) (a : α) : e.return a = (return a : e.toType2 α) := by rfl

@[simp]
def EffectKind.return_pure_toType2_eq (a : α) : (return a : EffectKind.pure.toType2 α) = a := rfl

@[simp]
def EffectKind.return_impure_toType2_eq (a : α) : (return a : EffectKind.impure.toType2 α) = (return a : IO α) := rfl

@[simp]
def EffectKind.le : EffectKind → EffectKind → Prop
| .pure, _ => True
| .impure, .impure => True
| _, _ => False

@[simp]
def EffectKind.decLe (e e' : EffectKind) : Decidable (EffectKind.le e e') :=
  match e with
  | .pure => match e' with
    | .pure => isTrue (by simp)
    | .impure => isTrue (by simp)
  | .impure => match e' with
    | .pure => isFalse (by simp)
    | .impure => isTrue (by simp)


instance : LE EffectKind where le := EffectKind.le
instance : DecidableRel (LE.le (α := EffectKind)) := EffectKind.decLe

@[simp]
theorem EffectKind.eff_eq_of_le_pure {e : EffectKind}
    (he : e ≤ EffectKind.pure) : e = EffectKind.pure := by
  cases e <;> simp_all [LE.le]


@[simp] def EffectKind.elim_impure_le_pure (he : EffectKind.impure ≤ EffectKind.pure) : False := by simp[LE.le] at he
@[simp] def EffectKind.pure_le_pure : EffectKind.pure ≤ EffectKind.pure := by simp[LE.le]
@[simp] def EffectKind.pure_le_impure : EffectKind.pure ≤ EffectKind.impure := by simp[LE.le]
@[simp] def EffectKind.impure_le_impure : EffectKind.impure ≤ EffectKind.impure := by simp[LE.le]
@[simp] def EffectKind.pure_le (e : EffectKind) : EffectKind.pure ≤ e := by cases e <;> simp
@[simp] def EffectKind.le_impure (e : EffectKind) : e ≤ EffectKind.impure := by cases e <;> simp

@[simp]
theorem EffectKind.le_refl (e : EffectKind) : e ≤ e := by cases e <;> simp [LE.le]

@[simp]
theorem EffectKind.le_trans {e1 e2 e3 : EffectKind} (h12: e1 ≤ e2) (h23: e2 ≤ e3) : e1 ≤ e3 := by
  cases e1 <;> cases e2 <;> cases e3 <;> simp_all

@[simp]
theorem EffectKind.le_antisym {e1 e2 : EffectKind} (h12: e1 ≤ e2) (h21: e2 ≤ e1) : e1 ≤ e2 := by
  cases e1 <;> cases e2 <;> simp_all

theorem EffectKind.le_of_eq {e1 e2 : EffectKind} (h : e1 = e2) : e1 ≤ e2 := by
  subst h
  cases e1 <;> simp

def EffectKind.union : EffectKind → EffectKind → EffectKind
| .pure, .pure => .pure
| _, _ => .impure

@[simp] def EffectKind.pure_union_pure_eq : EffectKind.union .pure .pure = .pure := rfl
@[simp] def EffectKind.impure_union_eq : EffectKind.union .impure e = .impure := rfl
@[simp] def EffectKind.union_impure_eq : EffectKind.union e .impure = .impure := by cases e <;> rfl


/-- Given (e1 ≤ e2), we can get a morphism from e1.toType2 x → e2.toType2 x.
Said diffeently, this is a functor from the skeletal category of EffectKind to Lean. -/
@[simp]
def EffectKind.toType2_hom {e1 e2 : EffectKind} {α : Type}
    (hle : e1 ≤ e2) (v1 : e1.toType2 α) : e2.toType2 α :=
  match e1, e2, hle with
    | .pure, .pure, _ | .impure, .impure, _ => v1
    | .pure, .impure, _ => return v1

@[simp]
theorem EffectKind.toType2_hom_pure_pure_eq_id (hle : EffectKind.pure ≤ EffectKind.pure) :
    EffectKind.toType2_hom hle (α := α) = id := by
  funext x
  simp [EffectKind.toType2_hom]

@[simp]
theorem EffectKind.toType2_hom_pure_impure_eq_Pure (hle : EffectKind.pure ≤ EffectKind.impure) :
    EffectKind.toType2_hom hle (α := α) = Pure.pure  := by
  funext x
  simp [EffectKind.toType2_hom]

@[simp]
theorem EffectKind.toType2_hom_impure_impure_eq_id (hle : EffectKind.impure ≤ EffectKind.impure) :
    EffectKind.toType2_hom hle (α := α) = id  := by
  funext x
  simp [EffectKind.toType2_hom]

/-- toType2 is functorial: it preserves identity. -/
@[simp]
theorem EffectKind.toType2_hom_eq_id (hle : eff ≤ eff) :
    EffectKind.toType2_hom hle (α := α) = id  := by
  funext x
  cases eff <;> simp

/-- toType2 is functorial: it preserves composition. -/
def EffectKind.toType2_hom_compose {e1 e2 e3 : EffectKind} {α : Type}
    (h12 : e1 ≤ e2)
    (h23: e2 ≤ e3)
    (h13: e1 ≤ e3 := EffectKind.le_trans h12 h23) :
    ((EffectKind.toType2_hom (α := α) h23) ∘ (EffectKind.toType2_hom h12)) = EffectKind.toType2_hom h13 := by
  funext x
  cases e1 <;> cases e2 <;> cases e3 <;> try simp_all [Function.comp] <;> contradiction

/-- Type with no inhabitant -/
inductive Void where
def Void.elim (v : Void) : α := nomatch v


/- # Classes -/

abbrev RegionSignature Ty := List (Ctxt Ty × Ty)

structure Signature (Ty : Type) where
  mkEffectful ::
  sig        : List Ty
  regSig     : RegionSignature Ty
  outTy      : Ty
  effectKind : EffectKind := .pure

abbrev Signature.mk (sig : List Ty) (regSig : RegionSignature Ty) (outTy : Ty) : Signature Ty :=
 { sig := sig, regSig := regSig, outTy := outTy }

class OpSignature (Op : Type) (Ty : outParam (Type)) where
  signature : Op → Signature Ty
export OpSignature (signature)

section
variable {Op Ty} [s : OpSignature Op Ty]

def OpSignature.sig        := Signature.sig ∘ s.signature
def OpSignature.regSig     := Signature.regSig ∘ s.signature
def OpSignature.outTy      := Signature.outTy ∘ s.signature
def OpSignature.effectKind   := Signature.effectKind ∘ s.signature


class OpDenote (Op Ty : Type) [Goedel Ty] [OpSignature Op Ty] where
  denote : (op : Op) → HVector toType (OpSignature.sig op) →
    (HVector (fun t : Ctxt Ty × Ty => t.1.Valuation → EffectKind.impure.toType2 (toType t.2))
            (OpSignature.regSig op)) →
    ((OpSignature.effectKind op).toType2 (toType <| OpSignature.outTy op))

/- # Datastructures -/

variable (Op : Type) {Ty : Type} [OpSignature Op Ty]

mutual

/- An intrinsically typed expression whose effect is *at most* EffectKind -/
inductive Expr : (Γ : Ctxt Ty) → (eff : EffectKind) → (ty : Ty) → Type :=
  | mk {Γ} {ty} (op : Op)
    (ty_eq : ty = OpSignature.outTy op)
    (eff_le : OpSignature.effectKind op ≤ eff)
    (args : HVector (Var Γ) <| OpSignature.sig op)
    (regArgs : HVector (fun t : Ctxt Ty × Ty => Com t.1 t.2)
      (OpSignature.regSig op)) : Expr Γ eff ty


/-- A very simple intrinsically typed program: a sequence of let bindings.
Note that the `EffectKind` is uniform: if a `Com` is `pure`, then the expression and its body are pure,
and if a `Com` is `impure`, then both the expression and the body are impure!
-/
inductive Com : Ctxt Ty → Ty → Type where
  | ret (v : Var Γ t) : Com Γ t
  | lete (eff : EffectKind := .pure) (e : Expr Γ eff α) (body : Com (Γ.snoc α) β) : Com Γ β
end

section
open Std (Format)
variable {Op Ty : Type} [OpSignature Op Ty] [Repr Op] [Repr Ty]

mutual
  def Expr.repr (prec : Nat) : Expr Op Γ eff t → Format
    | ⟨op, _, _, args, _regArgs⟩ => f!"{repr op}{repr args}"

  def Com.repr (prec : Nat) : Com Op Γ t → Format
    | .ret v => .align false ++ f!"return {reprPrec v prec}"
    | .lete eff e body => (.align false ++ f!"{e.repr prec}") ++ body.repr prec
end

instance : Repr (Expr Op Γ eff t) := ⟨flip Expr.repr⟩
instance : Repr (Com Op Γ t) := ⟨flip Com.repr⟩

end

--TODO: this should be derived later on when a derive handler is implemented
mutual

protected instance HVector.decidableEqReg [DecidableEq Op] [DecidableEq Ty] :
    ∀ {l : List (Ctxt Ty × Ty)}, DecidableEq (HVector (fun t => Com Op t.1 t.2) l)
  | _, .nil, .nil => isTrue rfl
  | _, .cons x₁ v₁, .cons x₂ v₂ =>
    letI := HVector.decidableEqReg v₁ v₂
    letI := Com.decidableEq x₁ x₂
    decidable_of_iff (x₁ = x₂ ∧ v₁ = v₂) (by simp)

protected instance Expr.decidableEq [DecidableEq Op] [DecidableEq Ty] :
    {Γ : Ctxt Ty} → {ty : Ty} → DecidableEq (Expr Op Γ eff ty)
  | _, _, .mk op₁ rfl heff arg₁ regArgs₁, .mk op₂ eq heff' arg₂ regArgs₂ =>
    if ho : op₁ = op₂
    then by
      subst ho
      letI := HVector.decidableEq arg₁ arg₂
      letI := HVector.decidableEqReg regArgs₁ regArgs₂
      exact decidable_of_iff (arg₁ = arg₂ ∧ regArgs₁ = regArgs₂) (by simp)
    else isFalse (by simp_all)

protected instance Com.decidableEq [DecidableEq Op] [DecidableEq Ty] :
    {Γ : Ctxt Ty} → {ty : Ty} → DecidableEq (Com Op Γ ty)
  | _, _, .ret v₁, .ret v₂ => decidable_of_iff (v₁ = v₂) (by simp)
  | _, _, .lete (eff := eff₁) (α := α₁) e₁ body₁, .lete (eff := eff₂) (α := α₂) e₂ body₂ =>
    if heff : eff₁ = eff₂
    then
      if hα : α₁ = α₂
      then by
        subst heff
        subst hα
        letI := Expr.decidableEq e₁ e₂
        letI := Com.decidableEq body₁ body₂
        exact decidable_of_iff (e₁ = e₂ ∧ body₁ = body₂) (by simp)
      else isFalse (by simp_all)
    else isFalse (by simp_all)
  | _, _, .ret _, .lete _ _ _ => isFalse (fun h => Com.noConfusion h)
  | _, _, .lete _ _ _, .ret _ => isFalse (fun h => Com.noConfusion h)

end

/-- `Lets Op Γ₁ Γ₂` is a sequence of lets which are well-formed under context `Γ₂` and result in
    context `Γ₁`-/
inductive Lets : Ctxt Ty → Ctxt Ty → Type where
  | nil {Γ : Ctxt Ty} : Lets Γ Γ
  | lete (eff : EffectKind) (body : Lets Γ₁ Γ₂) (e : Expr Op Γ₂ eff t) : Lets Γ₁ (Γ₂.snoc t)
  deriving Repr

/-
  # Definitions
-/

variable {Op Ty : Type} [OpSignature Op Ty]

@[elab_as_elim]
def Com.rec' {motive : (a : Ctxt Ty) → (a_1 : Ty) → Com Op a a_1 → Sort u} :
    (ret : {Γ : Ctxt Ty} → {t : Ty} → (v : Var Γ t) → motive Γ t (Com.ret v)) →
    (lete : {Γ : Ctxt Ty} →
        {α β : Ty} → {eff : EffectKind} →
          (e : Expr Op Γ eff α) →
            (body : Com Op (Ctxt.snoc Γ α) β) →
              motive (Ctxt.snoc Γ α) β body → motive Γ β (Com.lete eff e body)) →
      {a : Ctxt Ty} → {a_1 : Ty} → (t : Com Op a a_1) → motive a a_1 t
  | hret, _, _, _, Com.ret v => hret v
  | hret, hlete, _, _, Com.lete eff e body => hlete e body (Com.rec' hret hlete body)

def Expr.op {Γ : Ctxt Ty} {ty : Ty} (e : Expr Op Γ eff ty) : Op :=
  Expr.casesOn e (fun op _ _ _ _ => op)

theorem Expr.eff_le {Γ : Ctxt Ty} {ty : Ty} (e : Expr Op Γ eff ty) :
  OpSignature.effectKind e.op ≤ eff :=
  Expr.casesOn e (fun _ _ eff_le _ _ => eff_le)

theorem Expr.ty_eq {Γ : Ctxt Ty} {ty : Ty} (e : Expr Op Γ eff ty) :
    ty = OpSignature.outTy e.op :=
  Expr.casesOn e (fun _ ty_eq _ _ _ => ty_eq)

def Expr.args {Γ : Ctxt Ty} {ty : Ty} (e : Expr Op Γ eff ty) :
    HVector (Var Γ) (OpSignature.sig e.op) :=
  Expr.casesOn e (fun _ _ _ args _ => args)

def Expr.regArgs {Γ : Ctxt Ty} {ty : Ty} (e : Expr Op Γ eff ty) :
    HVector (fun t : Ctxt Ty × Ty => Com Op t.1 t.2) (OpSignature.regSig e.op) :=
  Expr.casesOn e (fun _ _ _ _ regArgs => regArgs)

/-! Projection equations for `Expr` -/
@[simp]
theorem Expr.op_mk {Γ : Ctxt Ty} {ty : Ty} {eff : EffectKind} (op : Op)
    (ty_eq : ty = OpSignature.outTy op)
    (eff_le : OpSignature.effectKind op ≤ eff)
    (args : HVector (Var Γ) (OpSignature.sig op)) (regArgs):
    (Expr.mk op ty_eq eff_le args regArgs).op = op := rfl

@[simp]
theorem Expr.args_mk {Γ : Ctxt Ty} {ty : Ty} {eff : EffectKind} (op : Op)
    (ty_eq : ty = OpSignature.outTy op)
    (eff_le : OpSignature.effectKind op ≤ eff)
    (args : HVector (Var Γ) (OpSignature.sig op)) (regArgs) :
    (Expr.mk op ty_eq eff_le args regArgs).args = args := rfl

@[simp]
theorem Expr.regArgs_mk {Γ : Ctxt Ty} {ty : Ty} {eff : EffectKind} (op : Op)
    (ty_eq : ty = OpSignature.outTy op)
    (eff_le : OpSignature.effectKind op ≤ eff)
    (args : HVector (Var Γ) (OpSignature.sig op)) (regArgs) :
    (Expr.mk op ty_eq eff_le args regArgs).regArgs = regArgs := rfl

-- TODO: the following `variable` probably means we include these assumptions also in definitions
-- that might not strictly need them, we can look into making this more fine-grained
variable [Goedel Ty] [OpDenote Op Ty] [DecidableEq Ty]

mutual

def HVector.denote : {l : List (Ctxt Ty × Ty)} → (T : HVector (fun t => Com Op t.1 t.2) l) →
    HVector (fun t => t.1.Valuation → EffectKind.impure.toType2 (toType t.2)) l
  | _, .nil => HVector.nil
  | _, .cons v vs => HVector.cons (v.denote) (HVector.denote vs)

def Expr.denote : {ty : Ty} → (e : Expr Op Γ eff ty) → (Γv : Valuation Γ) → eff.toType2 (toType ty)
  | _, ⟨op, Eq.refl _, heff, args, regArgs⟩, Γv =>
    EffectKind.toType2_hom heff <| OpDenote.denote op (args.map (fun _ v => Γv v)) regArgs.denote

def Com.denote : Com Op Γ ty → (Γv : Valuation Γ) → EffectKind.impure.toType2 (toType ty)
  | .ret e, Γv => pure (Γv e)
  | .lete eff e body, Γv => do
     match eff with
     | .pure => body.denote (Γv.snoc (e.denote Γv))
     | .impure => do
       let x ← e.denote Γv
       body.denote (Γv.snoc x)
end

/-- Denote an 'Expr' in an unconditionally impure fashion -/
@[simp]
def Expr.denoteImpure (e : Expr Op Γ eff ty) (Γv : Valuation Γ) : EffectKind.impure.toType2 (toType ty) :=
  eff.toType2_hom (eff.le_impure) (e.denote Γv)

/-- Show that 'Com.denote lete e body' can be seen as denoting the `e` impurely, and then denoting `body`. -/
theorem Com.denote_lete_eq_of_denoteImpure_expr {e : Expr Op Γ eff α} {Γv: Valuation Γ} {v : toType α} :
    (Com.lete eff e body).denote Γv = (e.denoteImpure Γv).bind (fun v => body.denote (Γv.snoc v)) := by
  funext state
  cases eff <;> simp_all [denote, EffectKind.return, EStateM.bind, Pure.pure, EStateM.pure, Bind.bind]


/-- rewrite `(lete eff e body).denote` in terms of `e.denote` -/
theorem Com.denote_lete_eq_of_denote_expr_eq {e : Expr Op Γ eff α} {Γv: Valuation Γ} {v : toType α}
  (hv : e.denote Γv = eff.return v) : (Com.lete eff e body).denote Γv = body.denote (Γv.snoc v) := by
  cases eff
  · simp [denote, hv, EffectKind.return]
  · funext state
    simp_all [denote, hv, EffectKind.return, EStateM.bind, Pure.pure, EStateM.pure, Bind.bind]

/-
https://leanprover.zulipchat.com/#narrow/stream/270676-lean4/topic/Equational.20Lemmas
Recall that `simp` lazily generates equation lemmas.
Moreover, recall that `simp only` **does not** generate equation lemmas.
*but* if equation lemmas are present, then `simp only` *uses* the equation lemmas.

Hence, we build the equation lemmas by invoking the correct Lean meta magic,
so that `simp only` (which we use in `simp_peephole` can find them!)

This allows `simp only [HVector.denote]` to correctly simplify `HVector.denote`
args, since there now are equation lemmas for it.
-/
#eval Lean.Meta.getEqnsFor? ``HVector.denote
#eval Lean.Meta.getEqnsFor? ``Expr.denote
#eval Lean.Meta.getEqnsFor? ``Com.denote

def Lets.denote (lets : Lets Op Γ₁ Γ₂) (Γ₁'v : Valuation Γ₁) : (EffectKind.impure.toType2 <| Valuation Γ₂) :=
  match lets with
  | .nil => EffectKind.impure.return Γ₁'v
  | .lete _ lets' e => do
      let Γ₂'v ← lets'.denote Γ₁'v
      let v ← e.denoteImpure Γ₂'v
      return (Γ₂'v.snoc v)

def Expr.changeVars (varsMap : Γ.Hom Γ') :
    {ty : Ty} → (e : Expr Op Γ eff ty) → Expr Op Γ' eff ty
  | _, ⟨op, sig_eq, eff_leq, args, regArgs⟩ =>
     ⟨op, sig_eq, eff_leq, args.map varsMap, regArgs⟩

@[simp]
theorem Expr.denote_changeVars {Γ Γ' : Ctxt Ty}
    (varsMap : Γ.Hom Γ')
    (e : Expr Op Γ eff ty)
    (Γ'v : Valuation Γ') :
    (e.changeVars varsMap).denote Γ'v =
    e.denote (fun t v => Γ'v (varsMap v)) := by
  rcases e with ⟨_, rfl, _⟩
  simp [Expr.denote, Expr.changeVars, HVector.map_map]

def Com.changeVars
    (varsMap : Γ.Hom Γ') :
    Com Op Γ ty → Com Op Γ' ty
  | .ret e => .ret (varsMap e)
  | .lete eff e body => .lete eff (e.changeVars varsMap)
      (body.changeVars (fun t v => varsMap.snocMap v))

private lemma congrArg2 (f : α → β → γ) {a : α} {b b' : β} (hb : b = b') :
  f a b = f a b' := congrArg _ hb

@[simp]
theorem Com.denote_changeVars
    (varsMap : Γ.Hom Γ') (c : Com Op Γ ty)
    (Γ'v : Valuation Γ') :
    (c.changeVars varsMap).denote Γ'v =
    c.denote (fun t v => Γ'v (varsMap v)) := by
  induction c using Com.rec' generalizing Γ'v Γ' with
  | ret x => simp [Com.denote, Com.changeVars, *]
  | lete _ _ ih =>
    rename_i eff _ _ -- get effect
    cases eff
    · rw [changeVars, denote, ih]
      simp [denote]
      apply congrArg2
      funext t v
      simp only [Ctxt.Valuation.snoc, Ctxt.Hom.snocMap, Expr.denote_changeVars, denote]
      cases v using Var.casesOn <;> simp [ih]
    · rw [changeVars, denote]
      simp [Bind.bind, denote]
      apply congrArg2
      funext x
      rw [ih]
      apply congrArg2
      funext t v
      simp only [Ctxt.Valuation.snoc, Ctxt.Hom.snocMap, Expr.denote_changeVars, denote]
      cases v using Var.casesOn <;> simp [ih]

variable (Op : _) {Ty : _} [OpSignature Op Ty] in
/-- The result returned by `addProgramToLets` -/
structure addProgramToLets.Result (Γ_in Γ_out : Ctxt Ty) (ty : Ty) where
  /-- The new out context -/
  {Γ_out_new : Ctxt Ty}
  /-- The new `lets`, with the program added to it -/
  lets : Lets Op Γ_in Γ_out_new
  /-- The difference between the old out context and the new out context
      This induces a context mapping from `Γ_out` to `Γ_out_new` -/
  diff : Ctxt.Diff Γ_out Γ_out_new
  /-- The variable in the new `lets` that represent the return value of the added program -/
  var : Var Γ_out_new ty

/--
  Add a program to the end of a list of `Lets`,
    given a mapping from variables at the end of `lets`(`Γ_out`) to variables used by the `Com` (`Δ`) returning
  * the new lets
  * a map from variables of the out context of the old lets to the out context of the new lets
  * a variable in the new out context, which is semantically equivalent to the return variable of
    the added program
-/
def addProgramToLets (lets : Lets Op Γ_in Γ_out) (varsMap : Δ.Hom Γ_out) : Com Op Δ ty →
    addProgramToLets.Result Op Γ_in Γ_out ty
  | Com.ret v => ⟨lets, .zero _, varsMap v⟩
  | Com.lete eff e body =>
      let lets := Lets.lete eff lets (e.changeVars varsMap)
      let ⟨lets', diff, v'⟩ := addProgramToLets lets (varsMap.snocMap) body
      ⟨lets', diff.unSnoc, v'⟩

theorem denote_addProgramToLets_lets (lets : Lets Op Γ_in Γ_out) {map} {com : Com Op Δ t}
    (ll : Valuation Γ_in) ⦃t⦄ (var : Var Γ_out t) :
    ((addProgramToLets lets map com).lets.denote ll).map (fun Γ_out'v => Γ_out'v ((addProgramToLets lets map com).diff.toHom var))
    = (lets.denote ll).map (fun Γ_out'v => Γ_out'v var) := by
  induction com using Com.rec' generalizing lets Γ_out
  next =>
    rfl
  next e body ih =>
    rw [addProgramToLets]
    simp [ih]
    rw [Lets.denote]
    sorry

theorem denote_addProgramToLets_var {lets : Lets Op Γ_in Γ_out} {map} {com : Com Op Δ t} :
    ∀ (ll : Valuation Γ_in),
      ((addProgramToLets lets map com).lets.denote ll).map (fun Γ_out'v => Γ_out'v <| (addProgramToLets lets map com).var)
      = (lets.denote ll) >>= (fun Γ_out'v => com.denote (Γ_out'v.comap map)) := by
  intro ll
  induction com using Com.rec' generalizing lets Γ_out
  next =>
    rfl
  next e body ih =>
    sorry
    -- Was just `simp only [addProgramToLets, ih, Com.denote]`
    /-
    rw [addProgramToLets]
    simp only [ih, Com.denote]
    congr
    funext t v
    cases v using Var.casesOn
    . rfl
    . simp [Lets.denote]; rfl
    -/

/-- Add some `Lets` to the beginning of a program -/
def addLetsAtTop : (lets : Lets Op Γ₁ Γ₂) → (inputProg : Com Op Γ₂ t₂) → Com Op Γ₁ t₂
  | Lets.nil, inputProg => inputProg
  | Lets.lete eff body e, inputProg =>
    addLetsAtTop body (.lete eff e inputProg)

theorem denote_addLetsAtTop :
    (lets : Lets Op Γ₁ Γ₂) → (inputProg : Com Op Γ₂ t₂) →
    (addLetsAtTop lets inputProg).denote =
      inputProg.denote <=< lets.denote
  | Lets.nil, inputProg => rfl
  | Lets.lete eff body e, inputProg => by
    rw [addLetsAtTop, denote_addLetsAtTop body]
    funext
    simp only [Com.denote, Ctxt.Valuation.snoc, Function.comp_apply, Lets.denote,
      eq_rec_constant]
    congr
    sorry
    /-
      funext t v
      cases v using Var.casesOn <;> simp
    -/

/-- `addProgramInMiddle v map lets rhs inputProg` appends the programs
`lets`, `rhs` and `inputProg`, while reassigning `v`, a free variable in
`inputProg`, to the output of `rhs`. It also assigns all free variables
in `rhs` to variables available at the end of `lets` using `map`. -/
def addProgramInMiddle {Γ₁ Γ₂ Γ₃ : Ctxt Ty} (v : Var Γ₂ t₁)
    (map : Γ₃.Hom Γ₂)
    (lets : Lets Op Γ₁ Γ₂) (rhs : Com Op Γ₃ t₁)
    (inputProg : Com Op Γ₂ t₂) : Com Op Γ₁ t₂ :=
  let r := addProgramToLets lets map rhs
  addLetsAtTop r.lets <| inputProg.changeVars (r.diff.toHom.with v r.var)

/-
theorem denote_addProgramInMiddle {Γ₁ Γ₂ Γ₃ : Ctxt Ty}
    (v : Var Γ₂ t₁) (s : Valuation Γ₁)
    (map : Γ₃.Hom Γ₂)
    (lets : Lets Op Γ₁ Γ₂) (rhs : Com Op Γ₃ t₁)
    (inputProg : Com Op Γ₂ t₂) :
    (addProgramInMiddle v map lets rhs inputProg).denote s = (do
      let s12 ← lets.denote s
      let s2 ← inputProg.denote s12
      let s3 ← rhs.denote

      if h : ∃ h : t₁ = t', h ▸ v = v'
      then do
        let s'' ← rhs.denote (fun t' v' => s' (map v'))
        sorry -- h.fst ▸ rhs.denote (fun t' v' => s' (map v'))
      else return (s' v')) := by sorry
-/
/-
  simp only [addProgramInMiddle, Ctxt.Hom.with, denote_addLetsAtTop, Function.comp_apply,
              Com.denote_changeVars]
  congr
  funext t' v'
  split_ifs
  next h =>
    rcases h with ⟨⟨⟩, ⟨⟩⟩
    simp [denote_addProgramToLets_var]
  next h₁ h₂ =>
    rcases h₁ with ⟨⟨⟩, ⟨⟩⟩
    simp at h₂
  next h₁ h₂ =>
    rcases h₂ with ⟨⟨⟩, ⟨⟩⟩
    simp at h₁
  next =>
    apply denote_addProgramToLets_lets
-/

structure FlatCom (Op : _) {Ty : _} [OpSignature Op Ty] (Γ : Ctxt Ty) (t : Ty) where
  {Γ_out : Ctxt Ty}
  /-- The let bindings of the original program -/
  lets : Lets Op Γ Γ_out
  /-- The return variable -/
  ret : Var Γ_out t

def Com.toLets {t : Ty} : Com Op Γ t → FlatCom Op Γ t :=
  go .nil
where
  go {Γ_out} (lets : Lets Op Γ Γ_out) : Com Op Γ_out t → FlatCom Op Γ t
    | .ret v => ⟨lets, v⟩
    | .lete eff e body => go (lets.lete eff e) body

@[simp]
theorem Com.denote_toLets_go (lets : Lets Op Γ_in Γ_out) (com : Com Op Γ_out t) (s : Valuation Γ_in) :
    ((toLets.go lets com).lets.denote s).map (fun Γ_out'v => Γ_out'v <| (toLets.go lets com).ret) = com.denote =<< (lets.denote s) := sorry
/-
  induction com using Com.rec'
  . rfl
  next ih =>
    -- Was just `simp [toLets.go, denote, ih]`
    rw [toLets.go]
    simp [denote, ih]
    congr
    funext _ v
    cases v using Var.casesOn <;> simp[Lets.denote]
-/

@[simp]
theorem Com.denote_toLets (com : Com Op Γ t) (s : Valuation Γ) :
    (com.toLets.lets.denote s).map (fun Γv => Γv com.toLets.ret) = com.denote s :=
  denote_toLets_go ..

/-- Get the `Expr` that a var `v` is assigned to in a sequence of `Lets`,
    without adjusting variables
-/
def Lets.getExprAux {Γ₁ Γ₂ : Ctxt Ty} {t : Ty} : Lets Op Γ₁ Γ₂ → Var Γ₂ t →
    Option ((Δ : Ctxt Ty) × (eff : EffectKind) × Expr Op Δ eff t)
  | .nil, _ => none
  | .lete eff lets e, v => by
    cases v using Var.casesOn with
      | toSnoc v => exact (Lets.getExprAux lets v)
      | last => exact some ⟨_, eff, e⟩

/-- If `getExprAux` succeeds,
    then the orignal context `Γ₁` is a prefix of the local context `Δ`, and
    their difference is exactly the value of the requested variable index plus 1
-/
def Lets.getExprAuxDiff {lets : Lets Op Γ₁ Γ₂} {v : Var Γ₂ t}
    (h : getExprAux lets v = some ⟨Δ, e⟩) :
    Δ.Diff Γ₂ :=
  ⟨v.val + 1, by
    intro i t
    induction lets
    next =>
      simp only [getExprAux] at h
    next lets e ih =>
      simp only [getExprAux, eq_rec_constant] at h
      cases v using Var.casesOn <;> simp at h
      . intro h'
        simp [Ctxt.get?]
        simp[←ih h h', Ctxt.snoc, Var.toSnoc, List.get?]
      . rcases h with ⟨⟨⟩, ⟨⟩⟩
        intro a
        simp_all only [Ctxt.get?, Var.val_last, zero_add, forall_true_left, implies_true]
        exact a
  ⟩

theorem Lets.denote_getExprAux {Γ₁ Γ₂ Δ : Ctxt Ty} {t : Ty}
    {lets : Lets Op Γ₁ Γ₂} {v : Var Γ₂ t} {e : Expr Op Δ eff t}
    (he : lets.getExprAux v = some ⟨Δ, eff, e⟩)
    (s : Valuation Γ₁) :
    (lets.denote s) >>= (e.changeVars (getExprAuxDiff he).toHom).denoteImpure = (lets.denote s).map (fun Γ₂v => Γ₂v v) := by sorry
/-
  rw [getExprAuxDiff]
  induction lets
  next => simp [getExprAux] at he
  next ih =>
    simp [Ctxt.Diff.toHom_succ <| getExprAuxDiff.proof_1 he]
    cases v using Var.casesOn with
    | toSnoc v =>
      simp only [getExprAux, eq_rec_constant, Var.casesOn_toSnoc, Option.mem_def,
        Option.map_eq_some'] at he
      simp [denote, ←ih he]
    | last =>
      simp only [getExprAux, eq_rec_constant, Var.casesOn_last,
        Option.mem_def, Option.some.injEq] at he
      rcases he with ⟨⟨⟩, ⟨⟩⟩
      simp [denote]
-/

/-- Get the `Expr` that a var `v` is assigned to in a sequence of `Lets`.
The variables are adjusted so that they are variables in the output context of a lets,
not the local context where the variable appears. -/
def Lets.getExpr {Γ₁ Γ₂ : Ctxt Ty} (lets : Lets Op Γ₁ Γ₂) {t : Ty} (v : Var Γ₂ t) (eff : EffectKind) :
    Option (Expr Op Γ₂ eff t) :=
  match h : getExprAux lets v with
  | none => none
  | some ⟨_, eff', e⟩ =>
    if heff : eff = eff'
    then heff ▸ e.changeVars (getExprAuxDiff h).toHom
    else .none

theorem Lets.denote_getExpr {Γ₁ Γ₂ : Ctxt Ty} : {lets : Lets Op Γ₁ Γ₂} → {t : Ty} →
    {v : Var Γ₂ t} → {e : Expr Op Γ₂ eff t} → (he : lets.getExpr v eff = some e) → (s : Valuation Γ₁) →
    (lets.denote s) >>= e.denoteImpure = (lets.denote s).map (fun Γ₂'v => Γ₂'v v) := sorry
/-
  intros lets _ v e he s
  simp [getExpr] at he
  split at he
  . contradiction
  . rw[←Option.some_inj.mp he, denote_getExprAux]
-/


/-
  ## Mapping
  We can map between different dialects
-/

section Map

instance : Functor RegionSignature where
  map f := List.map fun (tys, ty) => (f <$> tys, f ty)

instance : Functor Signature where
  map := fun f ⟨sig, regSig, outTy, effKind⟩ =>
    ⟨f <$> sig, f <$> regSig, f outTy, effKind⟩

/-- A dialect morphism consists of a map between operations and a map between types,
  such that the signature of operations is respected
-/
structure DialectMorphism (Op Op' : Type) {Ty Ty' : Type} [OpSignature Op Ty] [OpSignature Op' Ty'] where
  mapOp : Op → Op'
  mapTy : Ty → Ty'
  preserves_signature : ∀ op, signature (mapOp op) = mapTy <$> (signature op)

variable {Op Op' Ty Ty : Type} [OpSignature Op Ty] [OpSignature Op' Ty']
  (f : DialectMorphism Op Op')

def DialectMorphism.preserves_sig (op : Op) :
    OpSignature.sig (f.mapOp op) = f.mapTy <$> (OpSignature.sig op) := by
  simp only [OpSignature.sig, Function.comp_apply, f.preserves_signature, List.map_eq_map]; rfl

def DialectMorphism.preserves_regSig (op : Op) :
    OpSignature.regSig (f.mapOp op) = (OpSignature.regSig op).map (
      fun ⟨a, b⟩ => ⟨f.mapTy <$> a, f.mapTy b⟩
    ) := by
  simp only [OpSignature.regSig, Function.comp_apply, f.preserves_signature, List.map_eq_map]; rfl

def DialectMorphism.preserves_outTy (op : Op) :
    OpSignature.outTy (f.mapOp op) = f.mapTy (OpSignature.outTy op) := by
  simp only [OpSignature.outTy, Function.comp_apply, f.preserves_signature]; rfl

<<<<<<< HEAD
theorem DialectMorphism.preserves_effectKind (op : Op) :
    OpSignature.effectKind (f.mapOp op) = OpSignature.effectKind op := by
  simp only [OpSignature.effectKind, Function.comp_apply, f.preserves_signature]; rfl
=======
def DialectMorphism.preserves_effectKind (op : Op) :
    OpSignature.effectKind (f.mapOp op) = (OpSignature.effectKind op) := by
  simp only [OpSignature.effectKind, Functor.map, Function.comp_apply, f.preserves_signature]
>>>>>>> 95e2030e

mutual
  def Com.map : Com Op Γ ty → Com Op' (f.mapTy <$> Γ) (f.mapTy ty)
    | .ret v          => .ret v.toMap
    | .lete eff body rest => .lete eff body.map rest.map

  def Expr.map : Expr Op (Ty:=Ty) Γ eff ty → Expr Op' (Ty:=Ty') (Γ.map f.mapTy) eff (f.mapTy ty)
    | ⟨op, Eq.refl _, effLe, args, regs⟩ => ⟨
        f.mapOp op,
        (f.preserves_outTy _).symm,
<<<<<<< HEAD
        f.preserves_effectKind _ ▸ effLe,
=======
        (f.preserves_effectKind _ ) ▸ effLe,
>>>>>>> 95e2030e
        f.preserves_sig _ ▸ args.map' f.mapTy fun _ => Var.toMap (f:=f.mapTy),
        f.preserves_regSig _ ▸
          HVector.mapDialectMorphism regs
      ⟩

  /-- Inline of `HVector.map'` for the termination checker -/
  def HVector.mapDialectMorphism : ∀ {regSig : RegionSignature Ty},
      HVector (fun t => Com Op t.fst t.snd) regSig
      → HVector (fun t => Com Op' t.fst t.snd) (f.mapTy <$> regSig : RegionSignature _)
    | _, .nil        => .nil
    | t::_, .cons a as  => .cons a.map (HVector.mapDialectMorphism as)
end

end Map

/-
  ## Matching
-/

abbrev Mapping (Γ Δ : Ctxt Ty) : Type :=
  @AList (Σ t, Var Γ t) (fun x => Var Δ x.1)

def HVector.toVarSet : {l : List Ty} → (T : HVector (Var Γ) l) → VarSet Γ
  | [], .nil => ∅
  | _::_, .cons v vs => insert ⟨_, v⟩ vs.toVarSet

def HVector.vars {l : List Ty}
    (T : HVector (Var Γ) l) : VarSet Γ :=
  T.foldl (fun _ s a => insert ⟨_, a⟩ s) ∅

@[simp]
theorem HVector.vars_nil :
    (HVector.nil : HVector (Var Γ) ([] : List Ty)).vars = ∅ := by
  simp [HVector.vars, HVector.foldl]

@[simp]
theorem HVector.vars_cons {t  : Ty} {l : List Ty}
    (v : Var Γ t) (T : HVector (Var Γ) l) :
    (HVector.cons v T).vars = insert ⟨_, v⟩ T.vars := by
  rw [HVector.vars, HVector.vars]
  generalize hs : (∅ : VarSet Γ) = s
  clear hs
  induction T generalizing s t v with
  | nil => simp [foldl]
  | cons v' T ih =>
    rename_i t2 _
    conv_rhs => rw [foldl]
    rw [← ih]
    rw [foldl,foldl, foldl]
    congr 1
    simp [Finset.ext_iff, or_comm, or_assoc]

/-- The free variables of `lets` that are (transitively) referred to by some variable `v` -/
def Lets.vars : Lets Op Γ_in Γ_out → Var Γ_out t → VarSet Γ_in
  | .nil, v => VarSet.ofVar v
  | .lete eff lets e, v => by
      cases v using Var.casesOn with
      | toSnoc v => exact lets.vars v
      -- this is wrong
      | last => exact (e.args.vars).biUnion (fun v => lets.vars v.2)

theorem HVector.map_eq_of_eq_on_vars {A : Ty → Type*}
    {T : HVector (Var Γ) l}
    {s₁ s₂ : ∀ (t), Var Γ t → A t}
    (h : ∀ v, v ∈ T.vars → s₁ _ v.2 = s₂ _ v.2) :
    T.map s₁ = T.map s₂ := by
  induction T with
  | nil => simp [HVector.map]
  | cons v T ih =>
    rw [HVector.map, HVector.map, ih]
    · congr
      apply h ⟨_, v⟩
      simp
    · intro v hv
      apply h
      simp_all

theorem Lets.denote_eq_of_eq_on_vars (lets : Lets Op Γ_in Γ_out)
    (v : Var Γ_out t)
    {s₁ s₂ : Valuation Γ_in}
    (h : ∀ w, w ∈ lets.vars v → s₁ w.2 = s₂ w.2) :
    (lets.denote s₁).map (Valuation.eval · v) = (lets.denote s₂).map (Valuation.eval · v) := by
  sorry
/-
  induction lets generalizing t
  next =>
    simp [vars] at h
    simp [denote, h]
  next lets e ih =>
    cases v using Var.casesOn
    . simp [vars] at h
      simp [denote]
      apply ih
      simpa
    . rcases e with ⟨op, rfl, args⟩
      simp [denote, Expr.denote]
      congr 1
      apply HVector.map_eq_of_eq_on_vars
      intro v h'
      apply ih
      intro v' hv'
      apply h
      rw [vars, Var.casesOn_last]
      simp
      use v.1, v.2
  -/

def Com.vars : Com Op Γ t → VarSet Γ :=
  fun com => com.toLets.lets.vars com.toLets.ret

/--
  Given two sequences of lets, `lets` and `matchExpr`,
  and variables that indicate an expression, of the same type, in each sequence,
  attempt to assign free variables in `matchExpr` to variables (free or bound) in `lets`, such that
  the original two variables are semantically equivalent.
  If this succeeds, return the mapping.
  NOTE: this only matches on *pure* let bindings in both `matchLets` and `lets`.
-/

def matchVar {Γ_in Γ_out Δ_in Δ_out : Ctxt Ty} {t : Ty} [DecidableEq Op]
    (lets : Lets Op Γ_in Γ_out) (v : Var Γ_out t) :
    (matchLets : Lets Op Δ_in Δ_out) →
    (w : Var Δ_out t) →
    (ma : Mapping Δ_in Γ_out := ∅) →
    Option (Mapping Δ_in Γ_out)
  | .lete _eff matchLets _, ⟨w+1, h⟩, ma => -- w† = Var.toSnoc w
      let w := ⟨w, by simp_all[Ctxt.snoc]⟩
      matchVar lets v matchLets w ma
  | @Lets.lete _ _ _ _ Δ_out _ .pure matchLets matchExpr, ⟨0, _⟩, ma => do -- w† = Var.last
      let ie ← lets.getExpr v .pure
      if hs : ∃ h : ie.op = matchExpr.op, ie.regArgs = (h ▸ matchExpr.regArgs)
      then
        -- hack to make a termination proof work
        let matchVar' := fun t vₗ vᵣ ma =>
            matchVar (t := t) lets vₗ matchLets vᵣ ma
        let rec matchArg : ∀ {l : List Ty}
            (_Tₗ : HVector (Var Γ_out) l) (_Tᵣ :  HVector (Var Δ_out) l),
            Mapping Δ_in Γ_out → Option (Mapping Δ_in Γ_out)
          | _, .nil, .nil, ma => some ma
          | t::l, .cons vₗ vsₗ, .cons vᵣ vsᵣ, ma => do
              let ma ← matchVar' _ vₗ vᵣ ma
              matchArg vsₗ vsᵣ ma
        matchArg ie.args (hs.1 ▸ matchExpr.args) ma
      else none
  | .nil, w, ma => -- The match expression is just a free (meta) variable
      match ma.lookup ⟨_, w⟩ with
      | some v₂ =>
        by
          exact if v = v₂
            then some ma
            else none
      | none => some (AList.insert ⟨_, w⟩ v ma)
  | _, _, _ => none

open AList

/-- For mathlib -/
theorem _root_.AList.mem_of_mem_entries {α : Type _} {β : α → Type _} {s : AList β}
    {k : α} {v : β k} :
    ⟨k, v⟩ ∈ s.entries → k ∈ s := by
  intro h
  rcases s with ⟨entries, nd⟩
  simp [(· ∈ ·), keys] at h ⊢
  clear nd
  induction h
  next    => apply List.Mem.head
  next ih => apply List.Mem.tail _ ih

theorem _root_.AList.mem_entries_of_mem {α : Type _} {β : α → Type _} {s : AList β} {k : α} :
    k ∈ s → ∃ v, ⟨k, v⟩ ∈ s.entries := by
  intro h
  rcases s with ⟨entries, nd⟩
  simp [(· ∈ ·), keys, List.keys] at h ⊢
  clear nd;
  induction entries
  next    => contradiction
  next hd tl ih =>
    cases h
    next =>
      use hd.snd
      apply List.Mem.head
    next h =>
      rcases ih h with ⟨v, ih⟩
      exact ⟨v, .tail _ ih⟩

theorem subset_entries_matchVar_matchArg_aux
    {Γ_out Δ_in Δ_out  : Ctxt Ty}
    {matchVar' : (t : Ty) → Var Γ_out t → Var Δ_out t →
      Mapping Δ_in Γ_out → Option (Mapping Δ_in Γ_out)} :
    {l : List Ty} → {argsₗ : HVector (Var Γ_out) l} →
    {argsᵣ : HVector (Var Δ_out) l} → {ma : Mapping Δ_in Γ_out} →
    {varMap : Mapping Δ_in Γ_out} →
    (hmatchVar : ∀ vMap (t : Ty) (vₗ vᵣ) ma,
        vMap ∈ matchVar' t vₗ vᵣ ma → ma.entries ⊆ vMap.entries) →
    (hvarMap : varMap ∈ matchVar.matchArg Δ_out matchVar' argsₗ argsᵣ ma) →
    ma.entries ⊆ varMap.entries
  | _, .nil, .nil, ma, varMap, _, h => by
    simp only [matchVar.matchArg, Option.mem_def, Option.some.injEq] at h
    subst h
    exact Set.Subset.refl _
  | _, .cons vₗ argsₗ, .cons vᵣ argsᵣ, ma, varMap, hmatchVar, h => by
    simp [matchVar.matchArg, bind, pure] at h
    rcases h with ⟨ma', h₁, h₂⟩
    refine List.Subset.trans ?_
      (subset_entries_matchVar_matchArg_aux hmatchVar h₂)
    exact hmatchVar _ _ _ _ _ h₁

/- TODO: Lean hangs on this proof! -/
/-- The output mapping of `matchVar` extends the input mapping when it succeeds. -/
theorem subset_entries_matchVar [DecidableEq Op]
    {varMap : Mapping Δ_in Γ_out} {ma : Mapping Δ_in Γ_out}
    {lets : Lets Op Γ_in Γ_out} {v : Var Γ_out t} :
    {matchLets : Lets Op Δ_in Δ_out} → {w : Var Δ_out t} →
    (hvarMap : varMap ∈ matchVar lets v matchLets w ma) →
    ma.entries ⊆ varMap.entries
  | _, _ => sorry
/-
  | .nil, w => by
    simp [matchVar]
    intros h x hx
    split at h
    . split_ifs at h
      . simp_all
    . simp only [Option.some.injEq] at h
      subst h
      rcases x with ⟨x, y⟩
      simp only [← AList.mem_lookup_iff] at *
      by_cases hx : x = ⟨t, w⟩
      . subst x; simp_all
      . rwa [AList.lookup_insert_ne hx]

  | .lete matchLets _, ⟨w+1, h⟩ => by
    simp [matchVar]
    apply subset_entries_matchVar

  | .lete matchLets matchExpr, ⟨0, _⟩ => by
    simp [matchVar, Bind.bind, Option.bind]
    intro h
    split at h
    · simp at h
    · rename_i e he
      rcases e with ⟨op, rfl, args⟩
      dsimp at h
      split_ifs at h with hop
      · rcases hop with ⟨rfl, hop⟩
        dsimp at h
        exact subset_entries_matchVar_matchArg_aux
          (fun vMap t vₗ vᵣ ma hvMap => subset_entries_matchVar hvMap) h
-/

theorem subset_entries_matchVar_matchArg [DecidableEq Op]
    {Γ_in Γ_out Δ_in Δ_out : Ctxt Ty} {lets : Lets Op Γ_in Γ_out}
    {matchLets : Lets Op Δ_in Δ_out} :
    {l : List Ty} → {argsₗ : HVector (Var Γ_out) l} →
    {argsᵣ : HVector (Var Δ_out) l} → {ma : Mapping Δ_in Γ_out} →
    {varMap : Mapping Δ_in Γ_out} →
    (hvarMap : varMap ∈ matchVar.matchArg Δ_out
        (fun t vₗ vᵣ ma =>
            matchVar (t := t) lets vₗ matchLets vᵣ ma) argsₗ argsᵣ ma) →
    ma.entries ⊆ varMap.entries :=
  subset_entries_matchVar_matchArg_aux (fun _ _ _ _ _ => subset_entries_matchVar)

-- TODO: this assumption is too strong, we also want to be able to model non-inhabited types
variable [∀ (t : Ty), Inhabited (toType t)] [DecidableEq Op]

theorem denote_matchVar_matchArg [DecidableEq Op]
    {Γ_out Δ_in Δ_out : Ctxt Ty} {lets : Lets Op Γ_in Γ_out}
    {matchLets : Lets Op Δ_in Δ_out} :
    {l : List Ty} →
    {args₁ : HVector (Var Γ_out) l} →
    {args₂ : HVector (Var Δ_out) l} →
    {ma varMap₁ varMap₂ : Mapping Δ_in Γ_out} →
    (h_sub : varMap₁.entries ⊆ varMap₂.entries) →
    (f₁ : (t : Ty) → Var Γ_out t → toType t) →
    (f₂ : (t : Ty) → Var Δ_out t → toType t) →
    (hf : ∀ t v₁ v₂ (ma : Mapping Δ_in Γ_out) (ma'),
      (ma ∈ matchVar lets v₁ matchLets v₂ ma') →
      ma.entries ⊆ varMap₂.entries → f₂ t v₂ = f₁ t v₁) →
    (hmatchVar : ∀ vMap (t : Ty) (vₗ vᵣ) ma,
      vMap ∈ matchVar (t := t) lets vₗ matchLets vᵣ ma →
      ma.entries ⊆ vMap.entries) →
    (hvarMap : varMap₁ ∈ matchVar.matchArg Δ_out
      (fun t vₗ vᵣ ma =>
        matchVar (t := t) lets vₗ matchLets vᵣ ma) args₁ args₂ ma) →
      HVector.map f₂ args₂ = HVector.map f₁ args₁
  | _, .nil, .nil, _, _ => by simp [HVector.map]
  | _, .cons v₁ T₁, .cons v₂ T₂, ma, varMap₁ => by
    intro h_sub f₁ f₂ hf hmatchVar hvarMap
    simp [HVector.map]
    simp [matchVar.matchArg, pure, bind] at hvarMap
    rcases hvarMap with ⟨ma', h₁, h₂⟩
    refine ⟨hf _ _ _ _ _ h₁ (List.Subset.trans ?_ h_sub), ?_⟩
    · refine List.Subset.trans ?_
        (subset_entries_matchVar_matchArg h₂)
      · exact Set.Subset.refl _
    apply denote_matchVar_matchArg (hvarMap := h₂) (hf := hf)
    · exact h_sub
    · exact hmatchVar

/- NOTE: Lean hangs on this proof! -/
theorem denote_matchVar_of_subset
    {lets : Lets Op Γ_in Γ_out} {v : Var Γ_out t}
    {varMap₁ varMap₂ : Mapping Δ_in Γ_out}
    {s₁ : Valuation Γ_in}
    {ma : Mapping Δ_in Γ_out} :
    {matchLets : Lets Op Δ_in Δ_out} → {w : Var Δ_out t} →
    (h_sub : varMap₁.entries ⊆ varMap₂.entries) →
    (h_matchVar : varMap₁ ∈ matchVar lets v matchLets w ma) →
      matchLets.denote (fun t' v' => by
        match varMap₂.lookup ⟨_, v'⟩  with
        | some v' => exact lets.denote s₁ v'
        | none => exact default
        ) w =
      lets.denote s₁ v
  | _, _ => sorry
/-
  | .nil, w => by
    simp[Lets.denote, matchVar]
    intro h_sub h_mv
    split at h_mv
    next x v₂ heq =>
      split_ifs at h_mv
      next v_eq_v₂ =>
        subst v_eq_v₂
        injection h_mv with h_mv
        subst h_mv
        rw[mem_lookup_iff.mpr ?_]
        apply h_sub
        apply mem_lookup_iff.mp
        exact heq
    next =>
      rw [mem_lookup_iff.mpr]
      injection h_mv with h_mv
      apply h_sub
      subst h_mv
      simp
  | .lete matchLets _, ⟨w+1, h⟩ => by
    simp [matchVar]
    apply denote_matchVar_of_subset
  | .lete matchLets matchExpr, ⟨0, h_w⟩ => by
    rename_i t'
    have : t = t' := by simp[List.get?] at h_w; apply h_w.symm
    subst this
    simp [matchVar, Bind.bind, Option.bind]
    intro h_sub h_mv
    split at h_mv
    · simp_all
    · rename_i e he
      rcases e with ⟨op₁, rfl, args₁, regArgs₁⟩
      rcases matchExpr with ⟨op₂, h, args₂, regArgs₂⟩
      dsimp at h_mv
      split_ifs at h_mv with hop
      · rcases hop with ⟨rfl, hop⟩
        simp [Lets.denote, Expr.denote]
        rw [← Lets.denote_getExpr he]
        clear he
        simp only [Expr.denote]
        congr 1
        · apply denote_matchVar_matchArg (hvarMap := h_mv) h_sub
          · intro t v₁ v₂ ma ma' hmem hma
            apply denote_matchVar_of_subset hma
            apply hmem
          · exact (fun _ _ _ _ _ h => subset_entries_matchVar h)
        · dsimp at hop
          subst hop
          rfl
-/

theorem denote_matchVar {lets : Lets Op Γ_in Γ_out} {v : Var Γ_out t} {varMap : Mapping Δ_in Γ_out}
    {s₁ : Valuation Γ_in}
    {ma : Mapping Δ_in Γ_out}
    {matchLets : Lets Op Δ_in Δ_out}
    {w : Var Δ_out t} :
    varMap ∈ matchVar lets v matchLets w ma →
    matchLets.denote (fun t' v' => by
        match varMap.lookup ⟨_, v'⟩  with
        | some v' => exact lets.denote s₁ v'
        | none => exact default
        ) w =
      lets.denote s₁ v :=
  denote_matchVar_of_subset (List.Subset.refl _)

theorem lt_one_add_add (a b : ℕ) : b < 1 + a + b := by
  simp (config := { arith := true })

@[simp]
theorem zero_eq_zero : (Zero.zero : ℕ) = 0 := rfl

attribute [simp] lt_one_add_add

macro_rules | `(tactic| decreasing_trivial) => `(tactic| simp (config := {arith := true}))

mutual
/-- NOTE: Lean hands on this proof -/
theorem mem_matchVar_matchArg
    {Γ_in Γ_out Δ_in Δ_out : Ctxt Ty} {lets : Lets Op Γ_in Γ_out}
    {matchLets : Lets Op Δ_in Δ_out} :
    {l : List Ty} → {argsₗ : HVector (Var Γ_out) l} →
    {argsᵣ : HVector (Var Δ_out) l} → {ma : Mapping Δ_in Γ_out} →
    {varMap : Mapping Δ_in Γ_out} →
    (hvarMap : varMap ∈ matchVar.matchArg Δ_out
        (fun t vₗ vᵣ ma =>
            matchVar (t := t) lets vₗ matchLets vᵣ ma) argsₗ argsᵣ ma) →
    ∀ {t' v'}, ⟨t', v'⟩ ∈ (argsᵣ.vars).biUnion (fun v => matchLets.vars v.2) →
      ⟨t', v'⟩ ∈ varMap
  | _, _, _, _, _, _ => sorry
/-
  | _, .nil, .nil, _, varMap, _ => by simp
  | _, .cons vₗ argsₗ, .cons vᵣ argsᵣ, ma, varMap, h => by
    simp [matchVar.matchArg, bind, pure] at h
    rcases h with ⟨ma', h₁, h₂⟩
    simp only [HVector.vars_cons, Finset.biUnion_insert, Finset.mem_union,
      Finset.mem_biUnion, Sigma.exists]
    rintro (h | ⟨a, b, hab⟩)
    · exact AList.keys_subset_keys_of_entries_subset_entries
        (subset_entries_matchVar_matchArg h₂)
        (mem_matchVar h₁ h)
    · exact mem_matchVar_matchArg h₂
        (Finset.mem_biUnion.2 ⟨⟨_, _⟩, hab.1, hab.2⟩)
-/

/- NOTE: Lean hangs on this proof -/
/-- All variables containing in `matchExpr` are assigned by `matchVar`. -/
theorem mem_matchVar
    {varMap : Mapping Δ_in Γ_out} {ma : Mapping Δ_in Γ_out}
    {lets : Lets Op Γ_in Γ_out} {v : Var Γ_out t} :
    {matchLets : Lets Op Δ_in Δ_out} → {w : Var Δ_out t} →
    (hvarMap : varMap ∈ matchVar lets v matchLets w ma) →
    ∀ {t' v'}, ⟨t', v'⟩ ∈ matchLets.vars w → ⟨t', v'⟩ ∈ varMap
  | _, _, _, _, _ => sorry
/-
  | .nil, w, h, t', v' => by
    simp [Lets.vars]
    simp [matchVar] at h
    intro h_mem
    subst h_mem
    intro h; cases h
    split at h
    · split_ifs at h
      · simp at h
        subst h
        subst v
        exact AList.lookup_isSome.1 (by simp_all)
    · simp at h
      subst h
      simp

  | .lete matchLets matchE, w, h, t', v' => by
    cases w using Var.casesOn
    next w =>
      simp [matchVar] at h
      apply mem_matchVar h
    next =>
      simp [Lets.vars]
      intro _ _ hl h_v'
      simp [matchVar, pure, bind] at h
      rcases h with ⟨⟨ope, h, args⟩, he₁, he₂⟩
      subst t
      split_ifs at he₂ with h
      · dsimp at h
        dsimp
        apply @mem_matchVar_matchArg (hvarMap := he₂)
        simp
        refine ⟨_, _, ?_, h_v'⟩
        rcases matchE  with ⟨_, _, _⟩
        dsimp at h
        rcases h with ⟨rfl, _⟩
        exact hl
-/
end
--termination_by
--  mem_matchVar_matchArg _ _ _ _ _ matchLets args _ _ _ _ _ _ _ => (sizeOf matchLets, sizeOf args)
--  mem_matchVar _ _ _ _ matchLets _ _ _ _ => (sizeOf matchLets, 0)

/-- A version of `matchVar` that returns a `Hom` of `Ctxt`s instead of the `AList`,
provided every variable in the context appears as a free variable in `matchExpr`. -/
def matchVarMap {Γ_in Γ_out Δ_in Δ_out : Ctxt Ty} {t : Ty}
    (lets : Lets Op Γ_in Γ_out) (v : Var Γ_out t) (matchLets : Lets Op Δ_in Δ_out) (w : Var Δ_out t)
    (hvars : ∀ t (v : Var Δ_in t), ⟨t, v⟩ ∈ matchLets.vars w) :
    Option (Δ_in.Hom Γ_out) := do
  match hm : matchVar lets v matchLets w with
  | none => none
  | some m =>
    return fun t v' =>
    match h : m.lookup ⟨t, v'⟩ with
    | some v' => by exact v'
    | none => by
      have := AList.lookup_isSome.2 (mem_matchVar hm (hvars t v'))
      simp_all

theorem denote_matchVarMap {Γ_in Γ_out Δ_in Δ_out : Ctxt Ty}
    {lets : Lets Op Γ_in Γ_out}
    {t : Ty} {v : Var Γ_out t}
    {matchLets : Lets Op Δ_in Δ_out}
    {w : Var Δ_out t}
    {hvars : ∀ t (v : Var Δ_in t), ⟨t, v⟩ ∈ matchLets.vars w}
    {map : Δ_in.Hom Γ_out}
    (hmap : map ∈ matchVarMap lets v matchLets w hvars) (s₁ : Valuation Γ_in) :
    matchLets.denote (fun t' v' => lets.denote s₁ (map v')) w =
      lets.denote s₁ v := by
  rw [matchVarMap] at hmap
  split at hmap
  next => simp_all
  next hm =>
    rw [← denote_matchVar hm]
    simp only [Option.mem_def, Option.some.injEq, pure] at hmap
    subst hmap
    congr
    funext t' v;
    split
    . congr
      dsimp
      split <;> simp_all
    . have := AList.lookup_isSome.2 (mem_matchVar hm (hvars _ v))
      simp_all

/-- `splitProgramAtAux pos lets prog`, will return a `Lets` ending
with the `pos`th variable in `prog`, and an `Com` starting with the next variable.
It also returns, the type of this variable and the variable itself as an element
of the output `Ctxt` of the returned `Lets`.  -/
def splitProgramAtAux : (pos : ℕ) → (lets : Lets Op Γ₁ Γ₂) →
    (prog : Com Op Γ₂ t) →
    Option (Σ (Γ₃ : Ctxt Ty), Lets Op Γ₁ Γ₃ × Com Op Γ₃ t × (t' : Ty) × Var Γ₃ t')
  | 0, lets, .lete eff e body => some ⟨_, .lete eff lets e, body, _, Var.last _ _⟩
  | _, _, .ret _ => none
  | n+1, lets, .lete eff e body =>
    splitProgramAtAux n (lets.lete eff e) body

theorem denote_splitProgramAtAux : {pos : ℕ} → {lets : Lets Op Γ₁ Γ₂} →
    {prog : Com Op Γ₂ t} →
    {res : Σ (Γ₃ : Ctxt Ty), Lets Op Γ₁ Γ₃ × Com Op Γ₃ t × (t' : Ty) × Var Γ₃ t'} →
    (hres : res ∈ splitProgramAtAux pos lets prog) →
    (s : Valuation Γ₁) →
    res.2.2.1.denote =<< (res.2.1.denote s) = prog.denote =<< (lets.denote s)
  | 0, lets, .lete eff e body, res, hres, s => by
    simp only [splitProgramAtAux, Option.mem_def, Option.some.injEq] at hres
    subst hres
    simp only [Lets.denote, eq_rec_constant, Com.denote]
    congr
    sorry
    /-
    funext t v
    cases v using Var.casesOn <;> simp
    -/
  | _+1, _, .ret _, res, hres, s => by
    simp [splitProgramAtAux] at hres
  | n+1, lets, .lete eff e body, res, hres, s => by
    rw [splitProgramAtAux] at hres
    sorry
    /-
    rw [Com.denote, denote_splitProgramAtAux hres s]
    simp only [Lets.denote, eq_rec_constant, Ctxt.Valuation.snoc]
    congr
    funext t v
    cases v using Var.casesOn <;> simp
    -/
/-- `splitProgramAt pos prog`, will return a `Lets` ending
with the `pos`th variable in `prog`, and an `Com` starting with the next variable.
It also returns, the type of this variable and the variable itself as an element
of the output `Ctxt` of the returned `Lets`.  -/
def splitProgramAt (pos : ℕ) (prog : Com Op Γ₁ t) :
    Option (Σ (Γ₂ : Ctxt Ty), Lets Op Γ₁ Γ₂ × Com Op Γ₂ t × (t' : Ty) × Var Γ₂ t') :=
  splitProgramAtAux pos .nil prog

theorem denote_splitProgramAt {pos : ℕ} {prog : Com Op Γ₁ t}
    {res : Σ (Γ₂ : Ctxt Ty), Lets Op Γ₁ Γ₂ × Com Op Γ₂ t × (t' : Ty) × Var Γ₂ t'}
    (hres : res ∈ splitProgramAt pos prog) (s : Valuation Γ₁) :
    res.2.2.1.denote =<< (res.2.1.denote s) = prog.denote s :=
  denote_splitProgramAtAux hres s



/-
  ## Rewriting
-/

/-- `rewriteAt lhs rhs hlhs pos target`, searches for `lhs` at position `pos` of
`target`. If it can match the variables, it inserts `rhs` into the program
with the correct assignment of variables, and then replaces occurences
of the variable at position `pos` in `target` with the output of `rhs`.  -/
def rewriteAt (lhs rhs : Com Op Γ₁ t₁)
    (hlhs : ∀ t (v : Var Γ₁ t), ⟨t, v⟩ ∈ lhs.vars)
    (pos : ℕ) (target : Com Op Γ₂ t₂) :
    Option (Com Op Γ₂ t₂) := do
  let ⟨Γ₃, lets, target', t', vm⟩ ← splitProgramAt pos target
  if h : t₁ = t'
  then
    let flatLhs := lhs.toLets
    let m ← matchVarMap lets vm flatLhs.lets (h ▸ flatLhs.ret)
      (by subst h; exact hlhs)
    return addProgramInMiddle vm m lets (h ▸ rhs) target'
  else none

theorem denote_rewriteAt (lhs rhs : Com Op Γ₁ t₁)
    (hlhs : ∀ t (v : Var Γ₁ t), ⟨t, v⟩ ∈ lhs.vars)
    (pos : ℕ) (target : Com Op Γ₂ t₂)
    (hl : lhs.denote = rhs.denote)
    (rew : Com Op Γ₂ t₂)
    (hrew : rew ∈ rewriteAt lhs rhs hlhs pos target) :
    rew.denote = target.denote := by
  ext s
  rw [rewriteAt] at hrew
  simp only [bind, pure, Option.bind] at hrew
  split at hrew
  . simp at hrew
  . rename_i hs
    simp only [Option.mem_def] at hrew
    split_ifs at hrew
    subst t₁
    split at hrew
    . simp at hrew
    . simp only [Option.some.injEq] at hrew
      subst hrew
      rw [denote_addProgramInMiddle, ← hl]
      rename_i _ _ h
      have := denote_matchVarMap h
      simp only [Com.denote_toLets] at this
      simp only [this, ← denote_splitProgramAt hs s]
      congr
      funext t' v'
      simp only [dite_eq_right_iff, forall_exists_index]
      rintro rfl rfl
      simp

variable (Op : _) {Ty : _} [OpSignature Op Ty] [Goedel Ty] [OpDenote Op Ty] in
/--
  Rewrites are indexed with a concrete list of types, rather than an (erased) context, so that
  the required variable checks become decidable
-/
structure PeepholeRewrite (Γ : List Ty) (t : Ty) where
  lhs : Com Op (.ofList Γ) t
  rhs : Com Op (.ofList Γ) t
  correct : lhs.denote = rhs.denote

instance {Γ : List Ty} {t' : Ty} {lhs : Com Op (.ofList Γ) t'} :
    Decidable (∀ (t : Ty) (v : Var (.ofList Γ) t), ⟨t, v⟩ ∈ lhs.vars) :=
  decidable_of_iff
    (∀ (i : Fin Γ.length),
      let v : Var (.ofList Γ) (Γ.get i) := ⟨i, by simp [List.get?_eq_get, Ctxt.ofList]⟩
      ⟨_, v⟩ ∈ lhs.vars) <|  by
  constructor
  . intro h t v
    rcases v with ⟨i, hi⟩
    try simp only [Erased.out_mk] at hi
    rcases List.get?_eq_some.1 hi with ⟨h', rfl⟩
    simp at h'
    convert h ⟨i, h'⟩
  . intro h i
    apply h

def rewritePeepholeAt (pr : PeepholeRewrite Op Γ t)
    (pos : ℕ) (target : Com Op Γ₂ t₂) :
    (Com Op Γ₂ t₂) := if hlhs : ∀ t (v : Var (.ofList Γ) t), ⟨_, v⟩ ∈ pr.lhs.vars then
      match rewriteAt pr.lhs pr.rhs hlhs pos target
      with
        | some res => res
        | none => target
      else target


theorem denote_rewritePeepholeAt (pr : PeepholeRewrite Op Γ t)
    (pos : ℕ) (target : Com Op Γ₂ t₂) :
    (rewritePeepholeAt pr pos target).denote = target.denote := by
    simp only [rewritePeepholeAt]
    split_ifs
    case pos h =>
      generalize hrew : rewriteAt pr.lhs pr.rhs h pos target = rew
      cases rew with
        | some res =>
          apply denote_rewriteAt pr.lhs pr.rhs h pos target pr.correct _ hrew
        | none => simp
    case neg h => simp

/- repeatedly apply peephole on program. -/
section SimpPeepholeApplier

/-- rewrite with `pr` to `target` program, at location `ix` and later, running at most `fuel` steps. -/
def rewritePeephole_go (fuel : ℕ) (pr : PeepholeRewrite Op Γ t)
    (ix : ℕ) (target : Com Op Γ₂ t₂) : (Com Op Γ₂ t₂) :=
  match fuel with
  | 0 => target
  | fuel' + 1 =>
     let target' := rewritePeepholeAt pr ix target
     rewritePeephole_go fuel' pr (ix + 1) target'

/-- rewrite with `pr` to `target` program, running at most `fuel` steps. -/
def rewritePeephole (fuel : ℕ)
    (pr : PeepholeRewrite Op Γ t) (target : Com Op Γ₂ t₂) : (Com Op Γ₂ t₂) :=
  rewritePeephole_go fuel pr 0 target

/-- `rewritePeephole_go` preserve semantics -/
theorem denote_rewritePeephole_go (pr : PeepholeRewrite Op Γ t)
    (pos : ℕ) (target : Com Op Γ₂ t₂) :
    (rewritePeephole_go fuel pr pos target).denote = target.denote := by
  induction fuel generalizing pr pos target
  case zero =>
    simp[rewritePeephole_go, denote_rewritePeepholeAt]
  case succ fuel' hfuel =>
    simp[rewritePeephole_go, denote_rewritePeepholeAt, hfuel]

/-- `rewritePeephole` preserves semantics. -/
theorem denote_rewritePeephole (fuel : ℕ)
    (pr : PeepholeRewrite Op Γ t) (target : Com Op Γ₂ t₂) :
    (rewritePeephole fuel pr target).denote = target.denote := by
  simp[rewritePeephole, denote_rewritePeephole_go]
end SimpPeepholeApplier

/--
`simp_peephole [t1, t2, ... tn]` at Γ simplifies the evaluation of the context Γ,
leaving behind a bare Lean level proposition to be proven.
-/
macro "simp_peephole" "[" ts: Lean.Parser.Tactic.simpLemma,* "]" "at" ll:ident : tactic =>
  `(tactic|
      (
      try simp (config := {decide := false}) only [
        Int.ofNat_eq_coe, Nat.cast_zero, Ctxt.DerivedCtxt.snoc, Ctxt.DerivedCtxt.ofCtxt,
        Ctxt.DerivedCtxt.ofCtxt_empty, Ctxt.Valuation.snoc_last,
        Com.denote, Expr.denote, HVector.denote, Var.zero_eq_last, Var.succ_eq_toSnoc,
        Ctxt.empty, Ctxt.empty_eq, Ctxt.snoc, Ctxt.Valuation.nil, Ctxt.Valuation.snoc_last,
        Ctxt.Valuation.snoc_eval, Ctxt.ofList, Ctxt.Valuation.snoc_toSnoc,
        HVector.map, HVector.toPair, HVector.toTuple, OpDenote.denote, Expr.op_mk, Expr.args_mk,
        DialectMorphism.mapOp, DialectMorphism.mapTy, List.map, Ctxt.snoc, List.map,
        Function.comp, Ctxt.Valuation.ofPair, Ctxt.Valuation.ofHVector, Function.uncurry,
        $ts,*]
      try generalize $ll { val := 0, property := _ } = a;
      try generalize $ll { val := 1, property := _ } = b;
      try generalize $ll { val := 2, property := _ } = c;
      try generalize $ll { val := 3, property := _ } = d;
      try generalize $ll { val := 4, property := _ } = e;
      try generalize $ll { val := 5, property := _ } = f;
      try simp (config := {decide := false}) [Goedel.toType] at a b c d e f;
      try clear f;
      try clear e;
      try clear d;
      try clear c;
      try clear b;
      try clear a;
      try revert f;
      try revert e;
      try revert d;
      try revert c;
      try revert b;
      try revert a;
      try clear $ll;
      )
   )

/-- `simp_peephole` with no extra user defined theorems. -/
macro "simp_peephole" "at" ll:ident : tactic => `(tactic| simp_peephole [] at $ll)

end SimpPeephole


/-
  ## Examples
-/

namespace Examples

/-- A very simple type universe. -/
inductive ExTy
  | nat
  | bool
  deriving DecidableEq, Repr

@[reducible]
instance : Goedel ExTy where
  toType
    | .nat => Nat
    | .bool => Bool

inductive ExOp :  Type
  | add : ExOp
  | beq : ExOp
  | cst : ℕ → ExOp
  deriving DecidableEq, Repr

instance : OpSignature ExOp ExTy where
  signature
    | .add    => Signature.mk [.nat, .nat] [] .nat
    | .beq    => Signature.mk [.nat, .nat] [] .bool
    | .cst _  => Signature.mk [] [] .nat

@[reducible]
instance : OpDenote ExOp ExTy where
  denote
    | .cst n, _, _ => n
    | .add, .cons (a : Nat) (.cons b .nil), _ => a + b
    | .beq, .cons (a : Nat) (.cons b .nil), _ => a == b

def cst {Γ : Ctxt _} (n : ℕ) : Expr ExOp Γ .pure .nat  :=
  Expr.mk
    (op := .cst n)
    (ty_eq := rfl)
    (eff_le := by { simp [OpSignature.effectKind, signature]; })
    (args := .nil)
    (regArgs := .nil)

def add {Γ : Ctxt _} (e₁ e₂ : Var Γ .nat) : Expr ExOp Γ .pure .nat :=
  Expr.mk
    (op := .add)
    (ty_eq := rfl)
    (eff_le := by { simp [OpSignature.effectKind, signature]; })
    (args := .cons e₁ <| .cons e₂ .nil)
    (regArgs := .nil)

attribute [local simp] Ctxt.snoc

def ex1 : Com ExOp ∅ .nat :=
  Com.lete .pure (cst 1) <|
  Com.lete .pure (add ⟨0, by simp [Ctxt.snoc]⟩ ⟨0, by simp [Ctxt.snoc]⟩ ) <|
  Com.ret ⟨0, by simp [Ctxt.snoc]⟩

def ex2 : Com ExOp ∅ .nat :=
  Com.lete .pure (cst 1) <|
  Com.lete .pure (add ⟨0, by simp⟩ ⟨0, by simp⟩) <|
  Com.lete .pure (add ⟨1, by simp⟩ ⟨0, by simp⟩) <|
  Com.lete .pure (add ⟨1, by simp⟩ ⟨1, by simp⟩) <|
  Com.lete .pure (add ⟨1, by simp⟩ ⟨1, by simp⟩) <|
  Com.ret ⟨0, by simp⟩

-- a + b => b + a
def m : Com ExOp (.ofList [.nat, .nat]) .nat :=
  .lete .pure (add ⟨0, by simp⟩ ⟨1, by simp⟩) (.ret ⟨0, by simp⟩)
def r : Com ExOp (.ofList [.nat, .nat]) .nat :=
  .lete .pure (add ⟨1, by simp⟩ ⟨0, by simp⟩) (.ret ⟨0, by simp⟩)

def p1 : PeepholeRewrite ExOp [.nat, .nat] .nat:=
  { lhs := m, rhs := r, correct :=
    by
      rw [m, r]
      funext Γv
      simp_peephole [add, cst] at Γv
    }

example : rewritePeepholeAt p1 1 ex1 = (
  Com.lete .pure (cst 1)  <|
     .lete .pure (add ⟨0, by simp⟩ ⟨0, by simp⟩)  <|
     .lete .pure (add ⟨1, by simp⟩ ⟨1, by simp⟩)  <|
     .ret ⟨0, by simp⟩) := by rfl

-- a + b => b + a
example : rewritePeepholeAt p1 0 ex1 = ex1 := by rfl

example : rewritePeepholeAt p1 1 ex2 = (
  Com.lete .pure (cst 1)   <|
     .lete .pure (add ⟨0, by simp⟩ ⟨0, by simp⟩) <|
     .lete .pure (add ⟨1, by simp⟩ ⟨1, by simp⟩) <|
     .lete .pure (add ⟨2, by simp⟩ ⟨0, by simp⟩) <|
     .lete .pure (add ⟨1, by simp⟩ ⟨1, by simp⟩) <|
     .lete .pure (add ⟨1, by simp⟩ ⟨1, by simp⟩ ) <|
     .ret ⟨0, by simp⟩) := by rfl

example : rewritePeepholeAt p1 2 ex2 = (
  Com.lete .pure (cst 1)   <|
     .lete .pure (add ⟨0, by simp⟩ ⟨0, by simp⟩) <|
     .lete .pure (add ⟨1, by simp⟩ ⟨0, by simp⟩) <|
     .lete .pure (add ⟨1, by simp⟩ ⟨2, by simp⟩) <|
     .lete .pure (add ⟨2, by simp⟩ ⟨2, by simp⟩) <|
     .lete .pure (add ⟨1, by simp⟩ ⟨1, by simp⟩) <|
     .ret ⟨0, by simp⟩) := by rfl

example : rewritePeepholeAt p1 3 ex2 = (
  Com.lete .pure (cst 1)   <|
     .lete .pure (add ⟨0, by simp⟩ ⟨0, by simp⟩  ) <|
     .lete .pure (add ⟨1, by simp⟩ ⟨0, by simp⟩  ) <|
     .lete .pure (add ⟨1, by simp⟩ ⟨1, by simp⟩  ) <|
     .lete .pure (add ⟨2, by simp⟩ ⟨2, by simp⟩  ) <|
     .lete .pure (add ⟨2, by simp⟩ ⟨2, by simp⟩  ) <|
     .ret ⟨0, by simp⟩  ) := by rfl

example : rewritePeepholeAt p1 4 ex2 = (
  Com.lete .pure (cst 1)   <|
     .lete .pure (add ⟨0, by simp⟩ ⟨0, by simp⟩  ) <|
     .lete .pure (add ⟨1, by simp⟩ ⟨0, by simp⟩  ) <|
     .lete .pure (add ⟨1, by simp⟩ ⟨1, by simp⟩  ) <|
     .lete .pure (add ⟨1, by simp⟩ ⟨1, by simp⟩  ) <|
     .lete .pure (add ⟨2, by simp⟩ ⟨2, by simp⟩  ) <|
     .ret ⟨0, by simp⟩  ) := by rfl

def ex2' : Com ExOp ∅ .nat :=
  Com.lete .pure (cst 1) <|
  Com.lete .pure (add ⟨0, by simp⟩ ⟨0, by simp⟩  ) <|
  Com.lete .pure (add ⟨1, by simp⟩ ⟨0, by simp⟩  ) <|
  Com.lete .pure (add ⟨1, by simp⟩ ⟨1, by simp⟩  ) <|
  Com.lete .pure (add ⟨1, by simp⟩ ⟨1, by simp⟩  ) <|
  Com.ret ⟨0, by simp⟩

-- a + b => b + (0 + a)
def r2 : Com ExOp (.ofList [.nat, .nat]) .nat :=
  .lete .pure (cst 0) <|
  .lete .pure (add ⟨0, by simp⟩ ⟨1, by simp⟩) <|
  .lete .pure (add ⟨3, by simp⟩ ⟨0, by simp⟩) <|
  .ret ⟨0, by simp⟩

def p2 : PeepholeRewrite ExOp [.nat, .nat] .nat:=
  { lhs := m, rhs := r2, correct :=
    by
      rw [m, r2]
      funext Γv
      simp_peephole [add, cst] at Γv
      intros a b
      rw [Nat.zero_add]
      rw [Nat.add_comm]
    }

example : rewritePeepholeAt p2 1 ex2' = (
     .lete .pure (cst 1) <|
     .lete .pure (add ⟨0, by simp⟩ ⟨0, by simp⟩  ) <|
     .lete .pure (cst 0) <|
     .lete .pure (add ⟨0, by simp⟩ ⟨2, by simp⟩  ) <|
     .lete .pure (add ⟨3, by simp⟩ ⟨0, by simp⟩  ) <|
     .lete .pure (add ⟨4, by simp⟩ ⟨0, by simp⟩  ) <|
     .lete .pure (add ⟨1, by simp⟩ ⟨1, by simp⟩  ) <|
     .lete .pure (add ⟨1, by simp⟩ ⟨1, by simp⟩  ) <|
     .ret ⟨0, by simp⟩  ) := by rfl

example : rewritePeepholeAt p2 2 ex2 = (
  Com.lete .pure (cst  1) <|
     .lete .pure (add ⟨0, by simp⟩ ⟨0, by simp⟩  ) <|
     .lete .pure (add ⟨1, by simp⟩ ⟨0, by simp⟩  ) <|
     .lete .pure (cst  0) <|
     .lete .pure (add ⟨0, by simp⟩ ⟨3, by simp⟩  ) <|
     .lete .pure (add ⟨3, by simp⟩ ⟨0, by simp⟩  ) <|
     .lete .pure (add ⟨4, by simp⟩ ⟨4, by simp⟩  ) <|
     .lete .pure (add ⟨1, by simp⟩ ⟨1, by simp⟩  ) <|
     .ret ⟨0, by simp⟩  ) := by rfl

example : rewritePeepholeAt p2 3 ex2 = (
  Com.lete .pure (cst  1) <|
     .lete .pure (add ⟨0, by simp⟩ ⟨0, by simp⟩  ) <|
     .lete .pure (add ⟨1, by simp⟩ ⟨0, by simp⟩  ) <|
     .lete .pure (add ⟨1, by simp⟩ ⟨1, by simp⟩  ) <|
     .lete .pure (cst  0) <|
     .lete .pure (add ⟨0, by simp⟩ ⟨3, by simp⟩  ) <|
     .lete .pure (add ⟨4, by simp⟩ ⟨0, by simp⟩  ) <|
     .lete .pure (add ⟨4, by simp⟩ ⟨4, by simp⟩  ) <|
     .ret ⟨0, by simp⟩  ) := by rfl

example : rewritePeepholeAt p2 4 ex2 = (
  Com.lete .pure (cst  1) <|
     .lete .pure (add ⟨0, by simp⟩ ⟨0, by simp⟩  ) <|
     .lete .pure (add ⟨1, by simp⟩ ⟨0, by simp⟩  ) <|
     .lete .pure (add ⟨1, by simp⟩ ⟨1, by simp⟩  ) <|
     .lete .pure (add ⟨1, by simp⟩ ⟨1, by simp⟩  ) <|
     .lete .pure (cst  0) <|
     .lete .pure (add ⟨0, by simp⟩ ⟨3, by simp⟩  ) <|
     .lete .pure (add ⟨4, by simp⟩ ⟨0, by simp⟩  ) <|
     .ret ⟨0, by simp⟩  ) := by rfl

-- a + b => (0 + a) + b
def r3 : Com ExOp (.ofList [.nat, .nat]) .nat :=
  .lete .pure (cst 0) <|
  .lete .pure (add ⟨0, by simp⟩ ⟨1, by simp⟩) <|
  .lete .pure (add ⟨0, by simp⟩ ⟨3, by simp⟩) <|
  .ret ⟨0, by simp⟩

def p3 : PeepholeRewrite ExOp [.nat, .nat] .nat:=
  { lhs := m, rhs := r3, correct :=
    by
      rw [m, r3]
      funext Γv
      simp_peephole [add, cst] at Γv
      intros a b
      rw [Nat.zero_add]
    }

example : rewritePeepholeAt p3 1 ex2 = (
  Com.lete .pure (cst  1) <|
     .lete .pure (add ⟨0, by simp⟩ ⟨0, by simp⟩  ) <|
     .lete .pure (cst  0) <|
     .lete .pure (add ⟨0, by simp⟩ ⟨2, by simp⟩  ) <|
     .lete .pure (add ⟨0, by simp⟩ ⟨3, by simp⟩  ) <|
     .lete .pure (add ⟨4, by simp⟩ ⟨0, by simp⟩  ) <|
     .lete .pure (add ⟨1, by simp⟩ ⟨1, by simp⟩  ) <|
     .lete .pure (add ⟨1, by simp⟩ ⟨1, by simp⟩  ) <|
     .ret ⟨0, by simp⟩  ) := by rfl

example : rewritePeepholeAt p3 2 ex2 = (
  Com.lete .pure (cst  1) <|
     .lete .pure (add ⟨0, by simp⟩ ⟨0, by simp⟩  ) <|
     .lete .pure (add ⟨1, by simp⟩ ⟨0, by simp⟩  ) <|
     .lete .pure (cst  0) <|
     .lete .pure (add ⟨0, by simp⟩ ⟨3, by simp⟩  ) <|
     .lete .pure (add ⟨0, by simp⟩ ⟨3, by simp⟩  ) <|
     .lete .pure (add ⟨4, by simp⟩ ⟨4, by simp⟩  ) <|
     .lete .pure (add ⟨1, by simp⟩ ⟨1, by simp⟩  ) <|
     .ret ⟨0, by simp⟩  ) := by rfl

example : rewritePeepholeAt p3 3 ex2 = (
  Com.lete .pure (cst  1) <|
     .lete .pure (add ⟨0, by simp⟩ ⟨0, by simp⟩  ) <|
     .lete .pure (add ⟨1, by simp⟩ ⟨0, by simp⟩  ) <|
     .lete .pure (add ⟨1, by simp⟩ ⟨1, by simp⟩  ) <|
     .lete .pure (cst  0) <|
     .lete .pure (add ⟨0, by simp⟩ ⟨3, by simp⟩  ) <|
     .lete .pure (add ⟨0, by simp⟩ ⟨4, by simp⟩  ) <|
     .lete .pure (add ⟨4, by simp⟩ ⟨4, by simp⟩  ) <|
     .ret ⟨0, by simp⟩  ) := by rfl

example : rewritePeepholeAt p3 4 ex2 = (
  Com.lete .pure (cst  1) <|
     .lete .pure (add ⟨0, by simp⟩ ⟨0, by simp⟩  ) <|
     .lete .pure (add ⟨1, by simp⟩ ⟨0, by simp⟩  ) <|
     .lete .pure (add ⟨1, by simp⟩ ⟨1, by simp⟩  ) <|
     .lete .pure (add ⟨1, by simp⟩ ⟨1, by simp⟩  ) <|
     .lete .pure (cst  0) <|
     .lete .pure (add ⟨0, by simp⟩ ⟨3, by simp⟩  ) <|
     .lete .pure (add ⟨0, by simp⟩ ⟨4, by simp⟩  ) <|
     .ret ⟨0, by simp⟩  ) := by rfl

def ex3 : Com ExOp ∅ .nat :=
  .lete .pure (cst 1) <|
  .lete .pure (cst 0) <|
  .lete .pure (cst 2) <|
  .lete .pure (add ⟨1, by simp⟩ ⟨0, by simp⟩) <|
  .lete .pure (add ⟨3, by simp⟩ ⟨1, by simp⟩) <|
  .lete .pure (add ⟨1, by simp⟩ ⟨0, by simp⟩) <| --here
  .lete .pure (add ⟨0, by simp⟩ ⟨0, by simp⟩) <|
  .ret ⟨0, by simp⟩

def p4 : PeepholeRewrite ExOp [.nat, .nat] .nat:=
  { lhs := r3, rhs := m, correct :=
    by
      rw [m, r3]
      funext Γv
      simp_peephole [add, cst] at Γv
      intros a b
      rw [Nat.zero_add]
    }

example : rewritePeepholeAt p4 5 ex3 = (
  .lete .pure (cst 1) <|
  .lete .pure (cst 0) <|
  .lete .pure (cst 2) <|
  .lete .pure (add ⟨1, by simp⟩ ⟨0, by simp⟩) <|
  .lete .pure (add ⟨3, by simp⟩ ⟨1, by simp⟩) <|
  .lete .pure (add ⟨1, by simp⟩ ⟨0, by simp⟩) <|
  .lete .pure (add ⟨3, by simp⟩ ⟨1, by simp⟩) <|
  .lete .pure (add ⟨0, by simp⟩ ⟨0, by simp⟩) <|
  .ret ⟨0, by simp⟩) := rfl

end Examples

namespace RegionExamples

/-- A very simple type universe. -/
inductive ExTy
  | nat
  deriving DecidableEq, Repr

@[reducible]
instance : Goedel ExTy where
  toType
    | .nat => Nat

inductive ExOp :  Type
  | add : ExOp
  | runK : ℕ → ExOp
  deriving DecidableEq, Repr

instance : OpSignature ExOp ExTy where
  signature
  | .add    => Signature.mk [.nat, .nat] [] .nat
  | .runK _ => Signature.mk [.nat] [([.nat], .nat)] .nat


@[reducible]
instance : OpDenote ExOp ExTy where
  denote
    | .add, .cons (a : Nat) (.cons b .nil), _ => a + b
    | .runK (k : Nat), (.cons (v : Nat) .nil), (.cons rgn _nil) =>
      k.iterate (fun val => rgn (fun _ty _var => val)) v

def add {Γ : Ctxt _} (e₁ e₂ : Var Γ .nat) : Expr ExOp Γ .nat :=
  Expr.mk
    (op := .add)
    (ty_eq := rfl)
    (args := .cons e₁ <| .cons e₂ .nil)
    (regArgs := .nil)

def rgn {Γ : Ctxt _} (k : Nat) (input : Var Γ .nat) (body : Com ExOp [ExTy.nat] ExTy.nat) : Expr ExOp Γ .nat :=
  Expr.mk
    (op := .runK k)
    (ty_eq := rfl)
    (args := .cons input .nil)
    (regArgs := HVector.cons body HVector.nil)

attribute [local simp] Ctxt.snoc

/-- running `f(x) = x + x` 0 times is the identity. -/
def ex1_lhs : Com ExOp [.nat] .nat :=
  Com.lete (rgn (k := 0) ⟨0, by simp[Ctxt.snoc]⟩ (
      Com.lete (add ⟨0, by simp[Ctxt.snoc]⟩ ⟨0, by simp[Ctxt.snoc]⟩) -- fun x => (x + x)
      <| Com.ret ⟨0, by simp[Ctxt.snoc]⟩
  )) <|
  Com.ret ⟨0, by simp[Ctxt.snoc]⟩

def ex1_rhs : Com ExOp [.nat] .nat :=
  Com.ret ⟨0, by simp[Ctxt.snoc]⟩

def p1 : PeepholeRewrite ExOp [.nat] .nat:=
  { lhs := ex1_lhs, rhs := ex1_rhs, correct := by
      rw [ex1_lhs, ex1_rhs]
      funext Γv
      simp_peephole [add, rgn] at Γv
      simp
      done
  }

def p1_run : Com ExOp [.nat] .nat :=
  rewritePeepholeAt p1 0 ex1_lhs

/-
RegionExamples.ExOp.runK 0[[%0]]
return %1
-/
-- #eval p1_run

/-- running `f(x) = x + x` 1 times does return `x + x`. -/
def ex2_lhs : Com ExOp [.nat] .nat :=
  Com.lete (rgn (k := 1) ⟨0, by simp[Ctxt.snoc]⟩ (
      Com.lete (add ⟨0, by simp[Ctxt.snoc]⟩ ⟨0, by simp[Ctxt.snoc]⟩) -- fun x => (x + x)
      <| Com.ret ⟨0, by simp[Ctxt.snoc]⟩
  )) <|
  Com.ret ⟨0, by simp[Ctxt.snoc]⟩

def ex2_rhs : Com ExOp [.nat] .nat :=
    Com.lete (add ⟨0, by simp[Ctxt.snoc]⟩ ⟨0, by simp[Ctxt.snoc]⟩) -- fun x => (x + x)
    <| Com.ret ⟨0, by simp[Ctxt.snoc]⟩

def p2 : PeepholeRewrite ExOp [.nat] .nat:=
  { lhs := ex2_lhs, rhs := ex2_rhs, correct := by
      rw [ex2_lhs, ex2_rhs]
      funext Γv
      simp_peephole [add, rgn] at Γv
      done
  }

end RegionExamples

section Unfoldings

/- Equation lemma to unfold `denote`, which does not unfold correctly due to the presence
  of the coercion `ty_eq` and the mutual definition. -/
/-
theorem Expr.denote_unfold  [OP_SIG : OpSignature Op Ty] [OP_DENOTE: OpDenote Op Ty]
    (op : Op)
    (ty_eq : ty = OpSignature.outTy op)
    (args : HVector (Var Γ) <| OpSignature.sig op)
    (regArgs : HVector (fun (t : Ctxt Ty × Ty) => Com Op t.1 t.2)
      (OP_SIG.regSig op))
  : ∀(Γv : Γ.Valuation),
    Expr.denote (Expr.mk op ty_eq args regArgs) Γv =  ty_eq ▸ OP_DENOTE.denote op (args.map (fun _ v => Γv v)) regArgs.denote := by
      subst ty_eq
      simp[denote]

/- Equation lemma to unfold `denote`, which does not unfold correctly due to the presence
  of the coercion `ty_eq` and the mutual definition. -/
theorem Com.denote_unfold  [OP_SIG : OpSignature Op Ty] [OP_DENOTE: OpDenote Op Ty]
    (op : Op)
    (ty_eq : ty = OpSignature.outTy op)
    (args : HVector (Var Γ) <| OpSignature.sig op)
    (regArgs : HVector (fun (t : Ctxt Ty × Ty) => Com Op t.1 t.2)
      (OP_SIG.regSig op))
  : ∀(Γv : Γ.Valuation),
    Expr.denote (Expr.mk op ty_eq args regArgs) Γv =  ty_eq ▸ OP_DENOTE.denote op (args.map (fun _ v => Γv v)) regArgs.denote := by
      subst ty_eq
      simp[denote]
      simp[Expr.denote]
-/

end Unfoldings

section TypeProjections

def Com.getTy {Op Ty : Type} [OpSignature Op Ty] {Γ : Ctxt Ty} {t : Ty} : Com Op Γ t → Type := fun _ => Ty
def Com.ty {Op Ty : Type} [OpSignature Op Ty] {Γ : Ctxt Ty} {t : Ty} : Com Op Γ t → Ty := fun _ => t
def Com.ctxt {Op Ty : Type} [OpSignature Op Ty] {Γ : Ctxt Ty} {t : Ty} : Com Op Γ t → Ctxt Ty := fun _ => Γ

def Expr.getTy {Op Ty : Type} [OpSignature Op Ty] {Γ : Ctxt Ty} {t : Ty} : Expr Op Γ t → Type := fun _ => Ty
def Expr.ty {Op Ty : Type} [OpSignature Op Ty] {Γ : Ctxt Ty} {t : Ty} : Expr Op Γ t → Ty := fun _ => t
def Expr.ctxt {Op Ty : Type} [OpSignature Op Ty] {Γ : Ctxt Ty} {t : Ty} : Expr Op Γ t → Ctxt Ty := fun _ => Γ

end TypeProjections<|MERGE_RESOLUTION|>--- conflicted
+++ resolved
@@ -741,15 +741,9 @@
     OpSignature.outTy (f.mapOp op) = f.mapTy (OpSignature.outTy op) := by
   simp only [OpSignature.outTy, Function.comp_apply, f.preserves_signature]; rfl
 
-<<<<<<< HEAD
 theorem DialectMorphism.preserves_effectKind (op : Op) :
     OpSignature.effectKind (f.mapOp op) = OpSignature.effectKind op := by
   simp only [OpSignature.effectKind, Function.comp_apply, f.preserves_signature]; rfl
-=======
-def DialectMorphism.preserves_effectKind (op : Op) :
-    OpSignature.effectKind (f.mapOp op) = (OpSignature.effectKind op) := by
-  simp only [OpSignature.effectKind, Functor.map, Function.comp_apply, f.preserves_signature]
->>>>>>> 95e2030e
 
 mutual
   def Com.map : Com Op Γ ty → Com Op' (f.mapTy <$> Γ) (f.mapTy ty)
@@ -760,11 +754,7 @@
     | ⟨op, Eq.refl _, effLe, args, regs⟩ => ⟨
         f.mapOp op,
         (f.preserves_outTy _).symm,
-<<<<<<< HEAD
         f.preserves_effectKind _ ▸ effLe,
-=======
-        (f.preserves_effectKind _ ) ▸ effLe,
->>>>>>> 95e2030e
         f.preserves_sig _ ▸ args.map' f.mapTy fun _ => Var.toMap (f:=f.mapTy),
         f.preserves_regSig _ ▸
           HVector.mapDialectMorphism regs
