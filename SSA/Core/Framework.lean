--- conflicted
+++ resolved
@@ -660,28 +660,8 @@
     eff.toMonad d.m (com.outContext.Valuation)
   | .ret _, V => pure V
   | .var e body, V =>
-<<<<<<< HEAD
       e.denote V >>= body.denoteLets >>= fun V =>
         return V.cast (by simp [Com.outContext])
-
--- --TODO: this should be an abbrev: the `liftM` is inserted automatically when writing `e.denote`
--- --      inside of `do`-notation, and we shouldn't have two ways to write the same thing
--- /-- Denote an `Expr` in an unconditionally impure fashion -/
--- def Expr.denoteImpure (e : Expr d Γ eff ty) (Γv : Valuation Γ) :
---     EffectKind.impure.toMonad d.m (toType ty) :=
---   liftM <| e.denote Γv
-
--- --TODO: figure out if we can write this in terms of `liftM`, too
--- /-- Denote a `Com` in an unconditionally impure fashion -/
--- def Com.denoteImpure :
---     Com d Γ eff ty → (Γv : Valuation Γ) → EffectKind.impure.toMonad d.m (toType ty)
---   | .ret e, Γv => pure (Γv e)
---   | .var e body, Γv => e.denoteImpure Γv >>= fun x => body.denote (Γv.snoc x)
-=======
-      e.denote V >>= fun Ve =>
-      body.denoteLets (V.snoc Ve) >>= fun V =>
-      return V.cast (by simp [Com.outContext])
->>>>>>> 9f2e9337
 
 def Lets.denote [DialectSignature d] [DialectDenote d] {Γ₂}
     (lets : Lets d Γ₁ eff Γ₂) (Γ₁'v : Valuation Γ₁) : (eff.toMonad d.m <| Valuation Γ₂) :=
@@ -700,21 +680,6 @@
 @[simp] abbrev Lets.denotePure [DialectSignature d] [DialectDenote d] :
     Lets d Γ₁ .pure Γ₂ → Valuation Γ₁ → Valuation Γ₂ := Lets.denote
 
-<<<<<<< HEAD
--- --TODO: figure out if we can write this in terms of `liftM`, too
--- /-- Denote a `Lets` in an unconditionally impure fashion -/
--- def Lets.denoteImpure [DialectSignature d] [DialectDenote d] {Γ₂}
---     (lets : Lets d Γ₁ eff Γ₂) (Γ₁'v : Valuation Γ₁) :
---     (EffectKind.impure.toMonad d.m <| Valuation Γ₂) :=
---   match lets with
---   | .nil => EffectKind.impure.return Γ₁'v
---   | .var lets' e =>
---       lets'.denote Γ₁'v  >>= fun Γ₂'v =>
---       e.denote Γ₂'v >>= fun v =>
---       return (Γ₂'v.snoc v)
-
-=======
->>>>>>> 9f2e9337
 /-- The denotation of a zipper is a composition of the denotations of the constituent
 `Lets` and `Com` -/
 def Zipper.denote (zip : Zipper d Γ_in eff Γ_out tys) (V_in : Valuation Γ_in) :
@@ -817,17 +782,6 @@
   · rfl
   · simp [denoteLets, bind_pure]
 
-<<<<<<< HEAD
--- @[simp] lemma Com.denoteImpure_ret [Monad d.m] [DialectDenote d] {Γ : Ctxt d.Ty} (x : Γ.Var t) :
---   (Com.ret (d:=d) (eff := eff) x).denoteImpure = fun Γv => return (Γv x) := rfl
-
--- @[simp] lemma Com.denoteImpure_body [Monad d.m] [DialectDenote d] {Γ : Ctxt d.Ty}
---     (e : Expr d Γ eff te) (body : Com d (Γ.snoc te) eff tbody) :
---   (Com.var e body).denoteImpure =
---   fun Γv => e.denoteImpure Γv >>= fun x => body.denote (Γv.snoc x) := rfl
-
-=======
->>>>>>> 9f2e9337
 @[simp] lemma Lets.denote_nil {Γ : Ctxt d.Ty} :
     (Lets.nil : Lets d Γ eff Γ).denote = (return ·) := by
   funext; simp [denote]
