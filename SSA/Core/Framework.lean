--- conflicted
+++ resolved
@@ -1623,16 +1623,6 @@
 
 /-- Equation lemma to unfold `denote`, which does not unfold correctly due to the presence
   of the coercion `ty_eq` and the mutual definition. -/
-<<<<<<< HEAD
-theorem IExpr.denote_unfold  [OP_SIG : OpSignature Op Ty] [OP_DENOTE: OpDenote Op Ty]
-    (op : Op)
-    (ty_eq : ty = OpSignature.outTy op)
-    (args : HVector (Ctxt.Var Γ) <| OpSignature.sig op)
-    (regArgs : HVector (fun (t : Ctxt Ty × Ty) => ICom Op t.1 t.2)
-      (OP_SIG.regSig op))
-  : ∀(Γv : Γ.Valuation), 
-    IExpr.denote (IExpr.mk op ty_eq args regArgs) Γv =  ty_eq ▸ OP_DENOTE.denote op (args.map (fun _ v => Γv v)) regArgs.denote := by
-=======
 theorem Expr.denote_unfold  [OP_SIG : OpSignature Op Ty] [OP_DENOTE: OpDenote Op Ty]
     (op : Op)
     (ty_eq : ty = OpSignature.outTy op)
@@ -1641,26 +1631,11 @@
       (OP_SIG.regSig op))
   : ∀(Γv : Γ.Valuation),
     Expr.denote (Expr.mk op ty_eq args regArgs) Γv =  ty_eq ▸ OP_DENOTE.denote op (args.map (fun _ v => Γv v)) regArgs.denote := by
->>>>>>> f4fe624d
       subst ty_eq
       simp[denote]
 
 /-- Equation lemma to unfold `denote`, which does not unfold correctly due to the presence
   of the coercion `ty_eq` and the mutual definition. -/
-<<<<<<< HEAD
-theorem ICom.denote_unfold  [OP_SIG : OpSignature Op Ty] [OP_DENOTE: OpDenote Op Ty]
-    (op : Op)
-    (ty_eq : ty = OpSignature.outTy op)
-    (args : HVector (Ctxt.Var Γ) <| OpSignature.sig op)
-    (regArgs : HVector (fun (t : Ctxt Ty × Ty) => ICom Op t.1 t.2)
-      (OP_SIG.regSig op))
-  : ∀(Γv : Γ.Valuation), 
-    IExpr.denote (IExpr.mk op ty_eq args regArgs) Γv =  ty_eq ▸ OP_DENOTE.denote op (args.map (fun _ v => Γv v)) regArgs.denote := by
-      subst ty_eq
-      simp[denote]
-      simp[IExpr.denote]
-      
-=======
 theorem Com.denote_unfold  [OP_SIG : OpSignature Op Ty] [OP_DENOTE: OpDenote Op Ty]
     (op : Op)
     (ty_eq : ty = OpSignature.outTy op)
@@ -1673,6 +1648,5 @@
       simp[denote]
       simp[Expr.denote]
 
->>>>>>> f4fe624d
 
 end Unfoldings