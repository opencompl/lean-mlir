<<<<<<< HEAD
import SSA.Experimental.Bits.Propagate
=======
/-
Released under Apache 2.0 license as described in the file LICENSE.
-/
import SSA.Experimental.Bits.Lemmas
>>>>>>> 1a5597bf

open Fintype Term

instance decidableEvalEq (t₁ t₂ : Term) :
    Decidable (t₁.eval = t₂.eval) := by
  let p := termEvalEqPropagate (t₁.xor t₂)
  letI := p.i
  let c := 2 ^ card p.α
  let ar := arity (t₁.xor t₂)
  refine' decidable_of_iff
    (∀ (seq : Fin ar → Fin c → Bool)
      (i : Fin c),
      (t₁.xor t₂).eval
      (λ i j => if hij : i < ar ∧ j < c
        then seq ⟨i, hij.1⟩ ⟨j, hij.2⟩ else false) i = false) _
  rw [eval_eq_iff_xorSeq_eq_zero, p.good, PropagateStruc.eval]
  rw [Function.funext_iff, propagate_eq_zero_iff]
  simp only [← evalFin_eq_eval, p.good]
  constructor
  { intro h seq i hi
    rw [← h (λ i j => seq i j) ⟨i, hi⟩]
    apply propagate_eq_of_seq_eq_le
    intro b j hj
    rw [dif_pos ]
    have := (lt_of_le_of_lt hj hi)
    refine' ⟨b.2, this⟩ }
  { intro h seq i
    rw [PropagateStruc.eval, h]
    exact i.2 }


def decide (t₁ t₂ : Term) : Bool :=
  t₁.eval = t₂.eval

def x := Term.var 0
def y := Term.var 1

example : ((and x y) + (or x y)).eval = (x + y).eval := by
  native_decide

example : ((or x y) - (xor x y)).eval = (and x y).eval := by
  native_decide

-- Checking if the operations satisfy the defining identities
-- #eval decide (x + -x) 0
-- #eval decide (incr x) (x + 1)
-- #eval decide (decr x) (x - 1)
-- #eval decide (x + - y) (x - y)
-- #eval decide (neg_one) (-1)
-- #eval decide (x + 0) (var 0)
-- #eval decide (x + y) (y + x)

-- -- Equalities from Zulip
-- #eval decide (-x) (not x).incr
-- #eval decide (-x) (not x.decr)
-- #eval decide (not x) (-x).decr
-- #eval decide (-not x) x.incr
-- #eval decide (x + y) (x - not y).decr
-- #eval decide (x + y) ((xor x y) + (and x y).ls)
-- #eval decide (x + y) (or x y + and x y)
-- #eval decide (x + y) ((or x y).ls false - (xor x y))
-- #eval decide (x - y) (x + not y).incr
-- #eval decide (x - y) (xor x y - (and (not x) y).ls)
-- #eval decide (x - y) (and x (not y) - (and (not x) y))
-- #eval decide (x - y) ((and x (not y)).ls - (xor x y))
-- #eval decide (xor x y) ((or x y) - (and x y))
-- #eval decide (and x (not y)) (or x y - y)
-- #eval decide (and x (not y)) (x - and x y)

-- #eval decide (not (x - y)) (y - x).decr
-- #eval decide (not (x - y)) (not x + y)
-- #eval decide (not (xor x y)) (and x y - (or x y)).decr
-- #eval decide (not (xor x y)) (and x y + not (or x y))
-- #eval decide (or x y) (and x (not y) + y)
-- #eval decide (and x y) (or (not x) y - not x)
<|MERGE_RESOLUTION|>--- conflicted
+++ resolved
@@ -1,11 +1,7 @@
-<<<<<<< HEAD
-import SSA.Experimental.Bits.Propagate
-=======
 /-
 Released under Apache 2.0 license as described in the file LICENSE.
 -/
-import SSA.Experimental.Bits.Lemmas
->>>>>>> 1a5597bf
+import SSA.Experimental.Bits.Propagate
 
 open Fintype Term
 
