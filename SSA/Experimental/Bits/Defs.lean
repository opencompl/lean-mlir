--- conflicted
+++ resolved
@@ -114,11 +114,7 @@
 --instance : Zero Term := ⟨zero⟩
 instance : Neg Term := ⟨neg⟩
 
-<<<<<<< HEAD
-@[simp] def Term.arity : Term → ℕ
-=======
 @[simp] def Term.arity : Term → Nat
->>>>>>> a761d9d6
 | (var n) => n+1
 | zero => 0
 | one => 0
