/-
Released under Apache 2.0 license as described in the file LICENSE.
-/
import Mathlib.Data.Bool.Basic
import Mathlib.Data.Fin.Basic

inductive Term : Type
| var : Nat → Term
| zero : Term
| negOne : Term
| one : Term
| and : Term → Term → Term
| or : Term → Term → Term
| xor : Term → Term → Term
| not : Term → Term
| ls (b : Bool) : Term → Term
| add : Term → Term → Term
| sub : Term → Term → Term
| neg : Term → Term
| incr : Term → Term
| decr : Term → Term

open Term

def zeroSeq : Nat → Bool := fun _ => false

def oneSeq : Nat → Bool := fun n => n = 0

def negOneSeq : Nat → Bool := fun _ => true

def andSeq : ∀ (_ _ : Nat → Bool), Nat → Bool := fun x y n => x n && y n

def orSeq : ∀ (_ _ : Nat → Bool), Nat → Bool := fun x y n => x n || y n

def xorSeq : ∀ (_ _ : Nat → Bool), Nat → Bool := fun x y n => xor (x n) (y n)

def notSeq : ∀ (_ : Nat → Bool), Nat → Bool := fun x n => !(x n)

def lsSeq (b : Bool) (s : Nat → Bool) : Nat → Bool
  | 0 => b 
  | (n+1) => s n

def addSeqAux (x y : Nat → Bool) : Nat → Bool × Bool
  | 0 => (_root_.xor (x 0) (y 0), x 0 && y 0)
  | n+1 =>
    let carry := (addSeqAux x y n).2
    let a := x (n + 1)
    let b := y (n + 1)
    (_root_.xor a (_root_.xor b carry), (a && b) || (b && carry) || (a && carry))

def addSeq (x y : Nat → Bool) : Nat → Bool :=
  fun n => (addSeqAux x y n).1

def subSeqAux (x y : Nat → Bool) : Nat → Bool × Bool
  | 0 => (_root_.xor (x 0) (y 0), !(x 0) && y 0)
  | n+1 =>
    let borrow := (subSeqAux x y n).2
    let a := x (n + 1)
    let b := y (n + 1)
    (_root_.xor a (_root_.xor b borrow), !a && b || ((!(_root_.xor a b)) && borrow))

def subSeq (x y : Nat → Bool) : Nat → Bool :=
  fun n => (subSeqAux x y n).1

def negSeqAux (x : Nat → Bool) : Nat → Bool × Bool
  | 0 => (x 0, !(x 0))
  | n+1 =>
    let borrow := (negSeqAux x n).2
    let a := x (n + 1)
    (_root_.xor (!a) borrow, !a && borrow)

def negSeq (x : Nat → Bool) : Nat → Bool :=
  fun n => (negSeqAux x n).1

def incrSeqAux (x : Nat → Bool) : Nat → Bool × Bool
  | 0 => (!(x 0), x 0)
  | n+1 =>
    let carry := (incrSeqAux x n).2
    let a := x (n + 1)
    (_root_.xor a carry, a && carry)

def incrSeq (x : Nat → Bool) : Nat → Bool :=
  fun n => (incrSeqAux x n).1

def decrSeqAux (x : Nat → Bool) : Nat → Bool × Bool
  | 0 => (!(x 0), !(x 0))
  | (n+1) =>
    let borrow := (decrSeqAux x n).2
    let a := x (n + 1)
    (_root_.xor a borrow, !a && borrow)

def decrSeq (x : Nat → Bool) : Nat → Bool :=
  fun n => (decrSeqAux x n).1

def Term.eval : ∀ (_ : Term) (_ : Nat → Nat → Bool), Nat → Bool
| var n, vars => vars n
| zero, _ => zeroSeq
| one, _ => oneSeq
| negOne, _ => negOneSeq
| and t₁ t₂, vars => andSeq (Term.eval t₁ vars) (Term.eval t₂ vars)
| or t₁ t₂, vars => orSeq (Term.eval t₁ vars) (Term.eval t₂ vars)
| xor t₁ t₂, vars => xorSeq (Term.eval t₁ vars) (Term.eval t₂ vars)
| not t, vars => notSeq (Term.eval t vars)
| ls b t, vars => lsSeq b (Term.eval t vars)
| add t₁ t₂, vars => addSeq (Term.eval t₁ vars) (Term.eval t₂ vars)
| sub t₁ t₂, vars => subSeq (Term.eval t₁ vars) (Term.eval t₂ vars)
| neg t, vars => negSeq (Term.eval t vars)
| incr t, vars => incrSeq (Term.eval t vars)
| decr t, vars => decrSeq (Term.eval t vars)

instance : Add Term := ⟨add⟩
instance : Sub Term := ⟨sub⟩
<<<<<<< HEAD
instance : One Term := ⟨one⟩
instance : Zero Term := ⟨zero⟩
instance : Neg Term := ⟨neg⟩

@[simp] def Term.arity : Term → ℕ
| (var n) => n+1
| zero => 0
| one => 0
| negOne => 0
| Term.and t₁ t₂ => max (arity t₁) (arity t₂)
| Term.or t₁ t₂ => max (arity t₁) (arity t₂)
| Term.xor t₁ t₂ => max (arity t₁) (arity t₂)
| Term.not t => arity t
| ls _ t => arity t
| add t₁ t₂ => max (arity t₁) (arity t₂)
| sub t₁ t₂ => max (arity t₁) (arity t₂)
| neg t => arity t
| incr t => arity t
| decr t => arity t

@[simp] def Term.evalFin : ∀ (t : Term) (_vars : Fin (arity t) → ℕ → Bool), ℕ → Bool
| var n, vars => vars (Fin.last n)
| zero, _vars => zeroSeq
| one, _vars => oneSeq
| negOne, _vars => negOneSeq
| Term.and t₁ t₂, vars =>
  andSeq (Term.evalFin t₁
    (fun i => vars (Fin.castLE (by simp [arity]) i)))
  (Term.evalFin t₂
    (fun i => vars (Fin.castLE (by simp [arity]) i)))
| Term.or t₁ t₂, vars =>
  orSeq (Term.evalFin t₁
    (fun i => vars (Fin.castLE (by simp [arity]) i)))
  (Term.evalFin t₂
    (fun i => vars (Fin.castLE (by simp [arity]) i)))
| Term.xor t₁ t₂, vars =>
  xorSeq (Term.evalFin t₁
    (fun i => vars (Fin.castLE (by simp [arity]) i)))
  (Term.evalFin t₂
    (fun i => vars (Fin.castLE (by simp [arity]) i)))
| not t, vars => notSeq (Term.evalFin t vars)
| ls b t, vars => lsSeq b (Term.evalFin t vars)
| add t₁ t₂, vars =>
  addSeq (Term.evalFin t₁
    (fun i => vars (Fin.castLE (by simp [arity]) i)))
  (Term.evalFin t₂
    (fun i => vars (Fin.castLE (by simp [arity]) i)))
| sub t₁ t₂, vars =>
  subSeq (Term.evalFin t₁
    (fun i => vars (Fin.castLE (by simp [arity]) i)))
  (Term.evalFin t₂
    (fun i => vars (Fin.castLE (by simp [arity]) i)))
| neg t, vars => negSeq (Term.evalFin t vars)
| incr t, vars => incrSeq (Term.evalFin t vars)
| decr t, vars => decrSeq (Term.evalFin t vars)
=======
--instance : One Term := ⟨one⟩
--instance : Zero Term := ⟨zero⟩
instance : Neg Term := ⟨neg⟩
>>>>>>> 1a5597bf
<|MERGE_RESOLUTION|>--- conflicted
+++ resolved
@@ -110,9 +110,8 @@
 
 instance : Add Term := ⟨add⟩
 instance : Sub Term := ⟨sub⟩
-<<<<<<< HEAD
-instance : One Term := ⟨one⟩
-instance : Zero Term := ⟨zero⟩
+--instance : One Term := ⟨one⟩
+--instance : Zero Term := ⟨zero⟩
 instance : Neg Term := ⟨neg⟩
 
 @[simp] def Term.arity : Term → ℕ
@@ -166,8 +165,3 @@
 | neg t, vars => negSeq (Term.evalFin t vars)
 | incr t, vars => incrSeq (Term.evalFin t vars)
 | decr t, vars => decrSeq (Term.evalFin t vars)
-=======
---instance : One Term := ⟨one⟩
---instance : Zero Term := ⟨zero⟩
-instance : Neg Term := ⟨neg⟩
->>>>>>> 1a5597bf
