import Mathlib.Data.Fintype.Card
import Mathlib.Data.FinEnum
import Mathlib.Data.Fintype.Sum
import Mathlib.Data.Fintype.Sigma
import Mathlib.Data.Fintype.Pi
import Mathlib.Data.Fintype.BigOperators
import Mathlib.Tactic.Zify
import Mathlib.Tactic.Ring
import SSA.Experimental.Bits.AutoStructs.Defs
import SSA.Experimental.Bits.AutoStructs.FinEnum
import SSA.Experimental.Bits.Fast.Circuit
import SSA.Experimental.Bits.Fast.BitStream
namespace AutoStructs

open Sum

section FSM
variable {α β α' β' : Type} {γ : β → Type}

/-- `FSM n` represents a function `BitStream → ⋯ → BitStream → BitStream`,
where `n` is the number of `BitStream` arguments,
as a finite state machine.
-/
structure FSM (arity : Type) : Type 1 where
  /--
  The arity of the (finite) type `α` determines how many bits the internal carry state of this
  FSM has -/
  ( α  : Type )
  [ i : FinEnum α ]
  [ dec_eq : DecidableEq α ]
  /--
  `initCarry` is the value of the initial internal carry state.
  It maps each `α` to a bit, thus it is morally a bitvector where the width is the arity of `α`
  -/
  ( initCarry : α → Bool )
  /--
  `nextBitCirc` is a family of Boolean circuits,
  which may refer to the current input bits *and* the current state bits
  as free variables in the circuit.

  `nextBitCirc none` computes the current output bit.
  `nextBitCirc (some a)`, computes the *one* bit of the new state that corresponds to `a : α`. -/
  ( nextBitCirc : Option α → Circuit (α ⊕ arity) )

attribute [instance] FSM.i FSM.dec_eq

namespace FSM

variable {ar : Type} (p : FSM ar)

/-- The state of FSM `p` is given by a function from `p.α` to `Bool`.

Note that `p.α` is assumed to be a finite type, so `p.State` is morally
a finite bitvector whose width is given by the arity of `p.α` -/
abbrev State : Type := p.α → Bool

/-- `p.nextBit state in` computes both the next state bits and the output bit,
where `state` are the *current* state bits, and `in` are the current input bits. -/
def nextBit : p.State → (ar → Bool) → p.State × Bool :=
  fun carry inputBits =>
    let input := Sum.elim carry inputBits
    let newState : p.State  := fun (a : p.α) => (p.nextBitCirc (some a)).eval input
    let outBit : Bool       := (p.nextBitCirc none).eval input
    (newState, outBit)

/-- `p.carry in i` computes the internal carry state at step `i`, given input *streams* `in` -/
def carry (x : ar → BitStream) : ℕ → p.State
  | 0 => p.initCarry
  | n+1 => (p.nextBit (carry x n) (fun i => x i n)).1

lemma carry_eq_up_to :
    (∀ ar k, k < n → x ar k = y ar k) →
    p.carry x n = p.carry y n := by
  induction n generalizing x y
  case zero => intros; rfl
  case succ n ih =>
    rintro heq
    simp [carry, @ih x y (by tauto)]
    congr; simp_all only [lt_add_iff_pos_right, zero_lt_one]

def carryBV (x : ar → BitVec w) : p.State :=
  p.carry (fun ar => BitStream.ofBitVec (x ar)) w

/-- `eval p` morally gives the function `BitStream → ... → BitStream` represented by FSM `p` -/
def eval (x : ar → BitStream) : BitStream :=
  fun n => (p.nextBit (p.carry x n) (fun i => x i n)).2

lemma eval_eq_up_to :
    (∀ ar k, k ≤ n → x ar k = y ar k) →
    p.eval x n = p.eval y n := by
  rintro h
  simp [eval]
  congr
  apply carry_eq_up_to p (by rintro ar k hlt; apply h; omega)
  ext; apply h; rfl

def evalBV {w} (x : ar → BitVec w) : BitVec w :=
  BitVec.ofFn fun k => p.eval (fun ar => BitStream.ofBitVec (x ar)) k

/-- `eval'` is an alternative definition of `eval` -/
def eval' (x : ar → BitStream) : BitStream :=
  BitStream.corec (fun ⟨x, (carry : p.State)⟩ =>
    let x_head  := (x · |>.head)
    let next    := p.nextBit carry x_head
    let x_tail  := (x · |>.tail)
    ((x_tail, next.fst), next.snd)
  ) (x, p.initCarry)

/-- `p.changeInitCarry c` yields an FSM with `c` as the initial state -/
def changeInitCarry (p : FSM ar) (c : p.α → Bool) : FSM ar :=
  { p with initCarry := c }

theorem carry_changeInitCarry_succ
    (p : FSM ar) (c : p.α → Bool) (x : ar → BitStream) : ∀ n,
    (p.changeInitCarry c).carry x (n+1) =
      (p.changeInitCarry (p.nextBit c (fun a => x a 0)).1).carry
        (fun a i => x a (i+1)) n
  | 0 => by simp [carry, changeInitCarry, nextBit]
  | n+1 => by
    rw [carry, carry_changeInitCarry_succ p _ _ n]
    simp [nextBit, carry, changeInitCarry]

theorem eval_changeInitCarry_succ
    (p : FSM ar) (c : p.α → Bool) (x : ar → BitStream) (n : ℕ) :
    (p.changeInitCarry c).eval x (n+1) =
      (p.changeInitCarry (p.nextBit c (fun a => x a 0)).1).eval
        (fun a i => x a (i+1)) n := by
  rw [eval, carry_changeInitCarry_succ]
  simp [eval, changeInitCarry, nextBit]

/-- unfolds the definition of `eval` -/
theorem eval_eq_carry (x : ar → BitStream) (n : ℕ) :
    p.eval x n = (p.nextBit (p.carry x n) (fun i => x i n)).2 :=
  rfl

/-- `p.changeVars f` changes the arity of an `FSM`.
The function `f` determines how the new input bits map to the input expected by `p` -/
def changeVars {arity2 : Type} (changeVars : ar → arity2) : FSM arity2 :=
  { p with nextBitCirc := fun a => (p.nextBitCirc a).map (Sum.map id changeVars) }

/--
Given an FSM `p` of arity `n`,
a family of `n` FSMs `qᵢ` of posibly different arities `mᵢ`,
and given yet another arity `m` such that `mᵢ ≤ m` for all `i`,
we can compose `p` with `qᵢ` yielding a single FSM of arity `m`,
such that each FSM `qᵢ` computes the `i`th bit that is fed to the FSM `p`. -/
def compose [FinEnum ar] [DecidableEq ar]
    (new_arity : Type)        -- `new_arity` is the resulting arity
    (q_arity : ar → Type)  -- `q_arityₐ` is the arity of FSM `qₐ`
    (vars : ∀ (a : ar), q_arity a → new_arity)
    -- ^^ `vars` is the function that tells us, for each FSM `qₐ`,
    --     which bits of the final `new_arity` corresponds to the `q_arityₐ` bits expected by `qₐ`
    (q : ∀ (a : ar), FSM (q_arity a)) : -- `q` gives the FSMs to be composed with `p`
    FSM new_arity :=
  { α := p.α ⊕ (Σ a, (q a).α),
    i := by letI := p.i; infer_instance,
    dec_eq := by
      letI := p.dec_eq
      letI := fun a => (q a).dec_eq
      infer_instance,
    initCarry := Sum.elim p.initCarry (λ x => (q x.1).initCarry x.2),
    nextBitCirc := λ a =>
      match a with
      | none => (p.nextBitCirc none).bind
        (Sum.elim
          (fun a => Circuit.var true (inl (inl a)))
          (fun a => ((q a).nextBitCirc none).map
            (Sum.elim (fun d => (inl (inr ⟨a, d⟩))) (fun q => inr (vars a q)))))
      | some (inl a) =>
        (p.nextBitCirc (some a)).bind
          (Sum.elim
            (fun a => Circuit.var true (inl (inl a)))
            (fun a => ((q a).nextBitCirc none).map
            (Sum.elim (fun d => (inl (inr ⟨a, d⟩))) (fun q => inr (vars a q)))))
      | some (inr ⟨x, y⟩) =>
          ((q x).nextBitCirc (some y)).map
            (Sum.elim
              (fun a => inl (inr ⟨_, a⟩))
              (fun a => inr (vars x a))) }

lemma carry_compose [FinEnum ar] [DecidableEq ar]
    (new_arity : Type)
    (q_arity : ar → Type)
    (vars : ∀ (a : ar), q_arity a → new_arity)
    (q : ∀ (a : ar), FSM (q_arity a))
    (x : new_arity → BitStream) : ∀ (n : ℕ),
    (p.compose new_arity q_arity vars q).carry x n =
      let z := p.carry (λ a => (q a).eval (fun i => x (vars _ i))) n
      Sum.elim z (fun a => (q a.1).carry (fun t => x (vars _ t)) n a.2)
  | 0 => by simp [carry, compose]
  | n+1 => by
      rw [carry, carry_compose _ _ _ _ _ n]
      ext y
      cases y
      · simp [carry, nextBit, compose, Circuit.eval_bind, eval]
        congr
        ext z
        cases z
        · simp
        · simp [Circuit.eval_map, carry]
          congr
          ext s
          cases s
          · simp
          · simp
      · simp [Circuit.eval_map, carry, compose, eval, carry, nextBit]
        congr
        ext z
        cases z
        · simp
        · simp

/-- Evaluating a composed fsm is equivalent to composing the evaluations of the constituent FSMs -/
lemma eval_compose [FinEnum ar] [DecidableEq ar]
    (new_arity : Type)
    (q_arity : ar → Type)
    (vars : ∀ (a : ar), q_arity a → new_arity)
    (q : ∀ (a : ar), FSM (q_arity a))
    (x : new_arity → BitStream) :
    (p.compose new_arity q_arity vars q).eval x =
      p.eval (λ a => (q a).eval (fun i => x (vars _ i))) := by
  ext n
  rw [eval, carry_compose, eval]
  simp [compose, nextBit, Circuit.eval_bind]
  congr
  ext a
  cases a
  simp
  simp [Circuit.eval_map, eval, nextBit]
  congr
  ext a
  cases a
  simp
  simp

def and : FSM Bool :=
  { α := Empty,
    initCarry := Empty.elim,
    nextBitCirc := fun a => a.elim
      (Circuit.and
        (Circuit.var true (inr true))
        (Circuit.var true (inr false))) Empty.elim }

@[simp] lemma eval_and (x : Bool → BitStream) : and.eval x = (x true) &&& (x false) := by
  ext n; cases n <;> simp [and, eval, nextBit]

def or : FSM Bool :=
  { α := Empty,
    initCarry := Empty.elim,
    nextBitCirc := fun a => a.elim
      (Circuit.or
        (Circuit.var true (inr true))
        (Circuit.var true (inr false))) Empty.elim }

@[simp] lemma eval_or (x : Bool → BitStream) : or.eval x = (x true) ||| (x false) := by
<<<<<<< HEAD
  ext n; cases n <;> (simp [and, eval, nextBit]; sorry)
=======
  ext n; cases n <;> simp [or, eval, nextBit]
>>>>>>> 73acc8f6

def xor : FSM Bool :=
  { α := Empty,
    initCarry := Empty.elim,
    nextBitCirc := fun a => a.elim
      (Circuit.xor
        (Circuit.var true (inr true))
        (Circuit.var true (inr false))) Empty.elim }

@[simp] lemma eval_xor (x : Bool → BitStream) : xor.eval x = (x true) ^^^ (x false) := by
<<<<<<< HEAD
  ext n; cases n <;> (simp [and, eval, nextBit]; sorry)
=======
  ext n; cases n <;> simp [xor, eval, nextBit]
>>>>>>> 73acc8f6

def add : FSM Bool :=
  { α := Unit,
    initCarry := λ _ => false,
    nextBitCirc := fun a =>
      match a with
      | some () =>
             (Circuit.var true (inr true)  &&& Circuit.var true (inr false))
             ||| (Circuit.var true (inr true)  &&& Circuit.var true (inl ()))
             ||| (Circuit.var true (inr false) &&& Circuit.var true (inl ()))
      | none => Circuit.var true (inr true) ^^^
                Circuit.var true (inr false) ^^^
                Circuit.var true (inl ()) }

private theorem add_nextBitCirc_some_eval :
    (add.nextBitCirc (some ())).eval =
      fun x => x (inr true) && x (inr false) || x (inr true)
        && x (inl ()) || x (inr false) && x (inl ()) := by
  ext x
  simp [add]

/-- The internal carry state of the `add` FSM agrees with
the carry bit of addition as implemented on bitstreams -/
theorem carry_add_succ (x : Bool → BitStream) (n : ℕ) :
    add.carry x (n+1) =
      fun _ => (BitStream.addAux (x true) (x false) n).2 := by
  ext a; obtain rfl : a = () := rfl
  induction n with
  | zero      =>
    simp [carry, BitStream.addAux, nextBit, add, BitVec.adcb]
  | succ n ih =>
    unfold carry
<<<<<<< HEAD
    simp [nextBit, ih, Circuit.eval, BitStream.addAux, BitVec.adcb]
    sorry
=======
    simp [add_nextBitCirc_some_eval, nextBit, ih, Circuit.eval, BitStream.addAux, BitVec.adcb, nextBitCirc, Sum.elim]
>>>>>>> 73acc8f6

@[simp] theorem carry_zero (x : ar → BitStream) : carry p x 0 = p.initCarry := rfl
@[simp] theorem initCarry_add : add.initCarry = (fun _ => false) := rfl

@[simp] lemma eval_add (x : Bool → BitStream) : add.eval x = (x true) + (x false) := by
  ext n
  simp only [eval]
  cases n
  · show Bool.xor _ _ = Bool.xor _ _; simp
  · rw [carry_add_succ]
    conv => {rhs; simp only [(· + ·), BitStream.add, Add.add, BitStream.addAux, BitVec.adcb]}
    simp [nextBit, eval, add]
/-!
We don't really need subtraction or negation FSMs,
given that we can reduce both those operations to just addition and bitwise complement -/

def sub : FSM Bool :=
  { α := Unit,
    initCarry := fun _ => false,
    nextBitCirc := fun a =>
      match a with
      | some () =>
             (Circuit.var false (inr true) &&& Circuit.var true (inr false)) |||
             ((Circuit.var false (inr true) ^^^ Circuit.var true (inr false)) &&&
              (Circuit.var true (inl ())))
      | none => Circuit.var true (inr true) ^^^
                Circuit.var true (inr false) ^^^
                Circuit.var true (inl ()) }

theorem carry_sub (x : Bool → BitStream) : ∀ (n : ℕ), sub.carry x (n+1) =
    fun _ => (BitStream.subAux (x true) (x false) n).2
  | 0 => by
    simp [carry, nextBit, BitStream.subAux, sub]
  | n+1 => by
    rw [carry, carry_sub _ n]
    simp [nextBit, eval, sub, BitStream.sub, BitStream.subAux, Bool.xor_not_left']

@[simp]
theorem eval_sub (x : Bool → BitStream) : sub.eval x = (x true) - (x false) := by
  simp only [(· - ·), Sub.sub]
  ext n
  cases n
  · simp [eval, sub, nextBit, BitStream.sub, BitStream.subAux, carry]
  · rw [eval, carry_sub]
    simp [nextBit, eval, sub, BitStream.sub, BitStream.subAux]

def neg : FSM Unit :=
  { α := Unit,
    i := by infer_instance,
    initCarry := λ _ => true,
    nextBitCirc := fun a =>
      match a with
      | some () => Circuit.var false (inr ()) &&& Circuit.var true (inl ())
      | none => Circuit.var false (inr ()) ^^^ Circuit.var true (inl ())  }

theorem carry_neg (x : Unit → BitStream) : ∀ (n : ℕ), neg.carry x (n+1) =
    fun _ => (BitStream.negAux (x ()) n).2
  | 0 => by
    simp [carry, nextBit, BitStream.negAux, neg]
  | n+1 => by
    rw [carry, carry_neg _ n]
    simp [nextBit, eval, neg, BitStream.neg, BitStream.negAux, Bool.xor_not_left']

@[simp] lemma eval_neg (x : Unit → BitStream) : neg.eval x = -(x ()) := by
  show _ = BitStream.neg _
  ext n
  cases n
  · simp [eval, neg, nextBit, BitStream.neg, BitStream.negAux, carry]
  · rw [eval, carry_neg]
    simp [nextBit, eval, neg, BitStream.neg, BitStream.negAux]

def not : FSM Unit :=
  { α := Empty,
    initCarry := Empty.elim,
    nextBitCirc := fun _ => Circuit.var false (inr ()) }

@[simp] lemma eval_not (x : Unit → BitStream) : not.eval x = ~~~(x ()) := by
  ext; simp [eval, not, nextBit]

def zero : FSM (Fin 0) :=
  { α := Empty,
    initCarry := Empty.elim,
    nextBitCirc := fun _ => Circuit.fals }

@[simp] lemma eval_zero (x : Fin 0 → BitStream) : zero.eval x = BitStream.zero := by
  ext; simp [zero, eval, nextBit]

def one : FSM (Fin 0) :=
  { α := Unit,
    i := by infer_instance,
    initCarry := λ _ => true,
    nextBitCirc := fun a =>
      match a with
      | some () => Circuit.fals
      | none => Circuit.var true (inl ()) }

@[simp] theorem carry_one (x : Fin 0 → BitStream) (n : ℕ) :
    one.carry x (n+1) = fun _ => false := by
  simp [carry, nextBit, one]

@[simp] lemma eval_one (x : Fin 0 → BitStream) : one.eval x = BitStream.one := by
  ext n
  cases n
  · rfl
<<<<<<< HEAD
  · simp [eval, carry_one, nextBit]; sorry
=======
  · simp! [eval, carry_one, nextBit, one, mk]
>>>>>>> 73acc8f6

def negOne : FSM (Fin 0) :=
  { α := Empty,
    i := by infer_instance,
    initCarry := Empty.elim,
    nextBitCirc := fun _ => Circuit.tru }

@[simp] lemma eval_negOne (x : Fin 0 → BitStream) : negOne.eval x = BitStream.negOne := by
  ext; simp [negOne, eval, nextBit]

def ls (b : Bool) : FSM Unit :=
  { α := Unit,
    initCarry := fun _ => b,
    nextBitCirc := fun x =>
      match x with
      | none => Circuit.var true (inl ())
      | some () => Circuit.var true (inr ()) }

theorem carry_ls (b : Bool) (x : Unit → BitStream) : ∀ (n : ℕ),
    (ls b).carry x (n+1) = fun _ => x () n
  | 0 => by
    simp [carry, nextBit, ls]
  | n+1 => by
    rw [carry, carry_ls _ _ n]
    simp [nextBit, eval, ls]

@[simp] lemma eval_ls (b : Bool) (x : Unit → BitStream) :
    (ls b).eval x = (x ()).concat b := by
  ext n
  cases n
  · rfl
<<<<<<< HEAD
  · simp [carry_ls, eval, nextBit, BitStream.concat]; sorry
=======
  · simp [ls, carry, carry_ls, eval, nextBit, BitStream.concat]
>>>>>>> 73acc8f6

def var (n : ℕ) : FSM (Fin (n+1)) :=
  { α := Empty,
    i := by infer_instance,
    initCarry := Empty.elim,
    nextBitCirc := λ _ => Circuit.var true (inr (Fin.last _)) }

@[simp] lemma eval_var (n : ℕ) (x : Fin (n+1) → BitStream) : (var n).eval x = x (Fin.last n) := by
  ext m; cases m <;> simp [var, eval, carry, nextBit]

def incr : FSM Unit :=
  { α := Unit,
    initCarry := fun _ => true,
    nextBitCirc := fun x =>
      match x with
      | none => (Circuit.var true (inr ())) ^^^ (Circuit.var true (inl ()))
      | some _ => (Circuit.var true (inr ())) &&& (Circuit.var true (inl ())) }

theorem carry_incr (x : Unit → BitStream) : ∀ (n : ℕ),
    incr.carry x (n+1) = fun _ => (BitStream.incrAux (x ()) n).2
  | 0 => by
    simp [carry, nextBit, BitStream.incrAux, incr]
  | n+1 => by
    rw [carry, carry_incr _ n]
    simp [nextBit, eval, incr, incr, BitStream.incrAux]

@[simp] lemma eval_incr (x : Unit → BitStream) : incr.eval x = (x ()).incr := by
  ext n
  cases n
  · simp [eval, incr, nextBit, carry, BitStream.incr, BitStream.incrAux]
  · rw [eval, carry_incr]; rfl

def decr : FSM Unit :=
  { α := Unit,
    i := by infer_instance,
    initCarry := λ _ => true,
    nextBitCirc := fun x =>
      match x with
      | none => (Circuit.var true (inr ())) ^^^ (Circuit.var true (inl ()))
      | some _ => (Circuit.var false (inr ())) &&& (Circuit.var true (inl ())) }

theorem carry_decr (x : Unit → BitStream) : ∀ (n : ℕ), decr.carry x (n+1) =
    fun _ => (BitStream.decrAux (x ()) n).2
  | 0 => by
    simp [carry, nextBit, BitStream.decrAux, decr]
  | n+1 => by
    rw [carry, carry_decr _ n]
    simp [nextBit, eval, decr, BitStream.decrAux]

@[simp] lemma eval_decr (x : Unit → BitStream) : decr.eval x = BitStream.decr (x ()) := by
  ext n
  cases n
  · simp [eval, decr, nextBit, carry, BitStream.decr, BitStream.decrAux]
  · rw [eval, carry_decr]; rfl

theorem evalAux_eq_zero_of_set {arity : Type _} (p : FSM arity)
    (R : Set (p.α → Bool)) (hR : ∀ x s, (p.nextBit s x).1 ∈ R → s ∈ R)
    (hi : p.initCarry ∉ R) (hr1 : ∀ x s, (p.nextBit s x).2 = true → s ∈ R)
    (x : arity → BitStream) (n : ℕ) : p.eval x n = false ∧ p.carry x n ∉ R := by
  simp (config := {singlePass := true}) only [← not_imp_not] at hR hr1
  simp only [Bool.not_eq_true] at hR hr1
  induction n with
  | zero =>
    simp only [eval, carry]
    exact ⟨hr1 _ _ hi, hi⟩
  | succ n ih =>
    simp only [eval, carry] at ih ⊢
    exact ⟨hr1 _ _ (hR _ _ ih.2), hR _ _ ih.2⟩

theorem eval_eq_zero_of_set {arity : Type _} (p : FSM arity)
    (R : Set (p.α → Bool)) (hR : ∀ x s, (p.nextBit s x).1 ∈ R → s ∈ R)
    (hi : p.initCarry ∉ R) (hr1 : ∀ x s, (p.nextBit s x).2 = true → s ∈ R) :
    p.eval = fun _ _ => false := by
  ext x n
  rw [eval]
  exact (evalAux_eq_zero_of_set p R hR hi hr1 x n).1

def repeatBit : FSM Unit where
  α := Unit
  initCarry := fun () => false
  nextBitCirc := fun _ =>
    .or (.var true <| .inl ()) (.var true <| .inr ())

end FSM

structure FSMSolution (t : Term) extends FSM (Fin t.arity) where
  ( good : t.evalFinStream = toFSM.eval )

def composeUnary
    (p : FSM Unit)
    {t : Term}
    (q : FSMSolution t) :
    FSM (Fin t.arity) :=
  p.compose
    (Fin t.arity)
    _
    (λ _ => id)
    (λ _ => q.toFSM)

def composeBinary
    (p : FSM Bool)
    {t₁ t₂ : Term}
    (q₁ : FSMSolution t₁)
    (q₂ : FSMSolution t₂) :
    FSM (Fin (max t₁.arity t₂.arity)) :=
  p.compose (Fin (max t₁.arity t₂.arity))
    (λ b => Fin (cond b t₁.arity t₂.arity))
    (λ b i => Fin.castLE (by cases b <;> simp) i)
    (λ b => match b with
      | true => q₁.toFSM
      | false => q₂.toFSM)

def composeBinary'
    (p : FSM Bool)
    {n m : Nat}
    (q₁ : FSM (Fin n))
    (q₂ : FSM (Fin m)) :
    FSM (Fin (max n m)) :=
  p.compose (Fin (max n m))
    (λ b => Fin (cond b n m))
    (λ b i => Fin.castLE (by cases b <;> simp) i)
    (λ b => match b with
      | true => q₁
      | false => q₂)

@[simp] lemma composeUnary_eval
    (p : FSM Unit)
    {t : Term}
    (q : FSMSolution t)
    (x : Fin t.arity → BitStream) :
    (composeUnary p q).eval x = p.eval (λ _ => t.evalFinStream x) := by
  rw [composeUnary, FSM.eval_compose, q.good]; rfl

@[simp] lemma composeBinary_eval
    (p : FSM Bool)
    {t₁ t₂ : Term}
    (q₁ : FSMSolution t₁)
    (q₂ : FSMSolution t₂)
    (x : Fin (max t₁.arity t₂.arity) → BitStream) :
    (composeBinary p q₁ q₂).eval x = p.eval
      (λ b => cond b (t₁.evalFinStream (fun i => x (Fin.castLE (by simp) i)))
                  (t₂.evalFinStream (fun i => x (Fin.castLE (by simp) i)))) := by
  rw [composeBinary, FSM.eval_compose, q₁.good, q₂.good]
  ext b
  cases b <;> dsimp <;> congr <;> funext b <;> cases b <;> simp

instance {α β : Type} [Fintype α] [Fintype β] (b : Bool) :
    Fintype (cond b α β) := by
  cases b <;> simp <;> infer_instance

open Term

def termEvalEqFSM : ∀ (t : Term), FSMSolution t
  | var n =>
    { toFSM := FSM.var n,
      good := by ext; simp [Term.evalFin] }
  | zero =>
    { toFSM := FSM.zero,
      good := by ext; simp [Term.evalFin] }
  | one =>
    { toFSM := FSM.one,
      good := by ext; simp [Term.evalFin] }
  | negOne =>
    { toFSM := FSM.negOne,
      good := by ext; simp [Term.evalFin] }
  | Term.and t₁ t₂ =>
    let q₁ := termEvalEqFSM t₁
    let q₂ := termEvalEqFSM t₂
    { toFSM := composeBinary FSM.and q₁ q₂,
      good := by ext; simp }
  | Term.or t₁ t₂ =>
    let q₁ := termEvalEqFSM t₁
    let q₂ := termEvalEqFSM t₂
    { toFSM := composeBinary FSM.or q₁ q₂,
      good := by ext; simp }
  | Term.xor t₁ t₂ =>
    let q₁ := termEvalEqFSM t₁
    let q₂ := termEvalEqFSM t₂
    { toFSM := composeBinary FSM.xor q₁ q₂,
      good := by ext; simp }
  | Term.not t =>
    let q := termEvalEqFSM t
    { toFSM := by dsimp [arity]; exact composeUnary FSM.not q,
      good := by ext; simp }
  | add t₁ t₂ =>
    let q₁ := termEvalEqFSM t₁
    let q₂ := termEvalEqFSM t₂
    { toFSM := composeBinary FSM.add q₁ q₂,
      good := by ext; simp }
  | sub t₁ t₂ =>
    let q₁ := termEvalEqFSM t₁
    let q₂ := termEvalEqFSM t₂
    { toFSM := composeBinary FSM.sub q₁ q₂,
      good := by ext; simp }
  | neg t =>
    let q := termEvalEqFSM t
    { toFSM := by dsimp [arity]; exact composeUnary FSM.neg q,
      good := by ext; simp }

abbrev FSM.ofTerm (t : Term) : FSM (Fin t.arity) := termEvalEqFSM t |>.toFSM

end FSM<|MERGE_RESOLUTION|>--- conflicted
+++ resolved
@@ -253,11 +253,7 @@
         (Circuit.var true (inr false))) Empty.elim }
 
 @[simp] lemma eval_or (x : Bool → BitStream) : or.eval x = (x true) ||| (x false) := by
-<<<<<<< HEAD
-  ext n; cases n <;> (simp [and, eval, nextBit]; sorry)
-=======
   ext n; cases n <;> simp [or, eval, nextBit]
->>>>>>> 73acc8f6
 
 def xor : FSM Bool :=
   { α := Empty,
@@ -268,11 +264,7 @@
         (Circuit.var true (inr false))) Empty.elim }
 
 @[simp] lemma eval_xor (x : Bool → BitStream) : xor.eval x = (x true) ^^^ (x false) := by
-<<<<<<< HEAD
-  ext n; cases n <;> (simp [and, eval, nextBit]; sorry)
-=======
   ext n; cases n <;> simp [xor, eval, nextBit]
->>>>>>> 73acc8f6
 
 def add : FSM Bool :=
   { α := Unit,
@@ -305,12 +297,7 @@
     simp [carry, BitStream.addAux, nextBit, add, BitVec.adcb]
   | succ n ih =>
     unfold carry
-<<<<<<< HEAD
-    simp [nextBit, ih, Circuit.eval, BitStream.addAux, BitVec.adcb]
-    sorry
-=======
     simp [add_nextBitCirc_some_eval, nextBit, ih, Circuit.eval, BitStream.addAux, BitVec.adcb, nextBitCirc, Sum.elim]
->>>>>>> 73acc8f6
 
 @[simp] theorem carry_zero (x : ar → BitStream) : carry p x 0 = p.initCarry := rfl
 @[simp] theorem initCarry_add : add.initCarry = (fun _ => false) := rfl
@@ -415,11 +402,7 @@
   ext n
   cases n
   · rfl
-<<<<<<< HEAD
-  · simp [eval, carry_one, nextBit]; sorry
-=======
   · simp! [eval, carry_one, nextBit, one, mk]
->>>>>>> 73acc8f6
 
 def negOne : FSM (Fin 0) :=
   { α := Empty,
@@ -451,11 +434,7 @@
   ext n
   cases n
   · rfl
-<<<<<<< HEAD
-  · simp [carry_ls, eval, nextBit, BitStream.concat]; sorry
-=======
   · simp [ls, carry, carry_ls, eval, nextBit, BitStream.concat]
->>>>>>> 73acc8f6
 
 def var (n : ℕ) : FSM (Fin (n+1)) :=
   { α := Empty,
