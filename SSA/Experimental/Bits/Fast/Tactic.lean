import Lean.Meta.Tactic.Simp.BuiltinSimprocs
import SSA.Experimental.Bits.Fast.BitStream
import SSA.Experimental.Bits.Fast.Decide
import SSA.Experimental.Bits.Lemmas
import Qq.Macro

open Lean Elab Tactic
open Lean Meta
open scoped Qq


/-!
# BitVec Automata Tactic
There are two ways of expressing BitVec expressions. One is:


```
(x &&& y) ||| y + 0
```

the other way is:

```
Term.add (Term.or (Term.and (Term.var 0) (Term.var 1)) (Term.var 1)) Term.zero
```

The goal of this tactic is to convert expressions of the first kind into the second kind, because
we have a decision procedure that decides equality on expressions of the second kind.
-/

section EvalLemmas
variable {x y : _root_.Term} {vars : Nat → BitStream}

lemma eval_sub :
    (x.sub y).eval vars = x.eval vars - y.eval vars := by
  simp only [Term.eval]

lemma eval_add :
    (x.add y).eval vars = x.eval vars + y.eval vars := by
  simp only [Term.eval]

lemma eval_neg :
    (x.neg).eval vars = - x.eval vars := by
  simp only [Term.eval]

lemma eval_not :
    (x.not).eval vars = ~~~ x.eval vars := by
  simp only [Term.eval]

lemma eval_and :
    (x.and y).eval vars = x.eval vars &&& y.eval vars := by
  simp only [Term.eval]

lemma eval_xor :
    (x.xor y).eval vars = x.eval vars ^^^ y.eval vars := by
  simp only [Term.eval]

lemma eval_or :
    (x.or y).eval vars = x.eval vars ||| y.eval vars := by
  simp only [Term.eval]
end EvalLemmas

def quoteFVar  (x : FVarId)  : Q(Nat) := mkNatLit (hash x).val

def termNat (n : Nat) : _root_.Term :=
  match n with
  | 0 => Term.zero
  | x + 1 => Term.incr (termNat x)

theorem termNat_correct (f : Nat → BitStream) (w n : Nat) : BitStream.EqualUpTo w (BitStream.ofBitVec (BitVec.ofNat w n)) ((termNat n).eval f) := by
  induction' n with n ih
  · intros _ _
    simp only [Term.eval, termNat, BitStream.zero_eq, Bool.ite_eq_false_distrib, BitVec.getLsb_zero, BitVec.msb_zero, ite_self]
  · simp only [Term.eval, termNat, ← Nat.succ_eq_add_one]
    trans (BitStream.ofBitVec (BitVec.ofNat w n)).incr
    exact BitStream.ofBitVec_incr
    exact BitStream.incr_congr ih


def quoteThm (qMapIndexToFVar : Q(Nat → BitStream)) (w : Q(Nat)) (nat: Nat) :
  Q(@BitStream.EqualUpTo $w (BitStream.ofBitVec (@BitVec.ofNat $w $nat)) (@Term.eval (termNat $nat) $qMapIndexToFVar)) := q(termNat_correct $qMapIndexToFVar $w $nat)


/--
Given an Expr e, return a pair e', p where e' is an expression and p is a proof that e and e' are equal on the fist w bits
-/
partial def first_rep (w : Q(Nat)) (e : Q( BitStream)) : SimpM (Σ (x : Q(BitStream)),  Q(@BitStream.EqualUpTo $w $e $x))  :=
  match e with
    | ~q(@HSub.hSub BitStream BitStream BitStream _ $a $b) => do
      let ⟨ anext, aproof ⟩ ← first_rep w a
      let ⟨ bnext, bproof ⟩ ← first_rep w b
      return ⟨
        q(@HSub.hSub BitStream BitStream BitStream _ $anext $bnext),
        q(@BitStream.sub_congr $w $a $anext $b $bnext $aproof $bproof)
      ⟩
    | ~q(BitStream.ofBitVec (OfNat.ofNat $b)) => do
      let ofNat := q(OfNat.ofNat $b)
      let .some nat := ofNat.nat?
        | throwError m!"The bv_automata tactic expects {repr ofNat} to be of the form of a nat literal, but it is not"
      let length : Q(Nat) := w
      let context  ← getLCtx
      let contextLength := context.getFVarIds.size - 1
      let lastFVar  ← context.getAt? contextLength
      let qMapIndexToFVar : Q(Nat → BitStream) := .fvar lastFVar.fvarId
      return ⟨
        q(Term.eval (termNat $nat) $qMapIndexToFVar),
        quoteThm qMapIndexToFVar length nat
      ⟩
    | ~q(BitStream.ofBitVec (BitVec.ofNat $w $b)) => do
      let .some nat := b.nat?
        | throwError m!"The bv_automata tactic expects {b} (representation form: {repr b}) to be of the form of a nat literal, but it is not"
      let length : Q(Nat) := w
      let context ← getLCtx
      let contextLength := context.getFVarIds.size - 1
      let lastFVar ← context.getAt? contextLength
      let qMapIndexToFVar : Q(Nat → BitStream) := .fvar lastFVar.fvarId
      return ⟨
        q(Term.eval (termNat $nat) $qMapIndexToFVar),
        quoteThm qMapIndexToFVar length nat
      ⟩
    | ~q(@BitStream.ofBitVec $w ($a - $b)) =>
      return ⟨
        q((@BitStream.ofBitVec $w $a) -  (@BitStream.ofBitVec $w $b)),
        .app (.app (.app (.const ``BitStream.ofBitVec_sub []) w) a ) b
      ⟩
    | ~q(@HAdd.hAdd BitStream BitStream BitStream _ $a $b) => do
      let ⟨ anext, aproof ⟩ ← first_rep w a
      let ⟨ bnext, bproof ⟩ ← first_rep w b
      return ⟨
        q($anext + $bnext),
        .app (.app (.app (.app (.app (.app (.app (.const ``BitStream.add_congr []) w) a) anext) b) bnext) aproof) bproof
      ⟩
    | ~q(@HAnd.hAnd BitStream BitStream BitStream _ $a $b) => do
      let ⟨ anext, aproof ⟩ ← first_rep w a
      let ⟨ bnext, bproof ⟩ ← first_rep w b
      return ⟨
        q($anext &&& $bnext),
        .app (.app (.app (.app (.app (.app (.app (.const ``BitStream.and_congr []) w) a) anext) b) bnext) aproof) bproof
      ⟩
    | ~q(@HOr.hOr BitStream BitStream BitStream _ $a $b) => do
      let ⟨ anext, aproof ⟩ ← first_rep w a
      let ⟨ bnext, bproof ⟩ ← first_rep w b
      return ⟨
        q($anext ||| $bnext),
        .app (.app (.app (.app (.app (.app (.app (.const ``BitStream.or_congr []) w) a) anext) b) bnext) aproof) bproof
      ⟩
    | ~q(@HXor.hXor BitStream BitStream BitStream _ $a $b) => do
      let ⟨ anext, aproof ⟩ ← first_rep w a
      let ⟨ bnext, bproof ⟩ ← first_rep w b
      return ⟨
        q($anext ^^^ $bnext),
        .app (.app (.app (.app (.app (.app (.app (.const ``BitStream.xor_congr []) w) a) anext) b) bnext) aproof) bproof
      ⟩
    | ~q(@BitStream.ofBitVec $w ($a + $b)) =>
      return ⟨
        q(@HAdd.hAdd BitStream BitStream BitStream _ (@BitStream.ofBitVec $w $a) (@BitStream.ofBitVec $w $b)),
        .app (.app (.app (.const ``BitStream.ofBitVec_add []) w) a ) b
      ⟩
    | ~q(@Neg.neg BitStream _ $a)=> do
      let ⟨ anext, aproof ⟩ ← first_rep w a
      return ⟨
        q(-$anext),
        (.app (.app (.app (.app (.const ``BitStream.neg_congr []) w) a) anext) aproof)
      ⟩
    | ~q(@BitStream.ofBitVec $w (@Neg.neg (BitVec $w) _ $a)) => do
      return ⟨
        q(@Neg.neg BitStream _ (@BitStream.ofBitVec $w $a)),
        .app (.app (.const ``BitStream.ofBitVec_neg []) w) a
      ⟩
    | ~q(@Complement.complement BitStream _ $a) => do
      let ⟨ anext, aproof ⟩ ← first_rep w a
      return ⟨
        q(~~~ $anext),
        (.app (.app (.app (.app (.const ``BitStream.not_congr []) w) a) anext) aproof)
      ⟩
    | .app (.app (.const ``BitStream.ofBitVec []) w) (.fvar x) => do
      let context  ← getLCtx
      let contextLength := context.getFVarIds.size - 1
      let lastFVar  ← context.getAt? contextLength
      let qMapIndexToFVar : Q(Nat → BitStream) := .fvar lastFVar.fvarId
      let p : Q(Nat) := quoteFVar x
      return ⟨
        q(Term.eval (Term.var $p) $qMapIndexToFVar),
        .app (.app (.const ``BitStream.equal_up_to_refl []) w) (.app (.app (.const ``BitStream.ofBitVec []) w) (.fvar x))
      ⟩
    | ~q(Term.eval $t $f) =>
      return ⟨
        e,
        .app (.app (.const ``BitStream.equal_up_to_refl []) w) e
      ⟩
    | e =>
      throwError m!"bv_automata does not support the expression {e} (representation is: {repr e})"
      -- return ⟨
      --   e,
      --   .app (.app (.const ``BitStream.equal_up_to_refl []) w) e
      -- ⟩

/--
Push all ofBitVecs down to the lowest level
-/
simproc reduce_bitvec2 (BitStream.EqualUpTo (_ : Nat) _ _) := fun e => do
  match (e : Q(Prop)) with
    | .app (.app (.app (.const ``BitStream.EqualUpTo []) w) l ) r => do
      let ⟨ lterm, lproof ⟩ ← first_rep w l
      let ⟨ rterm, rproof ⟩ ← first_rep w r
      return .done {
        expr := .app (.app (.app (.const ``BitStream.EqualUpTo []) w) lterm) rterm
        proof? :=
        some (.app (.app (.app (.app (.app (.app (.app (.const ``BitStream.equal_congr_congr []) w) l) lterm) r) rterm) lproof) rproof)
      }
    | _ => throwError m!"Expression {e} is not of the expected form. Expected something of the form BitStream.EqualUpTo (w : Nat) (lhs : BitStream) (rhs : BitStream) : Prop"

/--
Introduce vars which maps variable ids to the variable values.

let vars (n : Nat) : BitStream := BitStream.ofBitVec (if n = 0 then v0 else if n = 1 then v1 else if n = 2 then v2 ......)

Term.var 0 -- represent the 0th variable
Term.var 1 -- represent the 1st variable
-/
-- deriving Repr LocalContext

def introduceMapIndexToFVar : TacticM Unit := withMainContext <|  do
  let context : LocalContext ← getLCtx
  let fVars : List FVarId :=  (PersistentArray.toList context.decls).filterMap (fun d => match d with
    | .none => .none
    | .some (.cdecl _ f _ type _ _) =>  match (type : Q(Type)) with
      | .app (.const ``BitVec []) _ => .some f
      | _ => .none
    | .some (.ldecl _ _ _ _ _ _ _) => .none
    )
  let goal : MVarId ← getMainGoal
  let last : FVarId := fVars.get! 0
  let mapIndexToFVarType: Q(Type) := q(Nat → BitStream)
  let lastBVar : Q(Nat) := .bvar 0
  let target : Expr ← getMainTarget
  match_expr target  with
    | BitStream.EqualUpTo a _ _  => do
      let length : Expr := a
      let hypValue : Expr  := fVars.foldl (fun (accumulator : Expr) (currentFVar : FVarId) =>
        let quotedCurrentFVar : Expr := .fvar currentFVar
        let fVarId : Q(Nat) := quoteFVar currentFVar
        let eqE : Q(Prop)  := q($lastBVar = $fVarId);
        ((((((Expr.const `ite [Level.zero.succ]).app (.app (.const ``BitVec []) length)).app
                        eqE).app
                    (((Expr.const ``instDecidableEqNat []).app lastBVar).app fVarId)).app
                quotedCurrentFVar).app
            accumulator)
        ) (.fvar last)
      let mapIndexToFVar : Q(Nat → BitStream):=
        (Expr.lam `n (Expr.const `Nat [])
          (((Expr.const `BitStream.ofBitVec []).app
                length).app
            hypValue)
          BinderInfo.default)
      let newGoal : MVarId ← goal.define `vars mapIndexToFVarType mapIndexToFVar
      replaceMainGoal [newGoal]
    | _ => throwError "Goal is not of the expected form"

elab "introduceMapIndexToFVar" : tactic => introduceMapIndexToFVar

/--
Create bv_automata tactic which solves equalities on bitvectors.
-/

macro "bv_automata" : tactic =>
  `(tactic| (
  apply BitStream.eq_of_ofBitVec_eq
  introduceMapIndexToFVar
  intro mapIndexToFVar
  repeat simp only [
    reduce_bitvec2,
    BitStream.ofBitVec_not,
    BitStream.ofBitVec_xor,
    BitStream.ofBitVec_and,
    BitStream.ofBitVec_or,
  ]
  try simp only [
    ← eval_sub,
    ← eval_add,
    ← eval_neg,
    ← eval_and,
    ← eval_xor,
    ← eval_or,
    ← eval_not,
    Nat.reduceAdd,
    BitVec.ofNat_eq_ofNat
  ]
  intros _ _
  apply congrFun
  apply congrFun
  native_decide
  ))
-- def bv2  : TacticM Unit := by
--   bv_automata

/-!
# Test Cases
-/

def test_OfNat_ofNat (x : BitVec 1) : 1 + x = x + 1 := by
  bv_automata

/-- info: 'test_OfNat_ofNat' depends on axioms: [propext, Classical.choice, Lean.ofReduceBool, Quot.sound] -/
#guard_msgs in #print axioms test_OfNat_ofNat

def test_BitVec_ofNat (x : BitVec 1) : 1 + x = x + 1#1 := by
  bv_automata

/--
info: 'test_BitVec_ofNat' depends on axioms: [propext, Classical.choice, Lean.ofReduceBool, Quot.sound]
-/
#guard_msgs in #print axioms test_BitVec_ofNat

def test0 {w : Nat} (x y : BitVec (w + 1)) : x + 0 = x := by
  bv_automata

/-- info: 'test0' depends on axioms: [propext, Classical.choice, Lean.ofReduceBool, Quot.sound] -/
#guard_msgs in #print axioms test0

<<<<<<< HEAD
/-- info: 'test0' depends on axioms: [propext, Classical.choice, Lean.ofReduceBool, Quot.sound] -/
#guard_msgs in #print axioms test0

=======
>>>>>>> b1c4f751
def test_simple2 {w : Nat} (x y : BitVec (w + 1)) : x = x := by
  bv_automata

/--
info: 'test_simple2' depends on axioms: [propext, Classical.choice, Lean.ofReduceBool, Quot.sound]
-/
#guard_msgs in #print axioms test_simple2

def test1 {w : Nat} (x y : BitVec (w + 1)) : (x ||| y) - (x ^^^ y) = x &&& y := by
  bv_automata

/-- info: 'test1' depends on axioms: [propext, Classical.choice, Lean.ofReduceBool, Quot.sound] -/
#guard_msgs in #print axioms test1

def test2 (x y : BitVec 300) : (x &&& y) + (x ||| y) = x + y := by
  bv_automata

/-- info: 'test2' depends on axioms: [propext, Classical.choice, Lean.ofReduceBool, Quot.sound] -/
#guard_msgs in #print axioms test2

def test3 (x y : BitVec 300) : ((x ||| y) - (x ^^^ y)) = (x &&& y) := by
  bv_automata

/-- info: 'test3' depends on axioms: [propext, Classical.choice, Lean.ofReduceBool, Quot.sound] -/
#guard_msgs in #print axioms test3

def test4 (x y : BitVec 2) : (x + -y) = (x - y) := by
  bv_automata

/-- info: 'test4' depends on axioms: [propext, Classical.choice, Lean.ofReduceBool, Quot.sound] -/
#guard_msgs in #print axioms test4

def test5 (x y z : BitVec 2) : (x + y + z) = (z + y + x) := by
  bv_automata

/-- info: 'test5' depends on axioms: [propext, Classical.choice, Lean.ofReduceBool, Quot.sound] -/
#guard_msgs in #print axioms test5

def test6 (x y z : BitVec 2) : (x + (y + z)) = (x + y + z) := by
  bv_automata

/-- info: 'test6' depends on axioms: [propext, Classical.choice, Lean.ofReduceBool, Quot.sound] -/
#guard_msgs in #print axioms test6

def test11 (x y : BitVec 2) : (x + y) = ((x |||  y) +  (x &&&  y)) := by
  bv_automata

/-- info: 'test11' depends on axioms: [propext, Classical.choice, Lean.ofReduceBool, Quot.sound] -/
#guard_msgs in #print axioms test11

def test15 (x y : BitVec 2) : (x - y) = (( x &&& (~~~ y)) - ((~~~ x) &&&  y)) := by
  bv_automata

/-- info: 'test15' depends on axioms: [propext, Classical.choice, Lean.ofReduceBool, Quot.sound] -/
#guard_msgs in #print axioms test15

def test17 (x y : BitVec 2) : (x ^^^ y) = ((x ||| y) - (x &&& y)) := by
  bv_automata

/-- info: 'test17' depends on axioms: [propext, Classical.choice, Lean.ofReduceBool, Quot.sound] -/
#guard_msgs in #print axioms test17

def test18 (x y : BitVec 2) : (x &&&  (~~~ y)) = ((x ||| y) - y) := by
  bv_automata

/-- info: 'test18' depends on axioms: [propext, Classical.choice, Lean.ofReduceBool, Quot.sound] -/
#guard_msgs in #print axioms test18

def test19 (x y : BitVec 2) : (x &&&  (~~~ y)) = (x -  (x &&& y)) := by
  bv_automata

/-- info: 'test19' depends on axioms: [propext, Classical.choice, Lean.ofReduceBool, Quot.sound] -/
#guard_msgs in #print axioms test19

def test21 (x y : BitVec 2) : (~~~(x - y)) = (~~~x + y) := by
  bv_automata

/-- info: 'test21' depends on axioms: [propext, Classical.choice, Lean.ofReduceBool, Quot.sound] -/
#guard_msgs in #print axioms test21

def test23 (x y : BitVec 2) : (~~~(x ^^^ y)) = ((x &&& y) + ~~~(x ||| y)) := by
  bv_automata

/-- info: 'test23' depends on axioms: [propext, Classical.choice, Lean.ofReduceBool, Quot.sound] -/
#guard_msgs in #print axioms test23

def test24 (x y : BitVec 2) : (x ||| y) = (( x &&& (~~~y)) + y) := by
  bv_automata

/-- info: 'test24' depends on axioms: [propext, Classical.choice, Lean.ofReduceBool, Quot.sound] -/
#guard_msgs in #print axioms test24

def test25 (x y : BitVec 2) : (x &&& y) = (((~~~x) ||| y) - ~~~x) := by
  bv_automata

/-- info: 'test25' depends on axioms: [propext, Classical.choice, Lean.ofReduceBool, Quot.sound] -/
#guard_msgs in #print axioms test25

def test26 {w : Nat} (x y : BitVec (w + 1)) : 1 + x + 0 = 1  + x := by
  bv_automata

/-- info: 'test26' depends on axioms: [propext, Classical.choice, Lean.ofReduceBool, Quot.sound] -/
#guard_msgs in #print axioms test26

def test27 (x y : BitVec 5) : 2 + x  = 1  + x + 1 := by
  bv_automata

/-- info: 'test27' depends on axioms: [propext, Classical.choice, Lean.ofReduceBool, Quot.sound] -/
#guard_msgs in #print axioms test27

def test28 {w : Nat} (x y : BitVec (w + 1)) : x &&& x &&& x &&& x &&& x &&& x = x := by
  bv_automata

/-- info: 'test28' depends on axioms: [propext, Classical.choice, Lean.ofReduceBool, Quot.sound] -/
#guard_msgs in #print axioms test28

-- This test is commented out because it takes over a minute to run
-- def broken_test (x y : BitVec 5) : 2 + x  + 2 =  x + 4 := by
--   bv_automata<|MERGE_RESOLUTION|>--- conflicted
+++ resolved
@@ -318,12 +318,6 @@
 /-- info: 'test0' depends on axioms: [propext, Classical.choice, Lean.ofReduceBool, Quot.sound] -/
 #guard_msgs in #print axioms test0
 
-<<<<<<< HEAD
-/-- info: 'test0' depends on axioms: [propext, Classical.choice, Lean.ofReduceBool, Quot.sound] -/
-#guard_msgs in #print axioms test0
-
-=======
->>>>>>> b1c4f751
 def test_simple2 {w : Nat} (x y : BitVec (w + 1)) : x = x := by
   bv_automata
 
