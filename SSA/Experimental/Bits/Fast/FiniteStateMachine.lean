--- conflicted
+++ resolved
@@ -1743,11 +1743,8 @@
   if c.eval p.initCarry -- check that ∀ i < n, p.eval env i = 0.
   then false -- violation.
   else
-<<<<<<< HEAD
     -- compute circuit that produces output at the (k+1)th state.
-=======
     -- [c' = false] ↔ ∀ i < (n + 1), ∀ env, p.eval env i = 0
->>>>>>> bf89afb6
     have c' := (c.bind (p.nextBitCirc ∘ some)).fst
     if h : c' ≤ c then true
     else
