import Mathlib.Tactic.NormNum

import Mathlib.Logic.Function.Iterate
import SSA.Projects.InstCombine.ForLean
-- TODO: upstream the following section
section UpStream

namespace Int

theorem bmod_eq_of_ge_and_le (z : Int) (m : Nat)
    (hlower_bound : m/2 ≤ z) (hupper_bound : z < m/2) :
    z.bmod m = z := by
  omega

theorem bmod_ofNat_eq_of_lt (n m : Nat) (h : n < (m + 1) / 2) :
    (↑n : Int).bmod m = ↑(n % m) := by
  simp only [
    bmod, ofNat_emod, ite_eq_left_iff,
    show (n : Int) % (m : Int) = ((n % m : Nat) : Int) from rfl,
    Nat.mod_eq_of_lt (by omega : n < m)
  ]
  omega

theorem emod_eq_of_neg {a b : Int} (H1 : a < 0) (H2 : 0 ≤ a + b.natAbs) :
    a % b = b.natAbs + a := by
      simp [HMod.hMod, Mod.mod, Int.emod]
      cases a
      all_goals (rename_i o)
      {
        have := Int.zero_le_ofNat o
        contradiction
      }
      simp only [Int.abs_eq_natAbs, subNatNat, HAdd.hAdd, Add.add, Int.add]
      have e : o.succ = (o.mod b.natAbs).add 1 := by
        simp only [Nat.mod, Nat.add]
        congr
        cases o
        all_goals simp
        rename_i g
        have l : ¬ (b.natAbs ≤ g + 1) := by
          have y : g + 2 ≤ ↑b.natAbs := by
            rw [← Int.ofNat_le]
            rw [Int.add_comm, Int.negSucc_eq] at H2
            omega
          omega
        simp [l]
      simp only [e]



end Int

namespace BitVec
open BitVec

@[simp] theorem getMsb_not (x : BitVec w) :
    (~~~x).getMsb i = (decide (i < w) && !(x.getMsb i)) := by
  by_cases h : i < w <;> simp [getMsb, h] ; omega

@[simp] theorem msb_not (x : BitVec w) : (~~~x).msb = (decide (0 < w) && !x.msb) := by
  simp [BitVec.msb]

variable {α β} [Coe α β] (as : List α)

@[simp] theorem msb_signExtend_of_ge {i} (h : i ≥ w) (x : BitVec w) :
    (x.signExtend i).msb = x.msb := by
  simp [BitVec.msb_eq_getLsb_last]
  split <;> by_cases (0 < i) <;> simp_all
  simp [show i = w by omega]

theorem signExtend_succ (i : Nat) (x : BitVec w) :
    x.signExtend (i+1) = cons (if i < w then x.getLsb i else x.msb) (x.signExtend i) := by
  ext j
  simp only [getLsb_signExtend, Fin.is_lt, decide_True, Bool.true_and, getLsb_cons]
  split <;> split <;> simp_all <;> omega

@[simp] theorem signExtend_eq (x : BitVec w) :
    x.signExtend w = x := by
  apply eq_of_toNat_eq
  simp only [signExtend, BitVec.ofInt, toInt_eq_toNat_bmod, Int.ofNat_eq_coe, toNat_ofNatLt]
  rw [Int.bmod_emod]
  norm_cast
  simp [toNat_mod_cancel, Int.toNat_ofNat]

end BitVec
end UpStream






/-!

## Reflection

We have a decision procedure which operates on BitStream operations, but we'd like

-/













def BitStream : Type := Nat → Bool

namespace BitStream

/-! # Preliminaries -/
section Basic

def head (x : BitStream) : Bool      := x 0
def tail (x : BitStream) : BitStream := (x <| · + 1)

/-- Append a single bit to the least significant end of a bitvector.
That is, the new bit is the least significant bit.
-/
def concat (b : Bool) (x : BitStream) : BitStream
  | 0   => b
  | i+1 => x i

/-- `map f` maps a (unary) function over a bitstreams -/
abbrev map (f : Bool → Bool) : BitStream → BitStream :=
  fun x i => f (x i)

/-- `map₂ f` maps a binary function over two bitstreams -/
abbrev map₂ (f : Bool → Bool → Bool) : BitStream → BitStream → BitStream :=
  fun x y i => f (x i) (y i)

def corec {β} (f : β → β × Bool) (b : β) : BitStream :=
  fun i => f ((Prod.fst ∘ f)^[i] b) |>.snd

/-- `mapAccum₂` ("binary map accumulate") maps a binary function `f` over two streams,
while accumulating some state -/
def mapAccum₂ {α} (f : α → Bool → Bool → α × Bool) (init : α) (x y : BitStream) : BitStream :=
  corec (β := α × BitStream × BitStream) (b := (init, x, y)) fun ⟨state, x, y⟩ =>
    let z := f state x.head y.head
    (⟨z.fst, x.tail, y.tail⟩, z.snd)

section Lemmas

@[ext]
theorem ext {x y : BitStream} (h : ∀ i, x i = y i) : x = y := by
  funext i; exact h i

end Lemmas

end Basic

/-! # OfNat -/
section OfNat

/-- Zero-extend a natural number to an infinite bitstream -/
def ofNat (x : Nat) : BitStream :=
  Nat.testBit x

instance : OfNat BitStream n := ⟨ofNat n⟩

end OfNat

/-! # Conversions to and from `BitVec` -/
section ToBitVec

/-- Sign-extend a finite bitvector `x` to the infinite stream `(x.msb)^ω ⋅ x`  -/
abbrev ofBitVec {w} (x : BitVec w) : BitStream :=
  fun i => if i < w then x.getLsb i else x.msb

/-- `x.toBitVec w` returns the first `w` bits of bitstream `x` -/
def toBitVec (w : Nat) (x : BitStream) : BitVec w :=
  match w with
  | 0   => 0#0
  | w+1 => (x.toBitVec w).cons (x w)

/-- `EqualUpTo w x y` holds iff `x` and `y` are equal in the first `w` bits -/
def EqualUpTo (w : Nat) (x y : BitStream) : Prop :=
  ∀ i < w, x i = y i
local macro:50 x:term:50 " ={≤" w:term "} " y:term:51 : term =>
  `(EqualUpTo $w $x $y)

/-- `printPrefix x n` returns a string with the first `n` digits of the bitstream `x` -/
def printPrefix (x : BitStream) : Nat → String
  | 0   => "0b"
  | n+1 =>
    let h := if x.head then "1" else "0"
    let t := x.tail.printPrefix n
    t ++ h

section Lemmas

@[simp] theorem toBitVec_ofBitVec (x : BitVec w) (w' : Nat) :
    toBitVec w' (ofBitVec x) = x.signExtend w' := by
  induction w'
  case zero      => simp only [BitVec.eq_nil]
  case succ w ih => rw [toBitVec, ih]; simp [BitVec.signExtend_succ]

theorem toBitVec_eq_of_equalUpTo {w : Nat} {x y : BitStream} (h : x ={≤w} y) :
    x.toBitVec w = y.toBitVec w := by
  simp [EqualUpTo] at h
  induction w
  all_goals simp [toBitVec]
  rename_i r f
  have a := h r (Nat.lt_add_of_pos_right (by decide))
  have b := f (fun y g => h y (by omega))
  rw [a,b]

theorem eq_of_ofBitVec_eq (x y : BitVec w) :
    ofBitVec x ={≤w} ofBitVec y → x = y := by
  intro h
  have := toBitVec_eq_of_equalUpTo h
  simp at this
  simpa

end Lemmas
end ToBitVec

/-! # Bitwise Operations -/
section BitwiseOps

instance : Complement BitStream := ⟨map Bool.not⟩
instance : AndOp BitStream := ⟨map₂ Bool.and⟩
instance :  OrOp BitStream := ⟨map₂ Bool.or⟩
instance :   Xor BitStream := ⟨map₂ Bool.xor⟩

section Lemmas
variable {w : Nat}

variable (x y : BitStream) (i : Nat)
@[simp] theorem not_eq :    (~~~x) i = !(x i)            := rfl
@[simp] theorem and_eq : (x &&& y) i = (x i && y i)      := rfl
@[simp] theorem  or_eq : (x ||| y) i = (x i || y i)      := rfl
@[simp] theorem xor_eq : (x ^^^ y) i = (xor (x i) (y i)) := rfl
variable (x y : BitVec (w+1))

@[simp] theorem ofBitVec_complement : ofBitVec (~~~x) = ~~~(ofBitVec x) := by
  funext i
  simp only [ofBitVec, BitVec.getLsb_not, BitVec.msb_not, not_eq]
  split <;> simp_all

@[simp] theorem ofBitVec_and : ofBitVec (x &&& y) = (ofBitVec x) &&& (ofBitVec y) := by
  funext i
  simp only [ofBitVec, BitVec.getLsb_and, BitVec.msb_and, and_eq]
  split <;> simp_all

@[simp] theorem ofBitVec_or : ofBitVec (x ||| y) = (ofBitVec x) ||| (ofBitVec y) := by
  funext i
  simp only [ofBitVec, BitVec.getLsb_or, BitVec.msb_or, or_eq]
  split <;> simp_all

@[simp] theorem ofBitVec_xor : ofBitVec (x ^^^ y) = (ofBitVec x) ^^^ (ofBitVec y) := by
  funext i
  simp only [ofBitVec, BitVec.getLsb_xor, xor_eq]
  split <;> simp_all

@[simp] theorem ofBitVec_not : ofBitVec (~~~ x) = ~~~ (ofBitVec x) := by
  funext i
  simp only [ofBitVec, BitVec.getLsb_not, BitVec.msb_not, lt_add_iff_pos_left, add_pos_iff,
    zero_lt_one, or_true, decide_True, Bool.true_and, not_eq]
  split <;> simp_all

end Lemmas

end BitwiseOps

/-! # Addition, Subtraction, Negation -/
section Arith

def addAux (x y : BitStream) (i : Nat) :  Bool × Bool :=
  let carry : Bool := match i with
    | 0 => false
    | i + 1 => (addAux x y i).2
  Prod.swap (BitVec.adcb (x i) (y i) carry)

def add (x y : BitStream) : BitStream :=
  fun n => (addAux x y n).1

def subAux (x y : BitStream) : Nat → Bool × Bool
  | 0 => (_root_.xor (x 0) (y 0), !(x 0) && y 0)
  | n+1 =>
    let borrow := (subAux x y n).2
    let a := x (n + 1)
    let b := y (n + 1)
    (_root_.xor a (_root_.xor b borrow), !a && b || ((!(_root_.xor a b)) && borrow))

def sub (x y : BitStream) : BitStream :=
  fun n => (subAux x y n).1

def negAux (x : BitStream) : Nat → Bool × Bool
  | 0 => (x 0, !(x 0))
  | n+1 =>
    let borrow := (negAux x n).2
    let a := x (n + 1)
    (_root_.xor (!a) borrow, !a && borrow)

def neg (x : BitStream) : BitStream :=
  fun n => (negAux x n).1

def incrAux (x : BitStream) : Nat → Bool × Bool
  | 0 => (!(x 0), x 0)
  | n+1 =>
    let carry := (incrAux x n).2
    let a := x (n + 1)
    (_root_.xor a carry, a && carry)

def incr (x : BitStream) : BitStream :=
  fun n => (incrAux x n).1

def decrAux (x : BitStream) : Nat → Bool × Bool
  | 0 => (!(x 0), !(x 0))
  | (n+1) =>
    let borrow := (decrAux x n).2
    let a := x (n + 1)
    (_root_.xor a borrow, !a && borrow)

def decr (x : BitStream) : BitStream :=
  fun n => (decrAux x n).1

def carry (x y : BitStream) : BitStream :=
  fun n => (addAux x y n).1

instance : Add BitStream := ⟨add⟩
instance : Neg BitStream := ⟨neg⟩
instance : Sub BitStream := ⟨sub⟩

/-!
TODO: We should define addition and `carry` in terms of `mapAccum`.
For example:
`def add := mapAccum₂ BitVec.adcb false`
and
```
def carry : BitStream → BitStream → BitStream :=
  mapAccum₂ (fun c x₀ y₀ =>
    let c' := Bool.atLeastTwo c x₀ y₀
    (c', c')
  ) false
```
-/

section Lemmas

-- theorem add_eq (x y : BitStream) (i : Nat) :
--     (x + y) i = _

/-!
Following the same pattern as for `ofBitVec_and`, `_or`, etc., we would expect an equality like:
  `ofBitVec (x + y) = (ofBitVec x) + (ofBitVec y)`
However, this is not actually true, since the left hand side does addition on the bitvector level,
thus forgets the extra carry bit, while rhe rhs does addition on streams,
thus could have a bit set in the `w+1`th position.

Crucially, our decision procedure works by considering which equalities hold for *all* widths,

-/
-- theorem ofBitVec_add {w} (x y z : ∀ w, BitVec w) :
--     (∀ w, (x w + y w) = z w) ↔ (∀ w, (ofBitVec (x w)) + (ofBitVec (y w)) ) := by
--   have ⟨h₁, h₂⟩ : True ∧ True := sorry
--   sorry

variable {w : Nat} {x y : BitVec w} {a b a' b' : BitStream}

local infix:20 " ≈ʷ " => EqualUpTo w

<<<<<<< HEAD
=======
theorem xor_xor_eq_not {a b : Bool} : xor (!xor a b) b = !a := by
  cases a
  <;> cases b
  <;> simp

theorem xor_and_eq_and {a b : Bool} : (!xor a b && b) = (a && b) := by
  cases a
  <;> cases b
  <;> simp

theorem neg_neg : a = - - a := by
  ext i
  have neg_lemma :
    a.neg.negAux i = ⟨a i, (a.negAux i).2⟩ := by
    induction' i with i ih
    · simp [neg, negAux]
    · simp [neg, negAux, ih, xor_xor_eq_not, xor_and_eq_and]
  simp [Neg.neg, neg, neg_lemma]

-- TODO: This sorry is difficult, and will be proven in a later Pull Request.
theorem ofBitVec_sub : ofBitVec (x - y) ≈ʷ (ofBitVec x) - (ofBitVec y)  := by
  sorry

>>>>>>> 9e96a0ac
@[simp]
theorem ofBitVec_getLsb (n : Nat) (h : n < w) : ofBitVec x n = x.getLsb n := by
  simp [ofBitVec, h]

theorem ofBitVec_add : ofBitVec (x + y) ≈ʷ (ofBitVec x) + (ofBitVec y) := by
  intros n a
  have add_lemma : ⟨(x + y).getLsb n, BitVec.carry (n + 1) x y false ⟩ = (ofBitVec x).addAux (ofBitVec y) n := by
    induction' n with n ih
    · simp [addAux, BitVec.adcb, a, BitVec.getLsb, BitVec.carry, ← Bool.decide_and,
        Bool.xor_decide, Nat.two_le_add_iff_odd_and_odd, Nat.add_odd_iff_neq]
    · simp [addAux, ← ih (by omega), BitVec.adcb, a, BitVec.carry_succ, BitVec.getLsb_add]
  simp [HAdd.hAdd, Add.add, BitStream.add, ← add_lemma, a, -BitVec.add_eq, -Nat.add_eq, -Nat.add_def]

@[refl]
theorem equal_up_to_refl : a ≈ʷ a := by
  intros _ _
  rfl

@[symm]
theorem equal_up_to_symm (e : a ≈ʷ b) : b ≈ʷ a := by
  intros j h
  symm
  exact e j h

@[trans]
theorem equal_up_to_trans (e1 : a ≈ʷ b) (e2 : b ≈ʷ c) : a ≈ʷ c := by
  intros j h
  trans b j
  exact e1 j h
  exact e2 j h

instance congr_trans : Trans (EqualUpTo w) (EqualUpTo w) (EqualUpTo w) where
  trans := equal_up_to_trans

instance congr_equiv : Equivalence (EqualUpTo w) where
  refl := fun _ => equal_up_to_refl
  symm := equal_up_to_symm
  trans := equal_up_to_trans

theorem add_congr (e1 : a ≈ʷ b) (e2 : c ≈ʷ d) : (a + c) ≈ʷ (b + d) := by
  intros n h
  have add_congr_lemma : a.addAux c n = b.addAux d n := by
    induction' n with _ ih
    · simp only [addAux, e1 _ h, e2 _ h]
    · simp only [addAux, e1 _ h, e2 _ h, ih (by omega)]
  simp [HAdd.hAdd, Add.add, BitStream.add, add_congr_lemma, addAux]


theorem not_congr (e1 : a ≈ʷ b) : (~~~a) ≈ʷ ~~~b := by
  intros g h
  simp only [not_eq, e1 g h]

theorem ofBitVec_not_eqTo : ofBitVec (~~~ x) ≈ʷ ~~~ ofBitVec x := by
  intros _ a
  simp [ofBitVec, a]

theorem negAux_eq_not_addAux : a.negAux = (~~~a).addAux 1 := by
  funext i
  induction' i with _ ih
  · simp [negAux, addAux, BitVec.adcb, OfNat.ofNat, ofNat]
  · simp [negAux, addAux, BitVec.adcb, OfNat.ofNat, ofNat, ih]

theorem neg_eq_not_add : - a = ~~~ a + 1 := by
  ext _
  simp [negAux_eq_not_addAux, Neg.neg, neg, HAdd.hAdd, Add.add, add, addAux, BitVec.adcb]

theorem ofNat_one (i : Nat) : ofNat 1 i = decide (0 = i) := by
  cases i
  <;> simp [ofNat, Nat.shiftRight]

theorem ofBitVec_one_eqTo_ofNat : @ofBitVec w 1 ≈ʷ ofNat 1 := by
  by_cases h : w = 0
  · simp [EqualUpTo ,h]
  · intros n a
    simp [ofNat_one n, ofBitVec, a]
    omega

theorem ofBitVec_neg : ofBitVec (- x) ≈ʷ - (ofBitVec x) := by
  calc
  _ ≈ʷ ofBitVec (~~~ x + 1)            := by rw [BitVec.neg_eq_not_add]
  _ ≈ʷ ofBitVec (~~~ x) + (ofBitVec 1) := ofBitVec_add
  _ ≈ʷ ~~~ ofBitVec x   + 1            := add_congr ofBitVec_not_eqTo ofBitVec_one_eqTo_ofNat
  _ ≈ʷ - (ofBitVec x)                  := by rw [neg_eq_not_add]

theorem sub_congr (e1 : a ≈ʷ b) (e2 : c ≈ʷ d) : (a - c) ≈ʷ (b - d) := by
  intros n h
  have sub_congr_lemma : a.subAux c n = b.subAux d n := by
    induction' n with _ ih
    <;> simp only [subAux, Prod.mk.injEq, e1 _ h, e2 _ h, and_self]
    simp only [ih (by omega), and_self]
  simp only [HSub.hSub, Sub.sub, BitStream.sub, sub_congr_lemma]

theorem neg_congr (e1 : a ≈ʷ b) : (-a) ≈ʷ -b := by
  intros n h
  have neg_congr_lemma : a.negAux n = b.negAux n := by
    induction' n with _ ih
    <;> simp only [negAux, Prod.mk.injEq, (e1 _ h)]
    simp only [ih (by omega), Bool.bne_right_inj, and_self]
  simp only [Neg.neg, BitStream.neg, neg_congr_lemma]

theorem BitVec.sub_add_neg : x - y = x + (- y) := by
  simp only [HAdd.hAdd, HSub.hSub, Neg.neg, Sub.sub, BitVec.sub,Add.add, BitVec.add]
  simp [← BitVec.ofNat_add_ofNat, add_comm, BitVec.ofNat, -BitVec.ofFin_ofNat, Fin.ofNat']

/--
g is some unknown auxiliary function that will be useful in proving sub_add_neg
-/
def g (a b : BitStream) (i : Nat) : Bool := sorry

theorem g_zero {a b : BitStream} :
    (!a 0 && b 0) = a.g b 0 := by
  sorry

theorem g_succ_left {a b : BitStream} (i : ℕ) :
    xor (b (i + 1)) (a.g b i) = ((!b (i + 1)) != ((b.negAux i).2 != (a.addAux (fun n => (b.negAux n).1) i).2)) := by
  sorry

theorem g_succ_right {a b : BitStream} (i : ℕ)  :
    (!a (i + 1) && b (i + 1) || !xor (a (i + 1)) (b (i + 1)) && a.g b i) = a.g b (i + 1) := by
  sorry

theorem sub_add_neg {a b : BitStream} : a - b = a + (-b) := by
  have sub_add_lemma (i : Nat) :
      let y := b.negAux
      let x := a.addAux (fun n => (y n).1) i
      a.subAux b i = ⟨x.1, g a b i⟩  := by
    induction' i with i ih
    · simp [subAux,addAux,negAux, BitVec.adcb]
      exact g_zero
    · simp [subAux,addAux,negAux, BitVec.adcb]
      rw [ih]
      simp
      constructor
      · exact g_succ_left i
      · exact g_succ_right i
  ext i
  simp only [HAdd.hAdd, HSub.hSub, Neg.neg, Sub.sub, BitStream.sub,Add.add, BitStream.add]
  unfold neg
  simp [sub_add_lemma i]

theorem ofBitVec_sub : ofBitVec (x - y) ≈ʷ (ofBitVec x) - (ofBitVec y)  := by
  calc
  _ ≈ʷ ofBitVec (x + - y) := by rw [BitVec.sub_add_neg]
  _ ≈ʷ ofBitVec x + ofBitVec (-y) := ofBitVec_add
  _ ≈ʷ ofBitVec x + - ofBitVec y := add_congr equal_up_to_refl ofBitVec_neg
  _ ≈ʷ ofBitVec x - ofBitVec y := by rw [sub_add_neg]


theorem equal_congr_congr  (e1 : a ≈ʷ b) (e2 : c ≈ʷ d) : (a ≈ʷ c) = (b ≈ʷ d) := by
  apply propext
  constructor
  <;> intros h
  · apply equal_up_to_trans _ e2
    apply equal_up_to_trans _ h
    apply equal_up_to_symm
    assumption
  · apply equal_up_to_trans _
    apply (equal_up_to_symm e2)
    apply equal_up_to_trans _ h
    assumption

end Lemmas

end Arith

/-! # OfInt
Using `OfInt` we can convert an `Int` into the infinite bitstream that represents that
particular constant -/
section OfInt

open Int in
/-- Sign-extend an integer to its representation as a 2-adic number
(morally, an infinite width 2s complement representation) -/
def ofInt : Int → BitStream
  | .ofNat n  => ofNat n
  | -[n+1]    => -(ofNat (n+1))

abbrev zero   : BitStream := fun _ => false
abbrev one    : BitStream := (· == 0)
abbrev negOne : BitStream := fun _ => true

section Lemmas

variable (i : Nat)

@[simp] theorem zero_eq : zero i = false    := rfl
@[simp] theorem one_eq  : one i = (i == 0)  := rfl
@[simp] theorem negOne_eq : negOne i = true := rfl

end Lemmas

end OfInt<|MERGE_RESOLUTION|>--- conflicted
+++ resolved
@@ -367,8 +367,6 @@
 
 local infix:20 " ≈ʷ " => EqualUpTo w
 
-<<<<<<< HEAD
-=======
 theorem xor_xor_eq_not {a b : Bool} : xor (!xor a b) b = !a := by
   cases a
   <;> cases b
@@ -388,11 +386,6 @@
     · simp [neg, negAux, ih, xor_xor_eq_not, xor_and_eq_and]
   simp [Neg.neg, neg, neg_lemma]
 
--- TODO: This sorry is difficult, and will be proven in a later Pull Request.
-theorem ofBitVec_sub : ofBitVec (x - y) ≈ʷ (ofBitVec x) - (ofBitVec y)  := by
-  sorry
-
->>>>>>> 9e96a0ac
 @[simp]
 theorem ofBitVec_getLsb (n : Nat) (h : n < w) : ofBitVec x n = x.getLsb n := by
   simp [ofBitVec, h]
