--- conflicted
+++ resolved
@@ -1502,11 +1502,10 @@
     logInfo m!"goal after reflection: {indentD g}"
 
     -- Log the finite state machine size, and bail out if we cross the barrier.
-    let fsm := predicateEvalEqFSM result.e |>.toFSM 
+    let fsm := predicateEvalEqFSM result.e |>.toFSM
     logInfo f!"{fsm.format}'"
-<<<<<<< HEAD
-
-    if cfg.cadical 
+
+    if cfg.cadical
     then -- Use cadical to close goal.
       let isTrueForall ← fsm.decideIfZerosMCadical
       if isTrueForall
@@ -1516,25 +1515,6 @@
         then return gs
         else
           throwError "Expected application of 'decideIfZerosMAx' to close goal, but failed. {indentD g}"
-=======
-    if fsm.circuitSize > cfg.circuitSizeThreshold then
-      throwError "Not running on goal: since circuit size ('{fsm.circuitSize}') is larger than threshold ('circuitSizeThreshold:{cfg.circuitSizeThreshold}')"
-    if fsm.stateSpaceSize > cfg.stateSpaceSizeThreshold then
-      throwError "Not running on goal: since state space size size ('{fsm.stateSpaceSize}') is larger than threshold ('stateSpaceSizeThreshold:{cfg.stateSpaceSizeThreshold}')"
-
-    let (mapFv, g) ← generalizeMap g bvToIxMapVal;
-    let (_, g) ← g.revert #[mapFv]
-    -- Apply Predicate.denote_of_eval_eq.
-    let wVal? ← Meta.getNatValue? w
-    let g ←
-      -- Fixed width problem
-      if h : wVal?.isSome ∧ cfg.fastFixedWidth then
-        logInfo m!"using special fixed-width procedure for fixed bitwidth '{w}'."
-        let wVal := wVal?.get h.left
-        let [g] ← g.apply <| (mkConst ``Predicate.denote_of_eval_eq_fixedWidth)
-          | throwError m!"Failed to apply `Predicate.denote_of_eval_eq_fixedWidth` on goal '{indentD g}'"
-        pure g
->>>>>>> 3affabc0
       else
         throwError "failed to prove goal, since decideIfZerosM established that theorem is not true."
         return [g]
@@ -1961,14 +1941,8 @@
 
 theorem e_1 (x y : BitVec w) :
      - 1 *  ~~~(x ^^^ y) - 2 * y + 1 *  ~~~x =  - 1 *  ~~~(x |||  ~~~y) - 3 * (x &&& y) := by
-<<<<<<< HEAD
-  simp; 
+  simp;
   bv_automata_circuit (config := { cadical := true })
-=======
-  simp
-  bv_automata_circuit
->>>>>>> 3affabc0
-
 
 end BvAutomataTests
 
