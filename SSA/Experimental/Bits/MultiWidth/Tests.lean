import SSA.Experimental.Bits.MultiWidth.Tactic

open MultiWidth


abbrev ty := BitVec (WidthExpr.toNat (WidthExpr.var (Fin.mk 0 (by simp))) (WidthExpr.Env.empty.cons 10))

theorem hty : ty = BitVec 10 := by
  unfold ty
  rfl

example (w : Nat) :
      w = (WidthExpr.var (wcard := 2) ⟨0, by simp⟩).toNat
      ((WidthExpr.Env.empty.cons u).cons w) := rfl


/-
set_option pp.analyze true
set_option pp.analyze.explicitHoles true
set_option pp.analyze.checkInstances true
<<<<<<< HEAD
set_option trace.Meta.check true
-/
=======
--set_option trace.Meta.check true
>>>>>>> a8061514

theorem foo (w : Nat) :
  w = WidthExpr.toNat (WidthExpr.var (Fin.mk 0 (by simp))) (WidthExpr.Env.empty.cons w) := rfl


theorem eg1 (w : Nat) (x : BitVec w) : x = x := by
  bv_multi_width


/--
info: collected predicate: MultiWidth.Nondep.Predicate.binRel
  (MultiWidth.BinaryRelationKind.eq)
  (MultiWidth.Nondep.Term.var 0 { toNat := 0 })
  (MultiWidth.Nondep.Term.add
    (MultiWidth.Nondep.Term.var 0 { toNat := 0 })
    (MultiWidth.Nondep.Term.var 1 { toNat := 0 }))
---
info: fsm from MultiWidth.mkPredicateFSMNondep 1 2 MultiWidth.Nondep.Predicate.binRel
  (MultiWidth.BinaryRelationKind.eq)
  (MultiWidth.Nondep.Term.var 0 { toNat := 0 })
  (MultiWidth.Nondep.Term.add
    (MultiWidth.Nondep.Term.var 0 { toNat := 0 })
    (MultiWidth.Nondep.Term.var 1 { toNat := 0 })).
---
info: fsm circuit size: 58
---
info: FSM state space size: 32
---
warning: abstracted non-variable bitvector: ⏎
  → '1'
---
error: safety failure at iteration 0 for predicate MultiWidth.Nondep.Predicate.binRel
  (MultiWidth.BinaryRelationKind.eq)
  (MultiWidth.Nondep.Term.var 0 { toNat := 0 })
  (MultiWidth.Nondep.Term.add
    (MultiWidth.Nondep.Term.var 0 { toNat := 0 })
    (MultiWidth.Nondep.Term.var 1 { toNat := 0 }))
-/
#guard_msgs in theorem eg2 (w : Nat) (x : BitVec w) : x = x + 1 := by
  bv_multi_width

theorem eg3 (u w : Nat) (x : BitVec w) :
    (x.zeroExtend u).zeroExtend u = x.zeroExtend u := by
  bv_multi_width (config := { niter := 0 })


/--
info: collected predicate: MultiWidth.Nondep.Predicate.binRel
  (MultiWidth.BinaryRelationKind.eq)
  (MultiWidth.Nondep.Term.zext
    (MultiWidth.Nondep.Term.zext (MultiWidth.Nondep.Term.var 0 { toNat := 2 }) { toNat := 1 })
    { toNat := 0 })
  (MultiWidth.Nondep.Term.zext (MultiWidth.Nondep.Term.var 0 { toNat := 2 }) { toNat := 0 })
---
info: fsm from MultiWidth.mkPredicateFSMNondep 3 1 MultiWidth.Nondep.Predicate.binRel
  (MultiWidth.BinaryRelationKind.eq)
  (MultiWidth.Nondep.Term.zext
    (MultiWidth.Nondep.Term.zext (MultiWidth.Nondep.Term.var 0 { toNat := 2 }) { toNat := 1 })
    { toNat := 0 })
  (MultiWidth.Nondep.Term.zext (MultiWidth.Nondep.Term.var 0 { toNat := 2 }) { toNat := 0 }).
---
info: fsm circuit size: 258
---
info: FSM state space size: 8589934592
---
error: safety failure at iteration 0 for predicate MultiWidth.Nondep.Predicate.binRel
  (MultiWidth.BinaryRelationKind.eq)
  (MultiWidth.Nondep.Term.zext
    (MultiWidth.Nondep.Term.zext (MultiWidth.Nondep.Term.var 0 { toNat := 2 }) { toNat := 1 })
    { toNat := 0 })
  (MultiWidth.Nondep.Term.zext (MultiWidth.Nondep.Term.var 0 { toNat := 2 }) { toNat := 0 })
-/
#guard_msgs in theorem eg4 (u v w : Nat) (x : BitVec w) :
    (x.zeroExtend u).zeroExtend v = x.zeroExtend v := by
  bv_multi_width (config := { niter := 0})<|MERGE_RESOLUTION|>--- conflicted
+++ resolved
@@ -18,12 +18,8 @@
 set_option pp.analyze true
 set_option pp.analyze.explicitHoles true
 set_option pp.analyze.checkInstances true
-<<<<<<< HEAD
 set_option trace.Meta.check true
 -/
-=======
---set_option trace.Meta.check true
->>>>>>> a8061514
 
 theorem foo (w : Nat) :
   w = WidthExpr.toNat (WidthExpr.var (Fin.mk 0 (by simp))) (WidthExpr.Env.empty.cons w) := rfl
@@ -49,8 +45,6 @@
     (MultiWidth.Nondep.Term.var 1 { toNat := 0 })).
 ---
 info: fsm circuit size: 58
----
-info: FSM state space size: 32
 ---
 warning: abstracted non-variable bitvector: ⏎
   → '1'
@@ -87,8 +81,6 @@
 ---
 info: fsm circuit size: 258
 ---
-info: FSM state space size: 8589934592
----
 error: safety failure at iteration 0 for predicate MultiWidth.Nondep.Predicate.binRel
   (MultiWidth.BinaryRelationKind.eq)
   (MultiWidth.Nondep.Term.zext
