--- conflicted
+++ resolved
@@ -331,7 +331,7 @@
     debugCheck out
     return out
   | .add a b =>
-     let out ← mkAppM ``MultiWidth.Term.add 
+     let out ← mkAppM ``MultiWidth.Term.add
         #[← mkTermExpr wcard tcard tctx a,
         ← mkTermExpr wcard tcard tctx b]
      debugCheck out
@@ -417,14 +417,8 @@
 -/
 #guard_msgs in #check MultiWidth.Predicate.toProp
 
-<<<<<<< HEAD
 def Expr.mkPredicateToPropExpr (pExpr : Expr)
   (wcard tcard : Nat) (_wenv : Expr) (tctx : Expr) (tenv : Expr) : SolverM Expr := do
-=======
-def mkPredicateToPropExpr (p : MultiWidth.Nondep.Predicate)
-  (wcard tcard : Nat) (_wenv : Expr) (tctx : Expr) (tenv : Expr) : SolverM Expr := do
-  let pExpr ← mkPredicateExpr wcard tcard tctx p
->>>>>>> a8061514
   let out ← mkAppM (``MultiWidth.Predicate.toProp) #[tenv, pExpr]
     -- #[(mkNatLit wcard),
     --   (mkNatLit tcard),
@@ -568,15 +562,10 @@
     logInfo m!"collected predicate: {repr p}"
     let tctx ← collect.mkTctxExpr
     let wenv ← collect.mkWenvExpr
-<<<<<<< HEAD
-    let tenv ← collect.mkTenvExpr (wenv := wenv) (tctx := tctx)
+    let tenv ← collect.mkTenvExpr (wenv := wenv) (_tctx := tctx)
     let pExpr ← Expr.mkPredicateExpr collect.wcard collect.tcard tctx p
     let pNondepExpr := Lean.ToExpr.toExpr p
     let pToProp ← Expr.mkPredicateToPropExpr (pExpr := pExpr)
-=======
-    let tenv ← collect.mkTenvExpr (wenv := wenv) (_tctx := tctx)
-    let pToProp ← mkPredicateToPropExpr (p := p)
->>>>>>> a8061514
       (wcard := collect.wcard)
       (tcard := collect.tcard)
       (tctx := tctx)
@@ -587,7 +576,7 @@
     logInfo m!"fsm from MultiWidth.mkPredicateFSMNondep {collect.wcard} {collect.tcard} {repr p}."
     logInfo m!"fsm circuit size: {fsm.toFsm.circuitSize}"
     let (stats, _log) ← FSM.decideIfZerosVerified fsm.toFsm (maxIter := (← read).niter)
-    match stats with 
+    match stats with
     | .safetyFailure i =>
       collect.logSuspiciousFvars
       throwError m!"safety failure at iteration {i} for predicate {repr p}"
