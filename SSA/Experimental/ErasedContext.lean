import Mathlib.Data.Erased
import Mathlib.Data.Finset.Basic

/-- A very simple type universe. -/
inductive Ty
  | nat
  | bool
  deriving DecidableEq, Repr

@[reducible]
def Ty.toType
  | nat => Nat
  | bool => Bool

def Ctxt : Type :=
  -- Erased <| List Ty
  List Ty

namespace Ctxt

-- def empty : Ctxt := Erased.mk []
def empty : Ctxt := []

instance : EmptyCollection Ctxt := ⟨Ctxt.empty⟩

@[match_pattern]
def snoc : Ctxt → Ty → Ctxt :=
  -- fun tl hd => do return hd :: (← tl)
  fun tl hd => hd :: tl

/-- Turn a list of types into a context -/
@[coe, simp]
def ofList : List Ty → Ctxt :=
  -- Erased.mk
  fun Γ => Γ 
  

def Var (Γ : Ctxt) (t : Ty) : Type :=
  -- { i : Nat // Γ.out.get? i = some t }
  { i : Nat // Γ.get? i = some t }

namespace Var

instance : DecidableEq (Var Γ t) := by
  delta Var
  infer_instance

@[match_pattern]
def last (Γ : Ctxt) (t : Ty) : Ctxt.Var (Ctxt.snoc Γ t) t :=
  ⟨0, by simp [snoc, List.get?]⟩

def emptyElim {α : Sort _} {t : Ty} : Ctxt.Var ∅ t → α :=
  fun ⟨_, h⟩ => by 
    simp [EmptyCollection.emptyCollection, empty] at h


/-- Take a variable in a context `Γ` and get the corresponding variable
in context `Γ.snoc t`. This is marked as a coercion. -/
@[coe]
def toSnoc {Γ : Ctxt} {t t' : Ty} (var : Var Γ t) : Var (snoc Γ t') t  :=
  ⟨var.1+1, by cases var; simp_all [snoc]⟩

@[simp]
theorem zero_eq_last {Γ : Ctxt} {t : Ty} (h) :
    ⟨0, h⟩ = last Γ t :=
  rfl

@[simp]
theorem succ_eq_toSnoc {Γ : Ctxt} {t : Ty} {w} (h : (Γ.snoc t).get? (w+1) = some t') :
    ⟨w+1, h⟩ = toSnoc ⟨w, h⟩ :=
  rfl


  
/-- This is an induction principle that case splits on whether or not a variable 
is the last variable in a context. -/
@[elab_as_elim]
def casesOn 
    {motive : (Γ : Ctxt) → (t t' : Ty) → Ctxt.Var (Γ.snoc t') t → Sort _}
    {Γ : Ctxt} {t t' : Ty} (v : (Γ.snoc t').Var t)
    (toSnoc : {t t' : Ty} → 
        {Γ : Ctxt} → (v : Γ.Var t) → motive Γ t t' v.toSnoc)
    (last : {Γ : Ctxt} → {t : Ty} → motive Γ t t (Ctxt.Var.last _ _)) :
      motive Γ t t' v :=
  match v with
    | ⟨0, h⟩ => 
        cast (by 
          simp [snoc] at h
          subst h
          simp [Ctxt.Var.last]
          ) <| @last Γ t
    | ⟨i+1, h⟩ =>
        toSnoc ⟨i, by simpa [snoc] using h⟩

/-- `Ctxt.Var.casesOn` behaves in the expected way when applied to the last variable -/
@[simp]
def casesOn_last
    {motive : (Γ : Ctxt) → (t t' : Ty) → Ctxt.Var (Γ.snoc t') t → Sort _}
    {Γ : Ctxt} {t : Ty}
    (base : {t t' : Ty} → 
        {Γ : Ctxt} → (v : Γ.Var t) → motive Γ t t' v.toSnoc)
    (last : {Γ : Ctxt} → {t : Ty} → motive Γ t t (Ctxt.Var.last _ _)) :
    Ctxt.Var.casesOn (motive := motive)
        (Ctxt.Var.last Γ t) base last = last :=
  rfl

/-- `Ctxt.Var.casesOn` behaves in the expected way when applied to a previous variable,
that is not the last one. -/
@[simp]
def casesOn_toSnoc 
    {motive : (Γ : Ctxt) → (t t' : Ty) → Ctxt.Var (Γ.snoc t') t → Sort _}
    {Γ : Ctxt} {t t' : Ty} (v : Γ.Var t)
    (base : {t t' : Ty} → 
        {Γ : Ctxt} → (v : Γ.Var t) → motive Γ t t' v.toSnoc)
    (last : {Γ : Ctxt} → {t : Ty} → motive Γ t t (Ctxt.Var.last _ _)) :
      Ctxt.Var.casesOn (motive := motive) (Ctxt.Var.toSnoc (t' := t') v) base last = base v :=
  rfl

end Var
  
theorem toSnoc_injective {Γ : Ctxt} {t t' : Ty} : 
    Function.Injective (@Ctxt.Var.toSnoc Γ t t') := by
  let ofSnoc : (Γ.snoc t').Var t → Option (Γ.Var t) :=
    fun v => Ctxt.Var.casesOn v some none
  intro x y h
  simpa using congr_arg ofSnoc h

abbrev Hom (Γ Γ' : Ctxt) := ⦃t : Ty⦄ → Γ.Var t → Γ'.Var t

@[simp]
abbrev Hom.id {Γ : Ctxt} : Γ.Hom Γ :=
  fun _ v => v

/--
  `map.with v₁ v₂` adjusts a single variable of a Context map, so that in the resulting map
   * `v₁` now maps to `v₂`
   * all other variables `v` still map to `map v` as in the original map
-/
def Hom.with {Γ₁ Γ₂ : Ctxt} (f : Γ₁.Hom Γ₂) {t : Ty} (v₁ : Γ₁.Var t) (v₂ : Γ₂.Var t) : Γ₁.Hom Γ₂ :=
  fun t' w =>
    if h : ∃ ty_eq : t = t', ty_eq ▸ w = v₁ then 
      h.fst ▸ v₂
    else
      f w


def Hom.snocMap {Γ Γ' : Ctxt} (f : Hom Γ Γ') {t : Ty} : 
    (Γ.snoc t).Hom (Γ'.snoc t) := by
  intro t' v
  cases v using Ctxt.Var.casesOn with
  | toSnoc v => exact Ctxt.Var.toSnoc (f v)
  | last => exact Ctxt.Var.last _ _

@[simp]
abbrev Hom.snocRight {Γ Γ' : Ctxt} (f : Hom Γ Γ') {t : Ty} : Γ.Hom (Γ'.snoc t) :=
  fun _ v => (f v).toSnoc


instance {Γ : Ctxt} : Coe (Γ.Var t) ((Γ.snoc t').Var t) := ⟨Ctxt.Var.toSnoc⟩

/-- A valuation for a context. Provide a way to evaluate every variable in a context. -/
def Valuation (Γ : Ctxt) : Type :=
  ⦃t : Ty⦄ → Γ.Var t → t.toType

instance : Inhabited (Ctxt.Valuation ∅) := ⟨fun _ v => v.emptyElim⟩ 

/-- Make a valuation for `Γ.snoc t` from a valuation for `Γ` and an element of `t.toType`. -/
def Valuation.snoc {Γ : Ctxt} {t : Ty} (s : Γ.Valuation) (x : t.toType) : 
    (Γ.snoc t).Valuation := by
  intro t' v
  revert s x
  refine Ctxt.Var.casesOn v ?_ ?_
  . intro _ _ _ v s _; exact s v
  . intro _ _ _ x; exact x

@[simp]
theorem Valuation.snoc_last {Γ : Ctxt} {t : Ty} (s : Γ.Valuation) (x : t.toType) : 
    (s.snoc x) (Ctxt.Var.last _ _) = x := by 
  simp [Ctxt.Valuation.snoc]

@[simp]
theorem Valuation.snoc_toSnoc {Γ : Ctxt} {t t' : Ty} (s : Γ.Valuation) (x : t.toType) 
    (v : Γ.Var t') : (s.snoc x) v.toSnoc = s v := by
  simp [Ctxt.Valuation.snoc]



<<<<<<< HEAD
/- ## VarSet -/

/-- A `Ty`-indexed family of sets of variables in context `Γ` -/
def VarSet (Γ : Ctxt) : Type := 
  (t' : Ty) → Finset (Γ.Var t')

namespace VarSet

/-- A `VarSet` with exactly one variable `v` -/
@[simp]
def ofVar {Γ : Ctxt} (v : Γ.Var t) : VarSet Γ :=
  fun t' => if ty_eq : t = t' then {ty_eq ▸ v} else {}

@[simp]
instance : EmptyCollection (VarSet Γ) := ⟨fun _ => ∅⟩

@[simp]
instance : Union (VarSet Γ) := ⟨fun S₁ S₂ t => S₁ t ∪ S₂ t⟩

end VarSet
=======



namespace Var

@[simp] 
theorem val_last {Γ : Ctxt} {t : Ty} : (last Γ t).val = 0 := 
  rfl

@[simp] 
theorem val_toSnoc {Γ : Ctxt} {t t' : Ty} (v : Γ.Var t) : (@toSnoc _ _ t' v).val = v.val + 1 :=
  rfl

end Var

/-
## Context difference
-/

@[simp]
abbrev Diff.Valid (Γ₁ Γ₂ : Ctxt) (d : Nat) : Prop :=
  ∀ {i t}, Γ₁.out.get? i = some t → Γ₂.out.get? (i+d) = some t

/--
  If `Γ₁` is a prefix of `Γ₂`, 
  then `d : Γ₁.Diff Γ₂` represents the number of elements that `Γ₂` has more than `Γ₁`
-/
def Diff (Γ₁ Γ₂ : Ctxt) : Type :=
  {d : Nat // Diff.Valid Γ₁ Γ₂ d}

namespace Diff

/-- The difference between any context and itself is 0 -/
def zero (Γ : Ctxt) : Diff Γ Γ :=
  ⟨0, fun h => h⟩

/-- Adding a new type to the right context corresponds to incrementing the difference by 1 -/
def toSnoc (d : Diff Γ₁ Γ₂) : Diff Γ₁ (Γ₂.snoc t) :=
  ⟨d.val + 1, by 
    intro i _ h_get_snoc
    rcases d with ⟨d, h_get_d⟩
    simp[←h_get_d h_get_snoc, snoc, List.get?]
  ⟩

/-- Removing a type from the left context corresponds to incrementing the difference by 1 -/
def unSnoc (d : Diff (Γ₁.snoc t) Γ₂) : Diff Γ₁ Γ₂ :=
  ⟨d.val + 1, by
    intro i t h_get
    rcases d with ⟨d, h_get_d⟩
    specialize @h_get_d (i+1) t
    simp [snoc, List.get?] at h_get_d
    rw[←h_get_d h_get, Nat.add_assoc, Nat.add_comm 1]
  ⟩

/-- Adding the difference of two contexts to variable indices is a context mapping -/
def toHom (d : Diff Γ₁ Γ₂) : Hom Γ₁ Γ₂ :=
  fun _ v => ⟨v.val + d.val, d.property v.property⟩

theorem Valid.of_succ {Γ₁ Γ₂ : Ctxt} {d : Nat} (h_valid : Valid Γ₁ (Γ₂.snoc t) (d+1)) :
    Valid Γ₁ Γ₂ d := by
  intro i t h_get
  simp[←h_valid h_get, snoc, List.get?]

theorem toHom_succ {Γ₁ Γ₂ : Ctxt} {d : Nat} (h : Valid Γ₁ (Γ₂.snoc t) (d+1)) :
    toHom ⟨d+1, h⟩ = (toHom ⟨d, Valid.of_succ h⟩).snocRight := by
  rfl

@[simp]
theorem toHom_zero {Γ : Ctxt} {h : Valid Γ Γ 0} :
    toHom ⟨0, h⟩ = Hom.id := by
  rfl

@[simp]
theorem toHom_unSnoc {Γ₁ Γ₂ : Ctxt} (d : Diff (Γ₁.snoc t) Γ₂) : 
    toHom (unSnoc d) = fun _ v => (toHom d) v.toSnoc := by
  simp only [unSnoc, toHom, Var.toSnoc, Nat.add_assoc, Nat.add_comm 1]


end Diff
>>>>>>> 38cc6eba


end Ctxt<|MERGE_RESOLUTION|>--- conflicted
+++ resolved
@@ -33,10 +33,13 @@
 def ofList : List Ty → Ctxt :=
   -- Erased.mk
   fun Γ => Γ 
+
+@[simp]
+noncomputable def get? : Ctxt → Nat → Option (Ty) :=
+  List.get?
   
 
 def Var (Γ : Ctxt) (t : Ty) : Type :=
-  -- { i : Nat // Γ.out.get? i = some t }
   { i : Nat // Γ.get? i = some t }
 
 namespace Var
@@ -58,7 +61,7 @@
 in context `Γ.snoc t`. This is marked as a coercion. -/
 @[coe]
 def toSnoc {Γ : Ctxt} {t t' : Ty} (var : Var Γ t) : Var (snoc Γ t') t  :=
-  ⟨var.1+1, by cases var; simp_all [snoc]⟩
+  ⟨var.1+1, var.2⟩
 
 @[simp]
 theorem zero_eq_last {Γ : Ctxt} {t : Ty} (h) :
@@ -185,7 +188,6 @@
 
 
 
-<<<<<<< HEAD
 /- ## VarSet -/
 
 /-- A `Ty`-indexed family of sets of variables in context `Γ` -/
@@ -206,7 +208,6 @@
 instance : Union (VarSet Γ) := ⟨fun S₁ S₂ t => S₁ t ∪ S₂ t⟩
 
 end VarSet
-=======
 
 
 
@@ -228,7 +229,7 @@
 
 @[simp]
 abbrev Diff.Valid (Γ₁ Γ₂ : Ctxt) (d : Nat) : Prop :=
-  ∀ {i t}, Γ₁.out.get? i = some t → Γ₂.out.get? (i+d) = some t
+  ∀ {i t}, Γ₁.get? i = some t → Γ₂.get? (i+d) = some t
 
 /--
   If `Γ₁` is a prefix of `Γ₂`, 
@@ -258,7 +259,7 @@
     rcases d with ⟨d, h_get_d⟩
     specialize @h_get_d (i+1) t
     simp [snoc, List.get?] at h_get_d
-    rw[←h_get_d h_get, Nat.add_assoc, Nat.add_comm 1]
+    rw[←h_get_d h_get, Nat.add_assoc, Nat.add_comm 1, get?]
   ⟩
 
 /-- Adding the difference of two contexts to variable indices is a context mapping -/
@@ -286,7 +287,6 @@
 
 
 end Diff
->>>>>>> 38cc6eba
 
 
 end Ctxt