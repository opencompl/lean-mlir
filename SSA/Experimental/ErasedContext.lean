--- conflicted
+++ resolved
@@ -101,8 +101,7 @@
 
 abbrev Hom (Γ Γ' : Ctxt) := ⦃t : Ty⦄ → Γ.Var t → Γ'.Var t
 
-<<<<<<< HEAD
-abbrev hom.id {Γ : Ctxt} : Γ.hom Γ :=
+abbrev Hom.id {Γ : Ctxt} : Γ.Hom Γ :=
   fun _ v => v
 
 /--
@@ -110,7 +109,7 @@
    * `v₁` now maps to `v₂`
    * all other variables `v` still map to `map v` as in the original map
 -/
-def hom.with {Γ₁ Γ₂ : Ctxt} (f : Γ₁.hom Γ₂) {t : Ty} (v₁ : Γ₁.Var t) (v₂ : Γ₂.Var t) : Γ₁.hom Γ₂ :=
+def Hom.with {Γ₁ Γ₂ : Ctxt} (f : Γ₁.Hom Γ₂) {t : Ty} (v₁ : Γ₁.Var t) (v₂ : Γ₂.Var t) : Γ₁.Hom Γ₂ :=
   fun t' w =>
     if h : ∃ h : t = t', h ▸ w = v₁ then 
       h.fst ▸ v₂
@@ -118,12 +117,8 @@
       f w
 
 
-def Var.snocMap {Γ Γ' : Ctxt} (f : hom Γ Γ') {t : Ty} : 
-    (Γ.snoc t).hom (Γ'.snoc t) := by
-=======
 def Hom.snocMap {Γ Γ' : Ctxt} (f : Hom Γ Γ') {t : Ty} : 
     (Γ.snoc t).Hom (Γ'.snoc t) := by
->>>>>>> f2beb43e
   intro t' v
   cases v using Ctxt.Var.casesOn with
   | toSnoc v => exact Ctxt.Var.toSnoc (f v)
@@ -192,7 +187,7 @@
   ⟩
 
 /-- Adding the difference of two contexts to variable indices is a context mapping -/
-def toHom (d : Diff Γ₁ Γ₂) : hom Γ₁ Γ₂ :=
+def toHom (d : Diff Γ₁ Γ₂) : Hom Γ₁ Γ₂ :=
   fun _ v => ⟨v.val + d.val, d.property v.property⟩
 
 @[simp]
