import Mathlib.Data.Erased
import Mathlib.Data.Finset.Basic

/-- 
  Typeclass for a `baseType` which is a Gödel code of Lean types.

  Intuitively, each `b : β` represents a Lean `Type`, but using `β` instead of `Type` directly
  avoids a universe bump
-/
class Goedel (β : Type) : Type 1 where
  toType : β → Type
open Goedel (toType) /- make toType publically visible in module. -/

notation "⟦" x "⟧" => Goedel.toType x

instance : Goedel Unit where toType := fun _ => Unit

def Ctxt (Ty : Type) : Type :=
  Erased <| List Ty
  -- List Ty

/-- A non-erased context, i.e., the types are available at runtime -/
def CompCtxt (Ty : Type) : Type :=
  List Ty

namespace Ctxt

variable {Ty : Type}

def empty : Ctxt Ty := Erased.mk []
-- def empty : Ctxt Ty := []

instance : EmptyCollection (Ctxt Ty) := ⟨Ctxt.empty⟩
instance : Inhabited (Ctxt Ty) := ⟨Ctxt.empty⟩

@[match_pattern]
def snoc : Ctxt Ty → Ty → Ctxt Ty :=
  fun tl hd => Erased.map (hd :: ·) tl
  -- fun tl hd => hd :: tl

/-- Turn a list of types into a context -/
@[coe, simp]
def ofList : List Ty → Ctxt Ty :=
  Erased.mk
  -- fun Γ => Γ 

-- Why was this noncomutable? (removed it to make transformation computable)
@[simp]
noncomputable def get? : Ctxt Ty → Nat → Option Ty :=
<<<<<<< HEAD
  List.get?
=======
  fun Γ => Γ.out.get? 
  -- List.get?

@[simp]
theorem get?_snoc_succ {Γ : Ctxt Ty} {t : Ty} {n : Nat} :
    (Γ.snoc t).get? (n + 1) = Γ.get? n := by
  simp [snoc]

  
>>>>>>> 18b0cb9f

def Var (Γ : Ctxt Ty) (t : Ty) : Type :=
  { i : Nat // Γ.get? i = some t }

namespace Var

instance : DecidableEq (Var Γ t) := by
  delta Var
  infer_instance

@[match_pattern]
def last (Γ : Ctxt Ty) (t : Ty) : Ctxt.Var (Ctxt.snoc Γ t) t :=
  ⟨0, by simp [snoc, List.get?]⟩

def emptyElim {α : Sort _} {t : Ty} : Ctxt.Var ∅ t → α :=
  fun ⟨_, h⟩ => by 
    simp [EmptyCollection.emptyCollection, empty] at h


/-- Take a variable in a context `Γ` and get the corresponding variable
in context `Γ.snoc t`. This is marked as a coercion. -/
@[coe]
def toSnoc {Γ : Ctxt Ty} {t t' : Ty} (var : Var Γ t) : Var (snoc Γ t') t  :=
  ⟨var.1+1, get?_snoc_succ.symm ▸ var.2⟩

@[simp]
theorem zero_eq_last {Γ : Ctxt Ty} {t : Ty} (h) :
    ⟨0, h⟩ = last Γ t :=
  rfl

@[simp]
theorem succ_eq_toSnoc {Γ : Ctxt Ty} {t : Ty} {w} (h : (Γ.snoc t).get? (w+1) = some t') :
    ⟨w+1, h⟩ = toSnoc ⟨w, get?_snoc_succ.symm ▸ h⟩ :=
  rfl


  
/-- This is an induction principle that case splits on whether or not a variable 
is the last variable in a context. -/
@[elab_as_elim]
def casesOn 
    {motive : (Γ : Ctxt Ty) → (t t' : Ty) → Ctxt.Var (Γ.snoc t') t → Sort _}
    {Γ : Ctxt Ty} {t t' : Ty} (v : (Γ.snoc t').Var t)
    (toSnoc : {t t' : Ty} → 
        {Γ : Ctxt Ty} → (v : Γ.Var t) → motive Γ t t' v.toSnoc)
    (last : {Γ : Ctxt Ty} → {t : Ty} → motive Γ t t (Ctxt.Var.last _ _)) :
      motive Γ t t' v :=
  match v with
    | ⟨0, h⟩ => 
        cast (by 
          simp [snoc] at h
          subst h
          simp [Ctxt.Var.last]
          ) <| @last Γ t
    | ⟨i+1, h⟩ =>
        toSnoc ⟨i, by simpa [snoc] using h⟩

/-- `Ctxt.Var.casesOn` behaves in the expected way when applied to the last variable -/
@[simp]
def casesOn_last
    {motive : (Γ : Ctxt Ty) → (t t' : Ty) → Ctxt.Var (Γ.snoc t') t → Sort _}
    {Γ : Ctxt Ty} {t : Ty}
    (base : {t t' : Ty} → 
        {Γ : Ctxt Ty} → (v : Γ.Var t) → motive Γ t t' v.toSnoc)
    (last : {Γ : Ctxt Ty} → {t : Ty} → motive Γ t t (Ctxt.Var.last _ _)) :
    Ctxt.Var.casesOn (motive := motive)
        (Ctxt.Var.last Γ t) base last = last :=
  rfl

/-- `Ctxt.Var.casesOn` behaves in the expected way when applied to a previous variable,
that is not the last one. -/
@[simp]
def casesOn_toSnoc 
    {motive : (Γ : Ctxt Ty) → (t t' : Ty) → Ctxt.Var (Γ.snoc t') t → Sort _}
    {Γ : Ctxt Ty} {t t' : Ty} (v : Γ.Var t)
    (base : {t t' : Ty} → 
        {Γ : Ctxt Ty} → (v : Γ.Var t) → motive Γ t t' v.toSnoc)
    (last : {Γ : Ctxt Ty} → {t : Ty} → motive Γ t t (Ctxt.Var.last _ _)) :
      Ctxt.Var.casesOn (motive := motive) (Ctxt.Var.toSnoc (t' := t') v) base last = base v :=
  rfl

end Var
  
theorem toSnoc_injective {Γ : Ctxt Ty} {t t' : Ty} : 
    Function.Injective (@Ctxt.Var.toSnoc Ty Γ t t') := by
  let ofSnoc : (Γ.snoc t').Var t → Option (Γ.Var t) :=
    fun v => Ctxt.Var.casesOn v some none
  intro x y h
  simpa using congr_arg ofSnoc h

abbrev Hom (Γ Γ' : Ctxt Ty) := ⦃t : Ty⦄ → Γ.Var t → Γ'.Var t

@[simp]
abbrev Hom.id {Γ : Ctxt Ty} : Γ.Hom Γ :=
  fun _ v => v

/--
  `map.with v₁ v₂` adjusts a single variable of a Context map, so that in the resulting map
   * `v₁` now maps to `v₂`
   * all other variables `v` still map to `map v` as in the original map
-/
def Hom.with [DecidableEq Ty] {Γ₁ Γ₂ : Ctxt Ty} (f : Γ₁.Hom Γ₂) {t : Ty} 
    (v₁ : Γ₁.Var t) (v₂ : Γ₂.Var t) : Γ₁.Hom Γ₂ :=
  fun t' w =>
    if h : ∃ ty_eq : t = t', ty_eq ▸ w = v₁ then 
      h.fst ▸ v₂
    else
      f w


def Hom.snocMap {Γ Γ' : Ctxt Ty} (f : Hom Γ Γ') {t : Ty} : 
    (Γ.snoc t).Hom (Γ'.snoc t) := by
  intro t' v
  cases v using Ctxt.Var.casesOn with
  | toSnoc v => exact Ctxt.Var.toSnoc (f v)
  | last => exact Ctxt.Var.last _ _

@[simp]
abbrev Hom.snocRight {Γ Γ' : Ctxt Ty} (f : Hom Γ Γ') {t : Ty} : Γ.Hom (Γ'.snoc t) :=
  fun _ v => (f v).toSnoc


instance {Γ : Ctxt Ty} : Coe (Γ.Var t) ((Γ.snoc t').Var t) := ⟨Ctxt.Var.toSnoc⟩

section Valuation

variable [Goedel Ty] -- for a valuation, we need to evaluate the Lean `Type` corresponding to a `Ty`

/-- A valuation for a context. Provide a way to evaluate every variable in a context. -/
def Valuation (Γ : Ctxt Ty) : Type :=
  ⦃t : Ty⦄ → Γ.Var t → (toType t)

instance : Inhabited (Ctxt.Valuation (∅ : Ctxt Ty)) := ⟨fun _ v => v.emptyElim⟩ 

/-- Make a valuation for `Γ.snoc t` from a valuation for `Γ` and an element of `t.toType`. -/
def Valuation.snoc {Γ : Ctxt Ty} {t : Ty} (s : Γ.Valuation) (x : toType t) : 
    (Γ.snoc t).Valuation := by
  intro t' v
  revert s x
  refine Ctxt.Var.casesOn v ?_ ?_
  . intro _ _ _ v s _; exact s v
  . intro _ _ _ x; exact x

@[simp]
theorem Valuation.snoc_last {Γ : Ctxt Ty} {t : Ty} (s : Γ.Valuation) (x : toType t) :
    (s.snoc x) (Ctxt.Var.last _ _) = x := by 
  simp [Ctxt.Valuation.snoc]

@[simp]
theorem Valuation.snoc_toSnoc {Γ : Ctxt Ty} {t t' : Ty} (s : Γ.Valuation) (x : toType t)
    (v : Γ.Var t') : (s.snoc x) v.toSnoc = s v := by
  simp [Ctxt.Valuation.snoc]

end Valuation


/- ## VarSet -/

/-- A `Ty`-indexed family of sets of variables in context `Γ` -/
abbrev VarSet (Γ : Ctxt Ty) : Type := 
  Finset (Σ t, Γ.Var t)

namespace VarSet

/-- A `VarSet` with exactly one variable `v` -/
@[simp]
def ofVar {Γ : Ctxt Ty} (v : Γ.Var t) : VarSet Γ :=
  {⟨_, v⟩} 

end VarSet

namespace Var

@[simp] 
theorem val_last {Γ : Ctxt Ty} {t : Ty} : (last Γ t).val = 0 := 
  rfl

@[simp] 
theorem val_toSnoc {Γ : Ctxt Ty} {t t' : Ty} (v : Γ.Var t) : (@toSnoc _ _ _ t' v).val = v.val + 1 :=
  rfl

end Var

/-
## Context difference
-/

@[simp]
abbrev Diff.Valid (Γ₁ Γ₂ : Ctxt Ty) (d : Nat) : Prop :=
  ∀ {i t}, Γ₁.get? i = some t → Γ₂.get? (i+d) = some t

/--
  If `Γ₁` is a prefix of `Γ₂`, 
  then `d : Γ₁.Diff Γ₂` represents the number of elements that `Γ₂` has more than `Γ₁`
-/
def Diff (Γ₁ Γ₂ : Ctxt Ty) : Type :=
  {d : Nat // Diff.Valid Γ₁ Γ₂ d}

namespace Diff

/-- The difference between any context and itself is 0 -/
def zero (Γ : Ctxt Ty) : Diff Γ Γ :=
  ⟨0, fun h => h⟩

/-- Adding a new type to the right context corresponds to incrementing the difference by 1 -/
def toSnoc (d : Diff Γ₁ Γ₂) : Diff Γ₁ (Γ₂.snoc t) :=
  ⟨d.val + 1, by 
    intro i _ h_get_snoc
    rcases d with ⟨d, h_get_d⟩
    simp[←h_get_d h_get_snoc, snoc, List.get?]
  ⟩

/-- Removing a type from the left context corresponds to incrementing the difference by 1 -/
def unSnoc (d : Diff (Γ₁.snoc t) Γ₂) : Diff Γ₁ Γ₂ :=
  ⟨d.val + 1, by
    intro i t h_get
    rcases d with ⟨d, h_get_d⟩
    specialize @h_get_d (i+1) t
    simp [snoc, List.get?] at h_get_d
    rw[←h_get_d h_get, Nat.add_assoc, Nat.add_comm 1, get?]
  ⟩

/-- Adding the difference of two contexts to variable indices is a context mapping -/
def toHom (d : Diff Γ₁ Γ₂) : Hom Γ₁ Γ₂ :=
  fun _ v => ⟨v.val + d.val, d.property v.property⟩

theorem Valid.of_succ {Γ₁ Γ₂ : Ctxt Ty} {d : Nat} (h_valid : Valid Γ₁ (Γ₂.snoc t) (d+1)) :
    Valid Γ₁ Γ₂ d := by
  intro i t h_get
  simp[←h_valid h_get, snoc, List.get?]

theorem toHom_succ {Γ₁ Γ₂ : Ctxt Ty} {d : Nat} (h : Valid Γ₁ (Γ₂.snoc t) (d+1)) :
    toHom ⟨d+1, h⟩ = (toHom ⟨d, Valid.of_succ h⟩).snocRight := by
  rfl

@[simp]
theorem toHom_zero {Γ : Ctxt Ty} {h : Valid Γ Γ 0} :
    toHom ⟨0, h⟩ = Hom.id := by
  rfl

@[simp]
theorem toHom_unSnoc {Γ₁ Γ₂ : Ctxt Ty} (d : Diff (Γ₁.snoc t) Γ₂) : 
    toHom (unSnoc d) = fun _ v => (toHom d) v.toSnoc := by
  simp only [unSnoc, toHom, Var.toSnoc, Nat.add_assoc, Nat.add_comm 1]


end Diff


end Ctxt

namespace CompCtxt

variable {Ty : Type}

@[coe]
abbrev erase : CompCtxt Ty → Ctxt Ty :=
  .ofList

def snoc : CompCtxt Ty → Ty → Ctxt Ty :=
  fun tl hd => (hd :: tl)

end CompCtxt<|MERGE_RESOLUTION|>--- conflicted
+++ resolved
@@ -23,6 +23,10 @@
 def CompCtxt (Ty : Type) : Type :=
   List Ty
 
+/-- A non-erased context, i.e., the types are available at runtime -/
+def CompCtxt (Ty : Type) : Type :=
+  List Ty
+
 namespace Ctxt
 
 variable {Ty : Type}
@@ -47,9 +51,6 @@
 -- Why was this noncomutable? (removed it to make transformation computable)
 @[simp]
 noncomputable def get? : Ctxt Ty → Nat → Option Ty :=
-<<<<<<< HEAD
-  List.get?
-=======
   fun Γ => Γ.out.get? 
   -- List.get?
 
@@ -57,9 +58,6 @@
 theorem get?_snoc_succ {Γ : Ctxt Ty} {t : Ty} {n : Nat} :
     (Γ.snoc t).get? (n + 1) = Γ.get? n := by
   simp [snoc]
-
-  
->>>>>>> 18b0cb9f
 
 def Var (Γ : Ctxt Ty) (t : Ty) : Type :=
   { i : Nat // Γ.get? i = some t }
