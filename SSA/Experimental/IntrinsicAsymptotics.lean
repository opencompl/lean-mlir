-- Investigations on asymptotic behavior of representing programs with large explicit contexts

import SSA.Experimental.ErasedContext
import SSA.Experimental.HVector
import Mathlib.Data.List.AList
import Mathlib.Data.Finset.Basic
import Mathlib.Data.Fintype.Basic
import Mathlib.Tactic.Linarith
import Mathlib.Tactic.Ring

open Ctxt (Var VarSet)
open Goedel (toType)

/-
  # Classes
-/

class OpSignature (Op : Type) (Ty : outParam (Type)) where
  sig : Op → List Ty
  regSig : Op → List (Ctxt Ty × Ty)
  outTy : Op → Ty

class OpDenote (Op Ty : Type) [Goedel Ty] [OpSignature Op Ty] where
  denote : (op : Op) → HVector toType (OpSignature.sig op) →
    HVector (fun t : Ctxt Ty × Ty => t.1.Valuation → toType t.2) (OpSignature.regSig op) →
    (toType <| OpSignature.outTy op)



/-
  # Datastructures
-/

variable (Op : Type) {Ty : Type} [OpSignature Op Ty]

mutual

/-- In `Reg Op Γ ty`, `Γ` is the context of bound variables in the region.
For now we ban free variables in regions -/
inductive Reg : (Γ : Ctxt Ty) → (ty : Ty) → Type
  | icom : ICom Γ ty → Reg Γ ty
  | mvar : ℕ → Reg Γ ty

/-- A very simple intrinsically typed expression. -/
inductive IExpr : (Γ : Ctxt Ty) → (ty : Ty) → Type :=
  | mk {Γ} {ty} (op : Op)
    (ty_eq : ty = OpSignature.outTy op)
    (args : HVector (Ctxt.Var Γ) <| OpSignature.sig op)
    (regArgs : HVector (fun t : Ctxt Ty × Ty => Reg t.1 t.2)
      (OpSignature.regSig op)) : IExpr Γ ty

/-- A very simple intrinsically typed program: a sequence of let bindings. -/
inductive ICom : Ctxt Ty → Ty → Type where
  | ret (v : Γ.Var t) : ICom Γ t
  | lete (e : IExpr Γ α) (body : ICom (Γ.snoc α) β) : ICom Γ β

end

/-- `Lets Op Γ₁ Γ₂` is a sequence of lets which are well-formed under context `Γ₂` and result in
    context `Γ₁`-/
inductive Lets : Ctxt Ty → Ctxt Ty → Type where
  | nil {Γ : Ctxt Ty} : Lets Γ Γ
  | lete (body : Lets Γ₁ Γ₂) (e : IExpr Op Γ₂ t) : Lets Γ₁ (Γ₂.snoc t)



/-
  # Definitions
-/

variable {Op Ty : Type} [OpSignature Op Ty]

@[elab_as_elim]
def ICom.rec' {motive : (a : Ctxt Ty) → (a_1 : Ty) → ICom Op a a_1 → Sort u} :
    (ret : {Γ : Ctxt Ty} → {t : Ty} → (v : Var Γ t) → motive Γ t (ICom.ret v)) →
    (lete : {Γ : Ctxt Ty} →
        {α β : Ty} →
          (e : IExpr Op Γ α) →
            (body : ICom Op (Ctxt.snoc Γ α) β) →
              motive (Ctxt.snoc Γ α) β body → motive Γ β (ICom.lete e body)) →
      {a : Ctxt Ty} → {a_1 : Ty} → (t : ICom Op a a_1) → motive a a_1 t
  | hret, _, _, _, ICom.ret v => hret v
  | hret, hlete, _, _, ICom.lete e body => hlete e body (ICom.rec' hret hlete body)

def IExpr.op {Γ : Ctxt Ty} {ty : Ty} (e : IExpr Op Γ ty) : Op :=
  IExpr.casesOn e (fun op _ _ _ => op)

theorem IExpr.ty_eq {Γ : Ctxt Ty} {ty : Ty} (e : IExpr Op Γ ty) :
    ty = OpSignature.outTy e.op :=
  IExpr.casesOn e (fun _ ty_eq _ _ => ty_eq)

def IExpr.args {Γ : Ctxt Ty} {ty : Ty} (e : IExpr Op Γ ty) :
    HVector (Var Γ) (OpSignature.sig e.op) :=
  IExpr.casesOn e (fun _ _ args _ => args)

def IExpr.regArgs {Γ : Ctxt Ty} {ty : Ty} (e : IExpr Op Γ ty) :
    HVector (fun t : Ctxt Ty × Ty => Reg Op t.1 t.2) (OpSignature.regSig e.op) :=
  IExpr.casesOn e (fun _ _ _ regArgs => regArgs)

/-! Projection equations for `IExpr` -/
@[simp]
theorem IExpr.op_mk {Γ : Ctxt Ty} {ty : Ty} (op : Op) (ty_eq : ty = OpSignature.outTy op)
    (args : HVector (Var Γ) (OpSignature.sig op)) (regArgs):
    (IExpr.mk op ty_eq args regArgs).op = op := rfl

@[simp]
theorem IExpr.args_mk {Γ : Ctxt Ty} {ty : Ty} (op : Op) (ty_eq : ty = OpSignature.outTy op)
    (args : HVector (Var Γ) (OpSignature.sig op)) (regArgs) :
    (IExpr.mk op ty_eq args regArgs).args = args := rfl

@[simp]
theorem IExpr.regArgs_mk {Γ : Ctxt Ty} {ty : Ty} (op : Op) (ty_eq : ty = OpSignature.outTy op)
    (args : HVector (Var Γ) (OpSignature.sig op)) (regArgs) :
    (IExpr.mk op ty_eq args regArgs).regArgs = regArgs := rfl

-- TODO: the following `variable` probably means we include these assumptions also in definitions
-- that might not strictly need them, we can look into making this more fine-grained
variable [Goedel Ty] [OpDenote Op Ty] [DecidableEq Ty]

def MVarDenote (Ty : Type) [Goedel Ty] : Type :=
  ∀ (Γ : Ctxt Ty) (ty : Ty), ℕ → Γ.Valuation → toType ty

mutual

def Reg.denote : {Γ : Ctxt Ty} → {ty : Ty} →
    (r : Reg Op Γ ty) → (mv : MVarDenote Ty) →(Γ.Valuation → toType ty)
  | _, _, Reg.icom com, mv => com.denote mv
  | _, _, Reg.mvar i, mv => mv _ _ i

def HVector.denote : {l : List (Ctxt Ty × Ty)} →
    (T : HVector (fun t => Reg Op t.1 t.2) l) →
    (mv : MVarDenote Ty) →
    HVector (fun t => t.1.Valuation → toType t.2) l
  | _, .nil, _ => HVector.nil
  | _, .cons v vs, mv => HVector.cons (v.denote mv) (HVector.denote vs mv)

def IExpr.denote : {ty : Ty} →
    (e : IExpr Op Γ ty) → (mv : MVarDenote Ty) →
    (Γv : Γ.Valuation) → toType ty
  | _, ⟨op, Eq.refl _, args, regArgs⟩, mv, Γv =>
    OpDenote.denote op (args.map (fun _ v => Γv v)) <| regArgs.denote mv

def ICom.denote : ICom Op Γ ty → (mv : MVarDenote Ty) →
    (Γv : Γ.Valuation) → (toType ty)
  | .ret e, _, Γv => Γv e
  | .lete e body, mv, Γv => body.denote mv (Γv.snoc (e.denote mv Γv))

end
termination_by
  Reg.denote _ _ _ r _ => sizeOf r
  HVector.denote _  e _ => sizeOf e
  IExpr.denote _ e _ _ => sizeOf e
  ICom.denote _ e _ _ => sizeOf e

/-
https://leanprover.zulipchat.com/#narrow/stream/270676-lean4/topic/Equational.20Lemmas
Recall that `simp` lazily generates equation lemmas.
Moreover, recall that `simp only` **does not** generate equation lemmas.
*but* if equation lemmas are present, then `simp only` *uses* the equation lemmas.

Hence, we build the equation lemmas by invoking the correct Lean meta magic,
so that `simp only` (which we use in `simp_peephole` can find them!)

This allows `simp only [HVector.denote]` to correctly simplify `HVector.denote`
args, since there now are equation lemmas for it.
-/
#eval Lean.Meta.getEqnsFor? ``HVector.denote
#eval Lean.Meta.getEqnsFor? ``IExpr.denote
#eval Lean.Meta.getEqnsFor? ``ICom.denote


def Lets.denote : Lets Op Γ₁ Γ₂ → MVarDenote Ty → Γ₁.Valuation → Γ₂.Valuation
  | .nil => fun _ => id
  | .lete e body => fun mv ll t v => by
    cases v using Ctxt.Var.casesOn with
    | last =>
      apply body.denote mv
      apply e.denote mv
      exact ll
    | toSnoc v =>
      exact e.denote mv ll v

def IExpr.changeVars (varsMap : Γ.Hom Γ') :
    {ty : Ty} → (e : IExpr Op Γ ty) → IExpr Op Γ' ty
  | _, ⟨op, Eq.refl _, args, regArgs⟩ => ⟨op, rfl, args.map varsMap, regArgs⟩

@[simp]
theorem IExpr.denote_changeVars {Γ Γ' : Ctxt Ty}
    (varsMap : Γ.Hom Γ')
    (e : IExpr Op Γ ty)
    (mv : MVarDenote Ty)
    (Γ'v : Γ'.Valuation) :
    (e.changeVars varsMap).denote mv Γ'v =
    e.denote mv (fun t v => Γ'v (varsMap v)) := by
  rcases e with ⟨_, rfl, _⟩
  simp [IExpr.denote, IExpr.changeVars, HVector.map_map]

def ICom.changeVars (varsMap : Γ.Hom Γ') :
    ICom Op Γ ty → ICom Op Γ' ty
  | .ret e => .ret (varsMap e)
  | .lete e body => .lete (e.changeVars varsMap)
      (body.changeVars (fun t v => varsMap.snocMap v))

@[simp]
theorem ICom.denote_changeVars
    (varsMap : Γ.Hom Γ') (c : ICom Op Γ ty)
    (mv : MVarDenote Ty)
    (Γ'v : Γ'.Valuation) :
    (c.changeVars varsMap).denote mv Γ'v =
    c.denote mv (fun t v => Γ'v (varsMap v)) := by
  induction c using ICom.rec' generalizing Γ'v Γ' with
  | ret x => simp [ICom.denote, ICom.changeVars, *]
  | lete _ _ ih =>
    rw [changeVars, denote, ih]
    simp only [Ctxt.Valuation.snoc, Ctxt.Hom.snocMap, IExpr.denote_changeVars, denote]
    congr
    funext t v
    cases v using Ctxt.Var.casesOn <;> simp


variable (Op : _) {Ty : _} [OpSignature Op Ty] in
/-- The result returned by `addProgramToLets` -/
structure addProgramToLets.Result (Γ_in Γ_out : Ctxt Ty) (ty : Ty) where
  /-- The new out context -/
  {Γ_out_new : Ctxt Ty}
  /-- The new `lets`, with the program added to it -/
  lets : Lets Op Γ_in Γ_out_new
  /-- The difference between the old out context and the new out context
      This induces a context mapping from `Γ_out` to `Γ_out_new` -/
  diff : Ctxt.Diff Γ_out Γ_out_new
  /-- The variable in the new `lets` that represent the return value of the added program -/
  var : Γ_out_new.Var ty

/--
  Add a program to a list of `Lets`, returning
  * the new lets
  * a map from variables of the out context of the old lets to the out context of the new lets
  * a variable in the new out context, which is semantically equivalent to the return variable of
    the added program
-/
def addProgramToLets (lets : Lets Op Γ_in Γ_out) (varsMap : Δ.Hom Γ_out) : ICom Op Δ ty →
    addProgramToLets.Result Op Γ_in Γ_out ty
  | .ret v => ⟨lets, .zero _, varsMap v⟩
  | .lete (α:=α) e body =>
      let lets := Lets.lete lets (e.changeVars varsMap)
      let ⟨lets', diff, v'⟩ := addProgramToLets lets (varsMap.snocMap) body
      ⟨lets', diff.unSnoc, v'⟩

theorem denote_addProgramToLets_lets (mv : MVarDenote Ty)
    (lets : Lets Op Γ_in Γ_out) {map} {com : ICom Op Δ t}
    (ll : Γ_in.Valuation) ⦃t⦄ (var : Γ_out.Var t) :
    (addProgramToLets lets map com).lets.denote mv ll ((addProgramToLets lets map com).diff.toHom var)
    = lets.denote mv ll var := by
  induction com using ICom.rec' generalizing lets Γ_out
  next =>
    rfl
  next e body ih =>
    -- Was just `simp [addProgramToLets, ih, Lets.denote]
    rw [addProgramToLets]
    simp [ih, Lets.denote]

theorem denote_addProgramToLets_var {lets : Lets Op Γ_in Γ_out} {map} {com : ICom Op Δ t} :
    ∀ (ll : Γ_in.Valuation),
      (addProgramToLets lets map com).lets.denote mv ll (addProgramToLets lets map com).var
      = com.denote mv (fun _ v => lets.denote mv ll <| map v) := by
  intro ll
  induction com using ICom.rec' generalizing lets Γ_out
  next =>
    rfl
  next e body ih =>
    -- Was just `simp only [addProgramToLets, ih, ICom.denote]`
    rw [addProgramToLets]
    simp only [ih, ICom.denote]
    congr
    funext t v
    cases v using Ctxt.Var.casesOn
    . rfl
    . simp [Lets.denote]; rfl

/-- Add some `Lets` to the beginning of a program -/
def addLetsAtTop : (lets : Lets Op Γ₁ Γ₂) → (inputProg : ICom Op Γ₂ t₂) → ICom Op Γ₁ t₂
  | Lets.nil, inputProg => inputProg
  | Lets.lete body e, inputProg =>
    addLetsAtTop body (.lete e inputProg)

theorem denote_addLetsAtTop (mv : MVarDenote Ty) :
    (lets : Lets Op Γ₁ Γ₂) → (inputProg : ICom Op Γ₂ t₂) →
    (addLetsAtTop lets inputProg).denote mv =
      inputProg.denote mv ∘ lets.denote mv
  | Lets.nil, inputProg => rfl
  | Lets.lete body e, inputProg => by
    rw [addLetsAtTop, denote_addLetsAtTop mv body]
    funext
    simp only [ICom.denote, Ctxt.Valuation.snoc, Function.comp_apply, Lets.denote,
      eq_rec_constant]
    congr
    funext t v
    cases v using Ctxt.Var.casesOn <;> simp

/-- `addProgramInMiddle v map lets rhs inputProg` appends the programs
`lets`, `rhs` and `inputProg`, while reassigning `v`, a free variable in
`inputProg`, to the output of `rhs`. It also assigns all free variables
in `rhs` to variables available at the end of `lets` using `map`. -/
def addProgramInMiddle [DecidableEq Ty] {Γ₁ Γ₂ Γ₃ : Ctxt Ty} (v : Γ₂.Var t₁)
    (map : Γ₃.Hom Γ₂)
    (lets : Lets Op Γ₁ Γ₂) (rhs : ICom Op Γ₃ t₁)
    (inputProg : ICom Op Γ₂ t₂) : ICom Op Γ₁ t₂ :=
  let r := addProgramToLets lets map rhs
  addLetsAtTop r.lets <| inputProg.changeVars (r.diff.toHom.with v r.var)

theorem denote_addProgramInMiddle {Γ₁ Γ₂ Γ₃ : Ctxt Ty} (mv : MVarDenote Ty)
    (v : Γ₂.Var t₁) (s : Γ₁.Valuation)
    (map : Γ₃.Hom Γ₂)
    (lets : Lets Op Γ₁ Γ₂) (rhs : ICom Op Γ₃ t₁)
    (inputProg : ICom Op Γ₂ t₂) :
    (addProgramInMiddle v map lets rhs inputProg).denote mv s =
      inputProg.denote mv (fun t' v' =>
        let s' := lets.denote mv s
        if h : ∃ h : t₁ = t', h ▸ v = v'
        then h.fst ▸ rhs.denote mv (fun t' v' => s' (map v'))
        else s' v') := by
  simp only [addProgramInMiddle, Ctxt.Hom.with, denote_addLetsAtTop, Function.comp_apply,
              ICom.denote_changeVars]
  congr
  funext t' v'
  split_ifs
  next h =>
    rcases h with ⟨⟨⟩, ⟨⟩⟩
    simp [denote_addProgramToLets_var]
  next h₁ h₂ =>
    rcases h₁ with ⟨⟨⟩, ⟨⟩⟩
    simp at h₂
  next h₁ h₂ =>
    rcases h₂ with ⟨⟨⟩, ⟨⟩⟩
    simp at h₁
  next =>
    apply denote_addProgramToLets_lets

structure FlatICom (Op : _) {Ty : _} [OpSignature Op Ty] (Γ : Ctxt Ty) (t : Ty) where
  {Γ_out : Ctxt Ty}
  /-- The let bindings of the original program -/
  lets : Lets Op Γ Γ_out
  /-- The return variable -/
  ret : Γ_out.Var t

def ICom.toLets {t : Ty} : ICom Op Γ t → FlatICom Op Γ t :=
  go .nil
where
  go {Γ_out} (lets : Lets Op Γ Γ_out) : ICom Op Γ_out t → FlatICom Op Γ t
    | .ret v => ⟨lets, v⟩
    | .lete e body => go (lets.lete e) body

@[simp]
theorem ICom.denote_toLets_go (mv : MVarDenote Ty)
    (lets : Lets Op Γ_in Γ_out) (com : ICom Op Γ_out t) (s : Γ_in.Valuation) :
    (toLets.go lets com).lets.denote mv s (toLets.go lets com).ret =
      com.denote mv (lets.denote mv s) := by
  induction com using ICom.rec'
  . rfl
  next ih =>
    -- Was just `simp [toLets.go, denote, ih]`
    rw [toLets.go]
    simp [denote, ih]
    congr
    funext _ v
    cases v using Ctxt.Var.casesOn <;> simp[Lets.denote]

@[simp]
theorem ICom.denote_toLets (mv : MVarDenote Ty) (com : ICom Op Γ t) (s : Γ.Valuation) :
    com.toLets.lets.denote mv s com.toLets.ret = com.denote mv s :=
  denote_toLets_go ..

/-- Get the `IExpr` that a var `v` is assigned to in a sequence of `Lets`,
    without adjusting variables
-/
def Lets.getIExprAux {Γ₁ Γ₂ : Ctxt Ty} {t : Ty} : Lets Op Γ₁ Γ₂ → Γ₂.Var t →
    Option ((Δ : Ctxt Ty) × IExpr Op Δ t)
  | .nil, _ => none
  | .lete lets e, v => by
    cases v using Ctxt.Var.casesOn with
      | toSnoc v => exact (Lets.getIExprAux lets v)
      | last => exact some ⟨_, e⟩

/-- If `getIExprAux` succeeds,
    then the orignal context `Γ₁` is a prefix of the local context `Δ`, and
    their difference is exactly the value of the requested variable index plus 1
-/
def Lets.getIExprAuxDiff {lets : Lets Op Γ₁ Γ₂} {v : Γ₂.Var t}
    (h : getIExprAux lets v = some ⟨Δ, e⟩) :
    Δ.Diff Γ₂ :=
  ⟨v.val + 1, by
    intro i t
    induction lets
    next =>
      simp only [getIExprAux] at h
    next lets e ih =>
      simp only [getIExprAux, eq_rec_constant] at h
      cases v using Ctxt.Var.casesOn <;> simp at h
      . intro h'
        simp [Ctxt.get?]
        simp[←ih h h', Ctxt.snoc, Ctxt.Var.toSnoc, List.get?]
      . rcases h with ⟨⟨⟩, ⟨⟩⟩
        simp[Ctxt.snoc, List.get?, Ctxt.Var.last]
  ⟩

theorem Lets.denote_getIExprAux {Γ₁ Γ₂ Δ : Ctxt Ty} {t : Ty}
    {lets : Lets Op Γ₁ Γ₂} {v : Γ₂.Var t} {e : IExpr Op Δ t}
    (he : lets.getIExprAux v = some ⟨Δ, e⟩)
    (s : Γ₁.Valuation) :
    (e.changeVars (getIExprAuxDiff he).toHom).denote mv
      (lets.denote mv s) = (lets.denote mv s) v := by
  rw [getIExprAuxDiff]
  induction lets
  next => simp [getIExprAux] at he
  next ih =>
    simp [Ctxt.Diff.toHom_succ <| getIExprAuxDiff.proof_1 he]
    cases v using Ctxt.Var.casesOn with
    | toSnoc v =>
      simp only [getIExprAux, eq_rec_constant, Ctxt.Var.casesOn_toSnoc, Option.mem_def,
        Option.map_eq_some'] at he
      simp [denote, ←ih he]
    | last =>
      simp only [getIExprAux, eq_rec_constant, Ctxt.Var.casesOn_last,
        Option.mem_def, Option.some.injEq] at he
      rcases he with ⟨⟨⟩, ⟨⟩⟩
      simp [denote]


/-- Get the `IExpr` that a var `v` is assigned to in a sequence of `Lets`.
The variables are adjusted so that they are variables in the output context of a lets,
not the local context where the variable appears. -/
def Lets.getIExpr {Γ₁ Γ₂ : Ctxt Ty} (lets : Lets Op Γ₁ Γ₂) {t : Ty} (v : Γ₂.Var t) :
    Option (IExpr Op Γ₂ t) :=
  match h : getIExprAux lets v with
  | none => none
  | some r => r.snd.changeVars (getIExprAuxDiff h).toHom

theorem Lets.denote_getIExpr {Γ₁ Γ₂ : Ctxt Ty} (mv : MVarDenote Ty) :
    {lets : Lets Op Γ₁ Γ₂} → {t : Ty} →
    {v : Γ₂.Var t} → {e : IExpr Op Γ₂ t} → (he : lets.getIExpr v = some e) → (s : Γ₁.Valuation) →
    e.denote mv (lets.denote mv s) = (lets.denote mv s) v := by
  intros lets _ v e he s
  simp [getIExpr] at he
  split at he
  . contradiction
  . rw[←Option.some_inj.mp he, denote_getIExprAux]



/-
  ## Matching
-/

abbrev Mapping (Γ Δ : Ctxt Ty) : Type :=
  @AList (Σ t, Γ.Var t) (fun x => Δ.Var x.1)

def HVector.toVarSet : {l : List Ty} → (T : HVector (Ctxt.Var Γ) l) → Γ.VarSet
  | [], .nil => ∅
  | _::_, .cons v vs => insert ⟨_, v⟩ vs.toVarSet

def HVector.vars {l : List Ty}
    (T : HVector (Ctxt.Var Γ) l) : VarSet Γ :=
  T.foldl (fun _ s a => insert ⟨_, a⟩ s) ∅

@[simp]
theorem HVector.vars_nil :
    (HVector.nil : HVector (Ctxt.Var Γ) ([] : List Ty)).vars = ∅ := by
  simp [HVector.vars, HVector.foldl]

@[simp]
theorem HVector.vars_cons {t  : Ty} {l : List Ty}
    (v : Ctxt.Var Γ t) (T : HVector (Ctxt.Var Γ) l) :
    (HVector.cons v T).vars = insert ⟨_, v⟩ T.vars := by
  rw [HVector.vars, HVector.vars]
  generalize hs : (∅ : VarSet Γ) = s
  clear hs
  induction T generalizing s t v with
  | nil => simp [foldl]
  | cons v' T ih =>
    rename_i t2 _
    conv_rhs => rw [foldl]
    rw [← ih]
    rw [foldl,foldl, foldl]
    congr 1
    simp [Finset.ext_iff, or_comm, or_assoc]

/-- The free variables of `lets` that are (transitively) referred to by some variable `v` -/
def Lets.vars : Lets Op Γ_in Γ_out → Γ_out.Var t → Γ_in.VarSet
  | .nil, v => VarSet.ofVar v
  | .lete lets e, v => by
      cases v using Ctxt.Var.casesOn with
      | toSnoc v => exact lets.vars v
      -- this is wrong
      | last => exact (e.args.vars).biUnion (fun v => lets.vars v.2)

theorem HVector.map_eq_of_eq_on_vars {A : Ty → Type*}
    {T : HVector (Ctxt.Var Γ) l}
    {s₁ s₂ : ∀ (t), Γ.Var t → A t}
    (h : ∀ v, v ∈ T.vars → s₁ _ v.2 = s₂ _ v.2) :
    T.map s₁ = T.map s₂ := by
  induction T with
  | nil => simp [HVector.map]
  | cons v T ih =>
    rw [HVector.map, HVector.map, ih]
    · congr
      apply h ⟨_, v⟩
      simp
    · intro v hv
      apply h
      simp_all

theorem Lets.denote_eq_of_eq_on_vars (lets : Lets Op Γ_in Γ_out)
    (v : Γ_out.Var t)
    {s₁ s₂ : Γ_in.Valuation}
    (h : ∀ w, w ∈ lets.vars v → s₁ w.2 = s₂ w.2) :
    lets.denote mv s₁ v = lets.denote mv s₂ v := by
  induction lets generalizing t
  next =>
    simp [vars] at h
    simp [denote, h]
  next lets e ih =>
    cases v using Ctxt.Var.casesOn
    . simp [vars] at h
      simp [denote]
      apply ih
      simpa
    . rcases e with ⟨op, rfl, args⟩
      simp [denote, IExpr.denote]
      congr 1
      apply HVector.map_eq_of_eq_on_vars
      intro v h'
      apply ih
      intro v' hv'
      apply h
      rw [vars, Var.casesOn_last]
      simp
      use v.1, v.2

def ICom.vars : ICom Op Γ t → Γ.VarSet :=
  fun com => com.toLets.lets.vars com.toLets.ret

/--
  Given two sequences of lets, `lets` and `matchExpr`,
  and variables that indicate an expression, of the same type, in each sequence,
  attempt to assign free variables in `matchExpr` to variables (free or bound) in `lets`, such that
  the original two variables are semantically equivalent.
  If this succeeds, return the mapping.
-/

def matchVar {Γ_in Γ_out Δ_in Δ_out : Ctxt Ty} {t : Ty} [DecidableEq Op]
    (lets : Lets Op Γ_in Γ_out) (v : Γ_out.Var t) :
    (matchLets : Lets Op Δ_in Δ_out) →
    (w : Δ_out.Var t) →
    (ma : Mapping Δ_in Γ_out := ∅) →
    Option (Mapping Δ_in Γ_out)
  | .lete matchLets _, ⟨w+1, h⟩, ma => -- w† = Var.toSnoc w
      let w := ⟨w, by simp_all[Ctxt.snoc]⟩
      matchVar lets v matchLets w ma
  | @Lets.lete _ _ _ _ Δ_out _ matchLets matchExpr, ⟨0, _⟩, ma => do -- w† = Var.last
      let ie ← lets.getIExpr v
      if hs : ie.op = matchExpr.op ∧ (OpSignature.regSig ie.op).isEmpty
      then
        -- hack to make a termination proof work
        let matchVar' := fun t vₗ vᵣ ma =>
            matchVar (t := t) lets vₗ matchLets vᵣ ma
        let rec matchArg : ∀ {l : List Ty}
            (_Tₗ : HVector (Var Γ_out) l) (_Tᵣ :  HVector (Var Δ_out) l),
            Mapping Δ_in Γ_out → Option (Mapping Δ_in Γ_out)
          | _, .nil, .nil, ma => some ma
          | t::l, .cons vₗ vsₗ, .cons vᵣ vsᵣ, ma => do
              let ma ← matchVar' _ vₗ vᵣ ma
              matchArg vsₗ vsᵣ ma
        matchArg ie.args (hs.1 ▸ matchExpr.args) ma
      else none
  | .nil, w, ma => -- The match expression is just a free (meta) variable
      match ma.lookup ⟨_, w⟩ with
      | some v₂ =>
        by
          exact if v = v₂
            then some ma
            else none
      | none => some (AList.insert ⟨_, w⟩ v ma)

open AList

/-- For mathlib -/
theorem _root_.AList.mem_of_mem_entries {α : Type _} {β : α → Type _} {s : AList β}
    {k : α} {v : β k} :
    ⟨k, v⟩ ∈ s.entries → k ∈ s := by
  intro h
  rcases s with ⟨entries, nd⟩
  simp [(· ∈ ·), keys] at h ⊢
  clear nd
  induction h
  next    => apply List.Mem.head
  next ih => apply List.Mem.tail _ ih

theorem _root_.AList.mem_entries_of_mem {α : Type _} {β : α → Type _} {s : AList β} {k : α} :
    k ∈ s → ∃ v, ⟨k, v⟩ ∈ s.entries := by
  intro h
  rcases s with ⟨entries, nd⟩
  simp [(· ∈ ·), keys, List.keys] at h ⊢
  clear nd;
  induction entries
  next    => contradiction
  next hd tl ih =>
    cases h
    next =>
      use hd.snd
      apply List.Mem.head
    next h =>
      rcases ih h with ⟨v, ih⟩
      exact ⟨v, .tail _ ih⟩

theorem subset_entries_matchVar_matchArg_aux
    {Γ_out Δ_in Δ_out  : Ctxt Ty}
    {matchVar' : (t : Ty) → Var Γ_out t → Var Δ_out t →
      Mapping Δ_in Γ_out → Option (Mapping Δ_in Γ_out)} :
    {l : List Ty} → {argsₗ : HVector (Var Γ_out) l} →
    {argsᵣ : HVector (Var Δ_out) l} → {ma : Mapping Δ_in Γ_out} →
    {varMap : Mapping Δ_in Γ_out} →
    (hmatchVar : ∀ vMap (t : Ty) (vₗ vᵣ) ma,
        vMap ∈ matchVar' t vₗ vᵣ ma → ma.entries ⊆ vMap.entries) →
    (hvarMap : varMap ∈ matchVar.matchArg Δ_out matchVar' argsₗ argsᵣ ma) →
    ma.entries ⊆ varMap.entries
  | _, .nil, .nil, ma, varMap, _, h => by
    simp only [matchVar.matchArg, Option.mem_def, Option.some.injEq] at h
    subst h
    exact Set.Subset.refl _
  | _, .cons vₗ argsₗ, .cons vᵣ argsᵣ, ma, varMap, hmatchVar, h => by
    simp [matchVar.matchArg, bind, pure] at h
    rcases h with ⟨ma', h₁, h₂⟩
    refine List.Subset.trans ?_
      (subset_entries_matchVar_matchArg_aux hmatchVar h₂)
    exact hmatchVar _ _ _ _ _ h₁

/-- The output mapping of `matchVar` extends the input mapping when it succeeds. -/
theorem subset_entries_matchVar [DecidableEq Op]
    {varMap : Mapping Δ_in Γ_out} {ma : Mapping Δ_in Γ_out}
    {lets : Lets Op Γ_in Γ_out} {v : Γ_out.Var t} :
    {matchLets : Lets Op Δ_in Δ_out} → {w : Δ_out.Var t} →
    (hvarMap : varMap ∈ matchVar lets v matchLets w ma) →
    ma.entries ⊆ varMap.entries
  | .nil, w => by
    simp [matchVar]
    intros h x hx
    split at h
    . split_ifs at h
      . simp_all
    . simp only [Option.some.injEq] at h
      subst h
      rcases x with ⟨x, y⟩
      simp only [← AList.mem_lookup_iff] at *
      by_cases hx : x = ⟨t, w⟩
      . subst x; simp_all
      . rwa [AList.lookup_insert_ne hx]

  | .lete matchLets _, ⟨w+1, h⟩ => by
    simp [matchVar]
    apply subset_entries_matchVar

  | .lete matchLets matchExpr, ⟨0, _⟩ => by
    simp [matchVar, Bind.bind, Option.bind]
    intro h
    split at h
    · simp at h
    · rename_i e he
      rcases e with ⟨op, rfl, args⟩
      dsimp at h
      split_ifs at h with hop
      · rcases hop with ⟨rfl, hop⟩
        dsimp at h
        exact subset_entries_matchVar_matchArg_aux
          (fun vMap t vₗ vᵣ ma hvMap => subset_entries_matchVar hvMap) h

theorem subset_entries_matchVar_matchArg [DecidableEq Op]
    {Γ_in Γ_out Δ_in Δ_out : Ctxt Ty} {lets : Lets Op Γ_in Γ_out}
    {matchLets : Lets Op Δ_in Δ_out} :
    {l : List Ty} → {argsₗ : HVector (Var Γ_out) l} →
    {argsᵣ : HVector (Var Δ_out) l} → {ma : Mapping Δ_in Γ_out} →
    {varMap : Mapping Δ_in Γ_out} →
    (hvarMap : varMap ∈ matchVar.matchArg Δ_out
        (fun t vₗ vᵣ ma =>
            matchVar (t := t) lets vₗ matchLets vᵣ ma) argsₗ argsᵣ ma) →
    ma.entries ⊆ varMap.entries :=
  subset_entries_matchVar_matchArg_aux (fun _ _ _ _ _ => subset_entries_matchVar)

-- TODO: this assumption is too strong, we also want to be able to model non-inhabited types
variable [∀ (t : Ty), Inhabited (toType t)] [DecidableEq Op]

theorem denote_matchVar_matchArg [DecidableEq Op]
    {Γ_out Δ_in Δ_out : Ctxt Ty} {lets : Lets Op Γ_in Γ_out}
    {matchLets : Lets Op Δ_in Δ_out} :
    {l : List Ty} →
    {args₁ : HVector (Var Γ_out) l} →
    {args₂ : HVector (Var Δ_out) l} →
    {ma varMap₁ varMap₂ : Mapping Δ_in Γ_out} →
    (h_sub : varMap₁.entries ⊆ varMap₂.entries) →
    (f₁ : (t : Ty) → Var Γ_out t → toType t) →
    (f₂ : (t : Ty) → Var Δ_out t → toType t) →
    (hf : ∀ t v₁ v₂ (ma : Mapping Δ_in Γ_out) (ma'),
      (ma ∈ matchVar lets v₁ matchLets v₂ ma') →
      ma.entries ⊆ varMap₂.entries → f₂ t v₂ = f₁ t v₁) →
    (hmatchVar : ∀ vMap (t : Ty) (vₗ vᵣ) ma,
      vMap ∈ matchVar (t := t) lets vₗ matchLets vᵣ ma →
      ma.entries ⊆ vMap.entries) →
    (hvarMap : varMap₁ ∈ matchVar.matchArg Δ_out
      (fun t vₗ vᵣ ma =>
        matchVar (t := t) lets vₗ matchLets vᵣ ma) args₁ args₂ ma) →
      HVector.map f₂ args₂ = HVector.map f₁ args₁
  | _, .nil, .nil, _, _ => by simp [HVector.map]
  | _, .cons v₁ T₁, .cons v₂ T₂, ma, varMap₁ => by
    intro h_sub f₁ f₂ hf hmatchVar hvarMap
    simp [HVector.map]
    simp [matchVar.matchArg, pure, bind] at hvarMap
    rcases hvarMap with ⟨ma', h₁, h₂⟩
    refine ⟨hf _ _ _ _ _ h₁ (List.Subset.trans ?_ h_sub), ?_⟩
    · refine List.Subset.trans ?_
        (subset_entries_matchVar_matchArg h₂)
      · exact Set.Subset.refl _
    apply denote_matchVar_matchArg (hvarMap := h₂) (hf := hf)
    · exact h_sub
    · exact hmatchVar

theorem denote_matchVar_of_subset
    {lets : Lets Op Γ_in Γ_out} {v : Γ_out.Var t}
    {varMap₁ varMap₂ : Mapping Δ_in Γ_out}
    {s₁ : Γ_in.Valuation}
    {ma : Mapping Δ_in Γ_out} :
    {matchLets : Lets Op Δ_in Δ_out} → {w : Δ_out.Var t} →
    (h_sub : varMap₁.entries ⊆ varMap₂.entries) →
    (h_matchVar : varMap₁ ∈ matchVar lets v matchLets w ma) →
      matchLets.denote mv (fun t' v' => by
        match varMap₂.lookup ⟨_, v'⟩  with
        | some v' => exact lets.denote mv s₁ v'
        | none => exact default
        ) w =
      lets.denote mv s₁ v
  | .nil, w => by
    simp[Lets.denote, matchVar]
    intro h_sub h_mv
    split at h_mv
    next x v₂ heq =>
      split_ifs at h_mv
      next v_eq_v₂ =>
        subst v_eq_v₂
        injection h_mv with h_mv
        subst h_mv
        rw[mem_lookup_iff.mpr ?_]
        apply h_sub
        apply mem_lookup_iff.mp
        exact heq
    next =>
      rw [mem_lookup_iff.mpr]
      injection h_mv with h_mv
      apply h_sub
      subst h_mv
      simp
  | .lete matchLets _, ⟨w+1, h⟩ => by
    simp [matchVar]
    apply denote_matchVar_of_subset
  | .lete matchLets matchExpr, ⟨0, h_w⟩ => by
    rename_i t'
    have : t = t' := by simp[List.get?] at h_w; apply h_w.symm
    subst this
    simp [matchVar, Bind.bind, Option.bind]
    intro h_sub h_mv
    split at h_mv
    · simp_all
    · rename_i e he
      rcases e with ⟨op₁, rfl, args₁, regArgs₁⟩
      rcases matchExpr with ⟨op₂, h, args₂, regArgs₂⟩
      dsimp at h_mv
      split_ifs at h_mv with hop
      · rcases hop with ⟨rfl, hop⟩
        simp [Lets.denote, IExpr.denote]
        rw [← Lets.denote_getIExpr mv he]
        clear he
        simp only [IExpr.denote]
        congr 1
        · apply denote_matchVar_matchArg (hvarMap := h_mv) h_sub
          · intro t v₁ v₂ ma ma' hmem hma
            apply denote_matchVar_of_subset hma
            apply hmem
          · exact (fun _ _ _ _ _ h => subset_entries_matchVar h)
        · exact HVector.eq_of_type_eq_nil
            (List.isEmpty_iff_eq_nil.1 hop)

theorem denote_matchVar {lets : Lets Op Γ_in Γ_out} {v : Γ_out.Var t} {varMap : Mapping Δ_in Γ_out}
    {s₁ : Γ_in.Valuation}
    {ma : Mapping Δ_in Γ_out}
    {matchLets : Lets Op Δ_in Δ_out}
    {w : Δ_out.Var t} :
    varMap ∈ matchVar lets v matchLets w ma →
    matchLets.denote mv (fun t' v' => by
        match varMap.lookup ⟨_, v'⟩  with
        | some v' => exact lets.denote mv s₁ v'
        | none => exact default
        ) w =
      lets.denote mv s₁ v :=
  denote_matchVar_of_subset (List.Subset.refl _)

theorem lt_one_add_add (a b : ℕ) : b < 1 + a + b := by
  simp (config := { arith := true }); exact Nat.zero_le _

@[simp]
theorem zero_eq_zero : (Zero.zero : ℕ) = 0 := rfl

attribute [simp] lt_one_add_add

macro_rules | `(tactic| decreasing_trivial) => `(tactic| simp (config := {arith := true}))

mutual

theorem mem_matchVar_matchArg
    {Γ_in Γ_out Δ_in Δ_out : Ctxt Ty} {lets : Lets Op Γ_in Γ_out}
    {matchLets : Lets Op Δ_in Δ_out} :
    {l : List Ty} → {argsₗ : HVector (Var Γ_out) l} →
    {argsᵣ : HVector (Var Δ_out) l} → {ma : Mapping Δ_in Γ_out} →
    {varMap : Mapping Δ_in Γ_out} →
    (hvarMap : varMap ∈ matchVar.matchArg Δ_out
        (fun t vₗ vᵣ ma =>
            matchVar (t := t) lets vₗ matchLets vᵣ ma) argsₗ argsᵣ ma) →
    ∀ {t' v'}, ⟨t', v'⟩ ∈ (argsᵣ.vars).biUnion (fun v => matchLets.vars v.2) →
      ⟨t', v'⟩ ∈ varMap
  | _, .nil, .nil, _, varMap, _ => by simp
  | _, .cons vₗ argsₗ, .cons vᵣ argsᵣ, ma, varMap, h => by
    simp [matchVar.matchArg, bind, pure] at h
    rcases h with ⟨ma', h₁, h₂⟩
    simp only [HVector.vars_cons, Finset.biUnion_insert, Finset.mem_union,
      Finset.mem_biUnion, Sigma.exists]
    rintro (h | ⟨a, b, hab⟩)
    · exact AList.keys_subset_keys_of_entries_subset_entries
        (subset_entries_matchVar_matchArg h₂)
        (mem_matchVar h₁ h)
    · exact mem_matchVar_matchArg h₂
        (Finset.mem_biUnion.2 ⟨⟨_, _⟩, hab.1, hab.2⟩)

/-- All variables containing in `matchExpr` are assigned by `matchVar`. -/
theorem mem_matchVar
    {varMap : Mapping Δ_in Γ_out} {ma : Mapping Δ_in Γ_out}
    {lets : Lets Op Γ_in Γ_out} {v : Γ_out.Var t} :
    {matchLets : Lets Op Δ_in Δ_out} → {w : Δ_out.Var t} →
    (hvarMap : varMap ∈ matchVar lets v matchLets w ma) →
    ∀ {t' v'}, ⟨t', v'⟩ ∈ matchLets.vars w → ⟨t', v'⟩ ∈ varMap
  | .nil, w, h, t', v' => by
    simp [Lets.vars]
    simp [matchVar] at h
    intro h_mem
    subst h_mem
    intro h; cases h
    split at h
    · split_ifs at h
      · simp at h
        subst h
        subst v
        exact AList.lookup_isSome.1 (by simp_all)
    · simp at h
      subst h
      simp

  | .lete matchLets matchE, w, h, t', v' => by
    cases w using Ctxt.Var.casesOn
    next w =>
      simp [matchVar] at h
      apply mem_matchVar h
    next =>
      simp [Lets.vars]
      intro _ _ hl h_v'
      simp [matchVar, pure, bind] at h
      rcases h with ⟨⟨ope, h, args⟩, he₁, he₂⟩
      subst t
      split_ifs at he₂ with h
      · dsimp at h
        dsimp
        apply @mem_matchVar_matchArg (hvarMap := he₂)
        simp
        refine ⟨_, _, ?_, h_v'⟩
        rcases matchE  with ⟨_, _, _⟩
        dsimp at h
        rcases h with ⟨rfl, _⟩
        exact hl

end
termination_by
  mem_matchVar_matchArg _ _ _ _ _ matchLets args _ _ _ _ _ _ _ => (sizeOf matchLets, sizeOf args)
  mem_matchVar _ _ _ _ matchLets _ _ _ _ => (sizeOf matchLets, 0)

/-- A version of `matchVar` that returns a `Hom` of `Ctxt`s instead of the `AList`,
provided every variable in the context appears as a free variable in `matchExpr`. -/
def matchVarMap {Γ_in Γ_out Δ_in Δ_out : Ctxt Ty} {t : Ty}
    (lets : Lets Op Γ_in Γ_out) (v : Γ_out.Var t) (matchLets : Lets Op Δ_in Δ_out) (w : Δ_out.Var t)
    (hvars : ∀ t (v : Δ_in.Var t), ⟨t, v⟩ ∈ matchLets.vars w) :
    Option (Δ_in.Hom Γ_out) := do
  match hm : matchVar lets v matchLets w with
  | none => none
  | some m =>
    return fun t v' =>
    match h : m.lookup ⟨t, v'⟩ with
    | some v' => by exact v'
    | none => by
      have := AList.lookup_isSome.2 (mem_matchVar hm (hvars t v'))
      simp_all

theorem denote_matchVarMap {Γ_in Γ_out Δ_in Δ_out : Ctxt Ty}
    {lets : Lets Op Γ_in Γ_out}
    {t : Ty} {v : Γ_out.Var t}
    {matchLets : Lets Op Δ_in Δ_out}
    {w : Δ_out.Var t}
    {hvars : ∀ t (v : Δ_in.Var t), ⟨t, v⟩ ∈ matchLets.vars w}
    {map : Δ_in.Hom Γ_out}
    (mv : MVarDenote Ty)
    (hmap : map ∈ matchVarMap lets v matchLets w hvars) (s₁ : Γ_in.Valuation) :
    matchLets.denote mv (fun t' v' => lets.denote mv s₁ (map v')) w =
      lets.denote mv s₁ v := by
  rw [matchVarMap] at hmap
  split at hmap
  next => simp_all
  next hm =>
    rw [← denote_matchVar hm]
    simp only [Option.mem_def, Option.some.injEq, pure] at hmap
    subst hmap
    congr
    funext t' v;
    split
    . congr
      dsimp
      split <;> simp_all
    . have := AList.lookup_isSome.2 (mem_matchVar hm (hvars _ v))
      simp_all

/-- `splitProgramAtAux pos lets prog`, will return a `Lets` ending
with the `pos`th variable in `prog`, and an `ICom` starting with the next variable.
It also returns, the type of this variable and the variable itself as an element
of the output `Ctxt` of the returned `Lets`.  -/
def splitProgramAtAux : (pos : ℕ) → (lets : Lets Op Γ₁ Γ₂) →
    (prog : ICom Op Γ₂ t) →
    Option (Σ (Γ₃ : Ctxt Ty), Lets Op Γ₁ Γ₃ × ICom Op Γ₃ t × (t' : Ty) × Γ₃.Var t')
  | 0, lets, .lete e body => some ⟨_, .lete lets e, body, _, Ctxt.Var.last _ _⟩
  | _, _, .ret _ => none
  | n+1, lets, .lete e body =>
    splitProgramAtAux n (lets.lete e) body

theorem denote_splitProgramAtAux : {pos : ℕ} → {lets : Lets Op Γ₁ Γ₂} →
    {prog : ICom Op Γ₂ t} →
    {res : Σ (Γ₃ : Ctxt Ty), Lets Op Γ₁ Γ₃ × ICom Op Γ₃ t × (t' : Ty) × Γ₃.Var t'} →
    (hres : res ∈ splitProgramAtAux pos lets prog) →
    (s : Γ₁.Valuation) →
    res.2.2.1.denote mv (res.2.1.denote mv s) = prog.denote mv (lets.denote mv s)
  | 0, lets, .lete e body, res, hres, s => by
    simp only [splitProgramAtAux, Option.mem_def, Option.some.injEq] at hres
    subst hres
    simp only [Lets.denote, eq_rec_constant, ICom.denote]
    congr
    funext t v
    cases v using Ctxt.Var.casesOn <;> simp
  | _+1, _, .ret _, res, hres, s => by
    simp [splitProgramAtAux] at hres
  | n+1, lets, .lete e body, res, hres, s => by
    rw [splitProgramAtAux] at hres
    rw [ICom.denote, denote_splitProgramAtAux hres s]
    simp only [Lets.denote, eq_rec_constant, Ctxt.Valuation.snoc]
    congr
    funext t v
    cases v using Ctxt.Var.casesOn <;> simp

/-- `splitProgramAt pos prog`, will return a `Lets` ending
with the `pos`th variable in `prog`, and an `ICom` starting with the next variable.
It also returns, the type of this variable and the variable itself as an element
of the output `Ctxt` of the returned `Lets`.  -/
def splitProgramAt (pos : ℕ) (prog : ICom Op Γ₁ t) :
    Option (Σ (Γ₂ : Ctxt Ty), Lets Op Γ₁ Γ₂ × ICom Op Γ₂ t × (t' : Ty) × Γ₂.Var t') :=
  splitProgramAtAux pos .nil prog

theorem denote_splitProgramAt {pos : ℕ} {prog : ICom Op Γ₁ t}
    {res : Σ (Γ₂ : Ctxt Ty), Lets Op Γ₁ Γ₂ × ICom Op Γ₂ t × (t' : Ty) × Γ₂.Var t'}
    (hres : res ∈ splitProgramAt pos prog) (s : Γ₁.Valuation) :
    res.2.2.1.denote mv (res.2.1.denote mv s) = prog.denote mv s :=
  denote_splitProgramAtAux hres s



/-
  ## Rewriting
-/

/-- `rewriteAt lhs rhs hlhs pos target`, searches for `lhs` at position `pos` of
`target`. If it can match the variables, it inserts `rhs` into the program
with the correct assignment of variables, and then replaces occurences
of the variable at position `pos` in `target` with the output of `rhs`.  -/
def rewriteAt (lhs rhs : ICom Op Γ₁ t₁)
    (hlhs : ∀ t (v : Γ₁.Var t), ⟨t, v⟩ ∈ lhs.vars)
    (pos : ℕ) (target : ICom Op Γ₂ t₂) :
    Option (ICom Op Γ₂ t₂) := do
  let ⟨Γ₃, lets, target', t', vm⟩ ← splitProgramAt pos target
  if h : t₁ = t'
  then
    let flatLhs := lhs.toLets
    let m ← matchVarMap lets vm flatLhs.lets (h ▸ flatLhs.ret)
      (by subst h; exact hlhs)
    return addProgramInMiddle vm m lets (h ▸ rhs) target'
  else none

theorem denote_rewriteAt (lhs rhs : ICom Op Γ₁ t₁)
    (hlhs : ∀ t (v : Γ₁.Var t), ⟨t, v⟩ ∈ lhs.vars)
    (pos : ℕ) (target : ICom Op Γ₂ t₂)
    (hl : lhs.denote = rhs.denote)
    (rew : ICom Op Γ₂ t₂)
    (hrew : rew ∈ rewriteAt lhs rhs hlhs pos target) :
    rew.denote = target.denote := by
  ext mv s
  rw [rewriteAt] at hrew
  simp only [bind, pure, Option.bind] at hrew
  split at hrew
  . simp at hrew
  . rename_i hs
    simp only [Option.mem_def] at hrew
    split_ifs at hrew
    subst t₁
    split at hrew
    . simp at hrew
    . simp only [Option.some.injEq] at hrew
      subst hrew
      rw [denote_addProgramInMiddle, ← hl]
      rename_i _ _ h
      have := denote_matchVarMap mv h
      simp only [ICom.denote_toLets] at this
      simp only [this, ← denote_splitProgramAt hs s]
      congr
      funext t' v'
      simp only [dite_eq_right_iff, forall_exists_index]
      rintro rfl rfl
      simp

variable (Op : _) {Ty : _} [OpSignature Op Ty] [Goedel Ty] [OpDenote Op Ty] in
/--
  Rewrites are indexed with a concrete list of types, rather than an (erased) context, so that
  the required variable checks become decidable
-/
structure PeepholeRewrite (Γ : List Ty) (t : Ty) where
  lhs : ICom Op (.ofList Γ) t
  rhs : ICom Op (.ofList Γ) t
  correct : lhs.denote = rhs.denote

instance {Γ : List Ty} {t' : Ty} {lhs : ICom Op (.ofList Γ) t'} :
    Decidable (∀ (t : Ty) (v : Ctxt.Var (.ofList Γ) t), ⟨t, v⟩ ∈ lhs.vars) :=
  decidable_of_iff
    (∀ (i : Fin Γ.length),
      let v : Ctxt.Var (.ofList Γ) (Γ.get i) := ⟨i, by simp [List.get?_eq_get, Ctxt.ofList]⟩
      ⟨_, v⟩ ∈ lhs.vars) <|  by
  constructor
  . intro h t v
    rcases v with ⟨i, hi⟩
    rcases List.get?_eq_some.1 hi with ⟨h', rfl⟩
    simp at h'
    convert h ⟨i, h'⟩
  . intro h i
    apply h

def rewritePeepholeAt (pr : PeepholeRewrite Op Γ t)
    (pos : ℕ) (target : ICom Op Γ₂ t₂) :
    (ICom Op Γ₂ t₂) := if hlhs : ∀ t (v : Ctxt.Var (.ofList Γ) t), ⟨_, v⟩ ∈ pr.lhs.vars then
      match rewriteAt pr.lhs pr.rhs hlhs pos target
      with
        | some res => res
        | none => target
      else target

theorem denote_rewritePeepholeAt (pr : PeepholeRewrite Op Γ t)
    (pos : ℕ) (target : ICom Op Γ₂ t₂) :
    (rewritePeepholeAt pr pos target).denote = target.denote := by
    simp only [rewritePeepholeAt]
    split_ifs
    case pos h =>
      generalize hrew : rewriteAt pr.lhs pr.rhs h pos target = rew
      cases rew with
        | some res =>
          exact denote_rewriteAt pr.lhs pr.rhs h pos target pr.correct _ hrew
        | none => simp
    case neg h => simp

section SimpPeephole


/--
Simplify evaluation junk, leaving behind Lean level proposition to be proven.
-/
macro "simp_peephole" "[" ts: Lean.Parser.Tactic.simpLemma,* "]" : tactic =>
  `(tactic|
      (
      funext ll
      simp only [ICom.denote, IExpr.denote, HVector.denote, Var.zero_eq_last, Var.succ_eq_toSnoc,
        Ctxt.snoc, Ctxt.Valuation.snoc_last, Ctxt.ofList, Ctxt.Valuation.snoc_toSnoc,
        HVector.map, OpDenote.denote, IExpr.op_mk, IExpr.args_mk, $ts,*]
      generalize ll { val := 0, property := _ } = a;
      generalize ll { val := 1, property := _ } = b;
      generalize ll { val := 2, property := _ } = c;
      generalize ll { val := 3, property := _ } = d;
      generalize ll { val := 4, property := _ } = e;
      generalize ll { val := 5, property := _ } = f;
      simp [Goedel.toType] at a b c d e f;
      try clear f;
      try clear e;
      try clear d;
      try clear c;
      try clear b;
      try clear a;
      try revert f;
      try revert e;
      try revert d;
      try revert c;
      try revert b;
      try revert a;
      try clear ll;
      )
   )

/-- `simp_peephole` with no extra user defined theorems. -/
macro "simp_peephole" : tactic => `(tactic| simp_peephole [])


end SimpPeephole


/-
  ## Examples
-/

namespace Examples

/-- A very simple type universe. -/
inductive ExTy
  | nat
  | bool
  deriving DecidableEq, Repr

@[reducible]
instance : Goedel ExTy where
  toType
    | .nat => Nat
    | .bool => Bool

inductive ExOp :  Type
  | add : ExOp
  | beq : ExOp
  | cst : ℕ → ExOp
  deriving DecidableEq

instance : OpSignature ExOp ExTy where
  outTy
    | .add => .nat
    | .beq => .bool
    | .cst _ => .nat
  sig
    | .add => [.nat, .nat]
    | .beq => [.nat, .nat]
    | .cst _ => []
  regSig := fun _ => []

@[reducible]
instance : OpDenote ExOp ExTy where
  denote
    | .cst n, _, _ => n
    | .add, .cons (a : Nat) (.cons b .nil), _ => a + b
    | .beq, .cons (a : Nat) (.cons b .nil), _ => a == b

def cst {Γ : Ctxt _} (n : ℕ) : IExpr ExOp Γ .nat  :=
  IExpr.mk
    (op := .cst n)
    (ty_eq := rfl)
    (args := .nil)
    (regArgs := .nil)

def add {Γ : Ctxt _} (e₁ e₂ : Var Γ .nat) : IExpr ExOp Γ .nat :=
  IExpr.mk
    (op := .add)
    (ty_eq := rfl)
    (args := .cons e₁ <| .cons e₂ .nil)
    (regArgs := .nil)

section SimpPeephole 
macro "simp_peephole" "[" ts: Lean.Parser.Tactic.simpLemma,* "]" : tactic =>
  `(tactic|
      (
      funext mv ll
      simp only [ICom.denote, IExpr.denote, Reg.denote,
<<<<<<< HEAD
        Var.zero_eq_last, Var.succ_eq_toSnoc,
        Ctxt.snoc, Ctxt.Valuation.snoc_last, Ctxt.Valuation.snoc_toSnoc, 
        HVector.map, OpDenote.denote, IExpr.op_mk, IExpr.args_mk, $ts,*]
=======
        Var.zero_eq_last, Var.succ_eq_toSnoc, HVector.denote,
        Ctxt.snoc, Ctxt.Valuation.snoc_last, Ctxt.Valuation.snoc_toSnoc, add,
        cst, HVector.map, OpDenote.denote, IExpr.op_mk, IExpr.args_mk]
>>>>>>> c5813d86
      generalize ll { val := 0, property := _ } = a;
      generalize ll { val := 1, property := _ } = b;
      generalize ll { val := 2, property := _ } = c;
      generalize ll { val := 3, property := _ } = d;
      generalize ll { val := 4, property := _ } = e;
      generalize ll { val := 5, property := _ } = f;
      simp [Goedel.toType] at a b c d e f;
      try clear f;
      try clear e;
      try clear d;
      try clear c;
      try clear b;
      try clear a;
      try revert f;
      try revert e;
      try revert d;
      try revert c;
      try revert b;
      try revert a;
      try clear ll;
      )
   )

attribute [local simp] Ctxt.snoc

namespace Examples

def ex1 : ICom ExOp ∅ .nat :=
  ICom.lete (cst 1) <|
  ICom.lete (add ⟨0, by simp [Ctxt.snoc]⟩ ⟨0, by simp [Ctxt.snoc]⟩ ) <|
  ICom.ret ⟨0, by simp [Ctxt.snoc]⟩

def ex2 : ICom ExOp ∅ .nat :=
  ICom.lete (cst 1) <|
  ICom.lete (add ⟨0, by simp⟩ ⟨0, by simp⟩) <|
  ICom.lete (add ⟨1, by simp⟩ ⟨0, by simp⟩) <|
  ICom.lete (add ⟨1, by simp⟩ ⟨1, by simp⟩) <|
  ICom.lete (add ⟨1, by simp⟩ ⟨1, by simp⟩) <|
  ICom.ret ⟨0, by simp⟩

-- a + b => b + a
def m : ICom ExOp (.ofList [.nat, .nat]) .nat :=
  .lete (add ⟨0, by simp⟩ ⟨1, by simp⟩) (.ret ⟨0, by simp⟩)
def r : ICom ExOp (.ofList [.nat, .nat]) .nat :=
  .lete (add ⟨1, by simp⟩ ⟨0, by simp⟩) (.ret ⟨0, by simp⟩)

def p1 : PeepholeRewrite ExOp [.nat, .nat] .nat:=
  { lhs := m, rhs := r, correct :=
    by
      rw [m, r]
<<<<<<< HEAD
      simp_peephole []
      apply Nat.add_comm
      done
=======
      simp_peephole
      simp [add_comm]
>>>>>>> c5813d86
    }

example : rewritePeepholeAt p1 1 ex1 = (
  ICom.lete (cst 1)  <|
     .lete (add ⟨0, by simp⟩ ⟨0, by simp⟩)  <|
     .lete (add ⟨1, by simp⟩ ⟨1, by simp⟩)  <|
     .ret ⟨0, by simp⟩) := by rfl

-- a + b => b + a
example : rewritePeepholeAt p1 0 ex1 = ex1 := by rfl

example : rewritePeepholeAt p1 1 ex2 = (
  ICom.lete (cst 1)   <|
     .lete (add ⟨0, by simp⟩ ⟨0, by simp⟩) <|
     .lete (add ⟨1, by simp⟩ ⟨1, by simp⟩) <|
     .lete (add ⟨2, by simp⟩ ⟨0, by simp⟩) <|
     .lete (add ⟨1, by simp⟩ ⟨1, by simp⟩) <|
     .lete (add ⟨1, by simp⟩ ⟨1, by simp⟩ ) <|
     .ret ⟨0, by simp⟩) := by rfl

example : rewritePeepholeAt p1 2 ex2 = (
  ICom.lete (cst 1)   <|
     .lete (add ⟨0, by simp⟩ ⟨0, by simp⟩) <|
     .lete (add ⟨1, by simp⟩ ⟨0, by simp⟩) <|
     .lete (add ⟨1, by simp⟩ ⟨2, by simp⟩) <|
     .lete (add ⟨2, by simp⟩ ⟨2, by simp⟩) <|
     .lete (add ⟨1, by simp⟩ ⟨1, by simp⟩) <|
     .ret ⟨0, by simp⟩) := by rfl

example : rewritePeepholeAt p1 3 ex2 = (
  ICom.lete (cst 1)   <|
     .lete (add ⟨0, by simp⟩ ⟨0, by simp⟩  ) <|
     .lete (add ⟨1, by simp⟩ ⟨0, by simp⟩  ) <|
     .lete (add ⟨1, by simp⟩ ⟨1, by simp⟩  ) <|
     .lete (add ⟨2, by simp⟩ ⟨2, by simp⟩  ) <|
     .lete (add ⟨2, by simp⟩ ⟨2, by simp⟩  ) <|
     .ret ⟨0, by simp⟩  ) := by rfl

example : rewritePeepholeAt p1 4 ex2 = (
  ICom.lete (cst 1)   <|
     .lete (add ⟨0, by simp⟩ ⟨0, by simp⟩  ) <|
     .lete (add ⟨1, by simp⟩ ⟨0, by simp⟩  ) <|
     .lete (add ⟨1, by simp⟩ ⟨1, by simp⟩  ) <|
     .lete (add ⟨1, by simp⟩ ⟨1, by simp⟩  ) <|
     .lete (add ⟨2, by simp⟩ ⟨2, by simp⟩  ) <|
     .ret ⟨0, by simp⟩  ) := by rfl

def ex2' : ICom ExOp ∅ .nat :=
  ICom.lete (cst 1) <|
  ICom.lete (add ⟨0, by simp⟩ ⟨0, by simp⟩  ) <|
  ICom.lete (add ⟨1, by simp⟩ ⟨0, by simp⟩  ) <|
  ICom.lete (add ⟨1, by simp⟩ ⟨1, by simp⟩  ) <|
  ICom.lete (add ⟨1, by simp⟩ ⟨1, by simp⟩  ) <|
  ICom.ret ⟨0, by simp⟩

-- a + b => b + (0 + a)
def r2 : ICom ExOp (.ofList [.nat, .nat]) .nat :=
  .lete (cst 0) <|
  .lete (add ⟨0, by simp⟩ ⟨1, by simp⟩) <|
  .lete (add ⟨3, by simp⟩ ⟨0, by simp⟩) <|
  .ret ⟨0, by simp⟩

def p2 : PeepholeRewrite ExOp [.nat, .nat] .nat:=
  { lhs := m, rhs := r2, correct :=
    by
      rw [m, r2]
      simp_peephole
      intros a b
      rw [Nat.zero_add]
      rw [Nat.add_comm]
    }

example : rewritePeepholeAt p2 1 ex2' = (
     .lete (cst 1) <|
     .lete (add ⟨0, by simp⟩ ⟨0, by simp⟩  ) <|
     .lete (cst 0) <|
     .lete (add ⟨0, by simp⟩ ⟨2, by simp⟩  ) <|
     .lete (add ⟨3, by simp⟩ ⟨0, by simp⟩  ) <|
     .lete (add ⟨4, by simp⟩ ⟨0, by simp⟩  ) <|
     .lete (add ⟨1, by simp⟩ ⟨1, by simp⟩  ) <|
     .lete (add ⟨1, by simp⟩ ⟨1, by simp⟩  ) <|
     .ret ⟨0, by simp⟩  ) := by rfl

example : rewritePeepholeAt p2 2 ex2 = (
  ICom.lete (cst  1) <|
     .lete (add ⟨0, by simp⟩ ⟨0, by simp⟩  ) <|
     .lete (add ⟨1, by simp⟩ ⟨0, by simp⟩  ) <|
     .lete (cst  0) <|
     .lete (add ⟨0, by simp⟩ ⟨3, by simp⟩  ) <|
     .lete (add ⟨3, by simp⟩ ⟨0, by simp⟩  ) <|
     .lete (add ⟨4, by simp⟩ ⟨4, by simp⟩  ) <|
     .lete (add ⟨1, by simp⟩ ⟨1, by simp⟩  ) <|
     .ret ⟨0, by simp⟩  ) := by rfl

example : rewritePeepholeAt p2 3 ex2 = (
  ICom.lete (cst  1) <|
     .lete (add ⟨0, by simp⟩ ⟨0, by simp⟩  ) <|
     .lete (add ⟨1, by simp⟩ ⟨0, by simp⟩  ) <|
     .lete (add ⟨1, by simp⟩ ⟨1, by simp⟩  ) <|
     .lete (cst  0) <|
     .lete (add ⟨0, by simp⟩ ⟨3, by simp⟩  ) <|
     .lete (add ⟨4, by simp⟩ ⟨0, by simp⟩  ) <|
     .lete (add ⟨4, by simp⟩ ⟨4, by simp⟩  ) <|
     .ret ⟨0, by simp⟩  ) := by rfl

example : rewritePeepholeAt p2 4 ex2 = (
  ICom.lete (cst  1) <|
     .lete (add ⟨0, by simp⟩ ⟨0, by simp⟩  ) <|
     .lete (add ⟨1, by simp⟩ ⟨0, by simp⟩  ) <|
     .lete (add ⟨1, by simp⟩ ⟨1, by simp⟩  ) <|
     .lete (add ⟨1, by simp⟩ ⟨1, by simp⟩  ) <|
     .lete (cst  0) <|
     .lete (add ⟨0, by simp⟩ ⟨3, by simp⟩  ) <|
     .lete (add ⟨4, by simp⟩ ⟨0, by simp⟩  ) <|
     .ret ⟨0, by simp⟩  ) := by rfl

-- a + b => (0 + a) + b
def r3 : ICom ExOp (.ofList [.nat, .nat]) .nat :=
  .lete (cst 0) <|
  .lete (add ⟨0, by simp⟩ ⟨1, by simp⟩) <|
  .lete (add ⟨0, by simp⟩ ⟨3, by simp⟩) <|
  .ret ⟨0, by simp⟩

def p3 : PeepholeRewrite ExOp [.nat, .nat] .nat:=
  { lhs := m, rhs := r3, correct :=
    by
      rw [m, r3]
      simp_peephole
      intros a b
      rw [Nat.zero_add]
    }

example : rewritePeepholeAt p3 1 ex2 = (
  ICom.lete (cst  1) <|
     .lete (add ⟨0, by simp⟩ ⟨0, by simp⟩  ) <|
     .lete (cst  0) <|
     .lete (add ⟨0, by simp⟩ ⟨2, by simp⟩  ) <|
     .lete (add ⟨0, by simp⟩ ⟨3, by simp⟩  ) <|
     .lete (add ⟨4, by simp⟩ ⟨0, by simp⟩  ) <|
     .lete (add ⟨1, by simp⟩ ⟨1, by simp⟩  ) <|
     .lete (add ⟨1, by simp⟩ ⟨1, by simp⟩  ) <|
     .ret ⟨0, by simp⟩  ) := by rfl

example : rewritePeepholeAt p3 2 ex2 = (
  ICom.lete (cst  1) <|
     .lete (add ⟨0, by simp⟩ ⟨0, by simp⟩  ) <|
     .lete (add ⟨1, by simp⟩ ⟨0, by simp⟩  ) <|
     .lete (cst  0) <|
     .lete (add ⟨0, by simp⟩ ⟨3, by simp⟩  ) <|
     .lete (add ⟨0, by simp⟩ ⟨3, by simp⟩  ) <|
     .lete (add ⟨4, by simp⟩ ⟨4, by simp⟩  ) <|
     .lete (add ⟨1, by simp⟩ ⟨1, by simp⟩  ) <|
     .ret ⟨0, by simp⟩  ) := by rfl

example : rewritePeepholeAt p3 3 ex2 = (
  ICom.lete (cst  1) <|
     .lete (add ⟨0, by simp⟩ ⟨0, by simp⟩  ) <|
     .lete (add ⟨1, by simp⟩ ⟨0, by simp⟩  ) <|
     .lete (add ⟨1, by simp⟩ ⟨1, by simp⟩  ) <|
     .lete (cst  0) <|
     .lete (add ⟨0, by simp⟩ ⟨3, by simp⟩  ) <|
     .lete (add ⟨0, by simp⟩ ⟨4, by simp⟩  ) <|
     .lete (add ⟨4, by simp⟩ ⟨4, by simp⟩  ) <|
     .ret ⟨0, by simp⟩  ) := by rfl

example : rewritePeepholeAt p3 4 ex2 = (
  ICom.lete (cst  1) <|
     .lete (add ⟨0, by simp⟩ ⟨0, by simp⟩  ) <|
     .lete (add ⟨1, by simp⟩ ⟨0, by simp⟩  ) <|
     .lete (add ⟨1, by simp⟩ ⟨1, by simp⟩  ) <|
     .lete (add ⟨1, by simp⟩ ⟨1, by simp⟩  ) <|
     .lete (cst  0) <|
     .lete (add ⟨0, by simp⟩ ⟨3, by simp⟩  ) <|
     .lete (add ⟨0, by simp⟩ ⟨4, by simp⟩  ) <|
     .ret ⟨0, by simp⟩  ) := by rfl

def ex3 : ICom ExOp ∅ .nat :=
  .lete (cst 1) <|
  .lete (cst 0) <|
  .lete (cst 2) <|
  .lete (add ⟨1, by simp⟩ ⟨0, by simp⟩) <|
  .lete (add ⟨3, by simp⟩ ⟨1, by simp⟩) <|
  .lete (add ⟨1, by simp⟩ ⟨0, by simp⟩) <| --here
  .lete (add ⟨0, by simp⟩ ⟨0, by simp⟩) <|
  .ret ⟨0, by simp⟩

def p4 : PeepholeRewrite ExOp [.nat, .nat] .nat:=
  { lhs := r3, rhs := m, correct :=
    by
      rw [m, r3]
      simp_peephole
      intros a b
      rw [Nat.zero_add]
    }

example : rewritePeepholeAt p4 5 ex3 = (
  .lete (cst 1) <|
  .lete (cst 0) <|
  .lete (cst 2) <|
  .lete (add ⟨1, by simp⟩ ⟨0, by simp⟩) <|
  .lete (add ⟨3, by simp⟩ ⟨1, by simp⟩) <|
  .lete (add ⟨1, by simp⟩ ⟨0, by simp⟩) <|
  .lete (add ⟨3, by simp⟩ ⟨1, by simp⟩) <|
  .lete (add ⟨0, by simp⟩ ⟨0, by simp⟩) <|
  .ret ⟨0, by simp⟩) := rfl

end Examples

namespace RegionExamples

/-- A very simple type universe. -/
inductive ExTy
  | nat
  deriving DecidableEq, Repr

@[reducible]
instance : Goedel ExTy where
  toType
    | .nat => Nat

inductive ExOp :  Type
  | add : ExOp
  | runK : ℕ → ExOp
  deriving DecidableEq

instance : OpSignature ExOp ExTy where
  outTy
    | .add => .nat
    | .runK _ => .nat
  sig
    | .add => [.nat, .nat]
    | .runK _ => [.nat]
  regSig
    | .runK _ => [([.nat], .nat)]
    | _ => []


@[reducible]
instance : OpDenote ExOp ExTy where
  denote
    | .add, .cons (a : Nat) (.cons b .nil), _ => a + b
    | .runK (k : Nat), (.cons (v : Nat) .nil), (.cons rgn _nil) =>
      k.iterate (fun val => rgn (fun _ty _var => val)) v

def add {Γ : Ctxt _} (e₁ e₂ : Var Γ .nat) : IExpr ExOp Γ .nat :=
  IExpr.mk
    (op := .add)
    (ty_eq := rfl)
    (args := .cons e₁ <| .cons e₂ .nil)
    (regArgs := .nil)

def rgn {Γ : Ctxt _} (k : Nat) (input : Var Γ .nat) (body : Reg ExOp [ExTy.nat] ExTy.nat) : IExpr ExOp Γ .nat :=
  IExpr.mk
    (op := .runK k)
    (ty_eq := rfl)
    (args := .cons input .nil)
    (regArgs := HVector.cons (Reg.icom body) HVector.nil)

attribute [local simp] Ctxt.snoc

/-- running `f(x) = x + x` 0 times is the identity. -/
def ex1_lhs : ICom ExOp [.nat] .nat :=
  ICom.lete (rgn (k := 0) ⟨0, by simp[Ctxt.snoc]⟩ (Reg.icom <|
      ICom.lete (add ⟨0, by simp[Ctxt.snoc]⟩ ⟨0, by simp[Ctxt.snoc]⟩) -- fun x => (x + x)
      <| ICom.ret ⟨0, by simp[Ctxt.snoc]⟩
  )) <|
  ICom.ret ⟨0, by simp[Ctxt.snoc]⟩

def ex1_rhs : ICom ExOp [.nat] .nat :=
  ICom.ret ⟨0, by simp[Ctxt.snoc]⟩

<<<<<<< HEAD
/-- running `f(x) = <whatever>` 0 times is the identity. -/
def ex1'_lhs : ICom ExOp [.nat] .nat :=
  ICom.lete (rgn (k := 0) ⟨0, by simp[Ctxt.snoc]⟩ (
      Reg.mvar 0)
  ) <|
  ICom.ret ⟨0, by simp[Ctxt.snoc]⟩

def ex1'_rhs : ICom ExOp [.nat] .nat :=
  ICom.ret ⟨0, by simp[Ctxt.snoc]⟩

def p1' : PeepholeRewrite ExOp [.nat] .nat:=
  { lhs := ex1'_lhs, rhs := ex1'_rhs, correct := by
      rw [ex1'_lhs, ex1'_rhs]
      simp_peephole [add, rgn]
      sorry -- @chris: this is a proof TODO.
=======
def p1 : PeepholeRewrite ExOp [.nat] .nat:=
  { lhs := ex1_lhs, rhs := ex1_rhs, correct := by
      rw [ex1_lhs, ex1_rhs, rgn]
      simp_peephole
      simp
>>>>>>> c5813d86
  }


/-- running `f(x) = x + x` 1 times does return `x + x`. -/
def ex2_lhs : ICom ExOp [.nat] .nat :=
  ICom.lete (rgn (k := 1) ⟨0, by simp[Ctxt.snoc]⟩ (Reg.icom <|
      ICom.lete (add ⟨0, by simp[Ctxt.snoc]⟩ ⟨0, by simp[Ctxt.snoc]⟩) -- fun x => (x + x)
      <| ICom.ret ⟨0, by simp[Ctxt.snoc]⟩
  )) <|
  ICom.ret ⟨0, by simp[Ctxt.snoc]⟩

def ex2_rhs : ICom ExOp [.nat] .nat :=
    ICom.lete (add ⟨0, by simp[Ctxt.snoc]⟩ ⟨0, by simp[Ctxt.snoc]⟩) -- fun x => (x + x)
    <| ICom.ret ⟨0, by simp[Ctxt.snoc]⟩

def p2 : PeepholeRewrite ExOp [.nat] .nat:=
  { lhs := ex2_lhs, rhs := ex2_rhs, correct := by
      rw [ex2_lhs, ex2_rhs, rgn, add]
      simp_peephole
      simp
<<<<<<< HEAD
      sorry --@chris: proof sorry
=======
>>>>>>> c5813d86
  }


end RegionExamples<|MERGE_RESOLUTION|>--- conflicted
+++ resolved
@@ -1184,15 +1184,9 @@
       (
       funext mv ll
       simp only [ICom.denote, IExpr.denote, Reg.denote,
-<<<<<<< HEAD
         Var.zero_eq_last, Var.succ_eq_toSnoc,
         Ctxt.snoc, Ctxt.Valuation.snoc_last, Ctxt.Valuation.snoc_toSnoc, 
         HVector.map, OpDenote.denote, IExpr.op_mk, IExpr.args_mk, $ts,*]
-=======
-        Var.zero_eq_last, Var.succ_eq_toSnoc, HVector.denote,
-        Ctxt.snoc, Ctxt.Valuation.snoc_last, Ctxt.Valuation.snoc_toSnoc, add,
-        cst, HVector.map, OpDenote.denote, IExpr.op_mk, IExpr.args_mk]
->>>>>>> c5813d86
       generalize ll { val := 0, property := _ } = a;
       generalize ll { val := 1, property := _ } = b;
       generalize ll { val := 2, property := _ } = c;
@@ -1243,14 +1237,9 @@
   { lhs := m, rhs := r, correct :=
     by
       rw [m, r]
-<<<<<<< HEAD
       simp_peephole []
       apply Nat.add_comm
       done
-=======
-      simp_peephole
-      simp [add_comm]
->>>>>>> c5813d86
     }
 
 example : rewritePeepholeAt p1 1 ex1 = (
@@ -1317,7 +1306,7 @@
   { lhs := m, rhs := r2, correct :=
     by
       rw [m, r2]
-      simp_peephole
+      simp_peephole [add, cst]
       intros a b
       rw [Nat.zero_add]
       rw [Nat.add_comm]
@@ -1378,7 +1367,7 @@
   { lhs := m, rhs := r3, correct :=
     by
       rw [m, r3]
-      simp_peephole
+      simp_peephole [add, cst]
       intros a b
       rw [Nat.zero_add]
     }
@@ -1441,7 +1430,7 @@
   { lhs := r3, rhs := m, correct :=
     by
       rw [m, r3]
-      simp_peephole
+      simp_peephole [add, cst]
       intros a b
       rw [Nat.zero_add]
     }
@@ -1522,7 +1511,6 @@
 def ex1_rhs : ICom ExOp [.nat] .nat :=
   ICom.ret ⟨0, by simp[Ctxt.snoc]⟩
 
-<<<<<<< HEAD
 /-- running `f(x) = <whatever>` 0 times is the identity. -/
 def ex1'_lhs : ICom ExOp [.nat] .nat :=
   ICom.lete (rgn (k := 0) ⟨0, by simp[Ctxt.snoc]⟩ (
@@ -1538,13 +1526,6 @@
       rw [ex1'_lhs, ex1'_rhs]
       simp_peephole [add, rgn]
       sorry -- @chris: this is a proof TODO.
-=======
-def p1 : PeepholeRewrite ExOp [.nat] .nat:=
-  { lhs := ex1_lhs, rhs := ex1_rhs, correct := by
-      rw [ex1_lhs, ex1_rhs, rgn]
-      simp_peephole
-      simp
->>>>>>> c5813d86
   }
 
 
@@ -1562,13 +1543,10 @@
 
 def p2 : PeepholeRewrite ExOp [.nat] .nat:=
   { lhs := ex2_lhs, rhs := ex2_rhs, correct := by
-      rw [ex2_lhs, ex2_rhs, rgn, add]
-      simp_peephole
+      rw [ex2_lhs, ex2_rhs]
+      simp_peephole [add, rgn]
       simp
-<<<<<<< HEAD
       sorry --@chris: proof sorry
-=======
->>>>>>> c5813d86
   }
 
 
