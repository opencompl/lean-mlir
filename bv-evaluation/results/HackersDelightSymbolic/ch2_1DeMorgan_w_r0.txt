<<<<<<< HEAD
=======
⚠ [56/899] Replayed Mathlib.Algebra.Group.Defs
warning: ././.lake/packages/mathlib/././Mathlib/Algebra/Group/Defs.lean:814:33: `pow_succ'` is missing a doc-string, please add one.
Declarations whose name ends with a `'` are expected to contain an explanation for the presence of a `'` in their doc-string. This may consist of discussion of the difference relative to the unprimed version, or an explanation as to why no better naming scheme is possible.
note: this linter can be disabled with `set_option linter.docPrime false`
warning: ././.lake/packages/mathlib/././Mathlib/Algebra/Group/Defs.lean:819:6: `pow_mul_comm'` is missing a doc-string, please add one.
Declarations whose name ends with a `'` are expected to contain an explanation for the presence of a `'` in their doc-string. This may consist of discussion of the difference relative to the unprimed version, or an explanation as to why no better naming scheme is possible.
note: this linter can be disabled with `set_option linter.docPrime false`
warning: ././.lake/packages/mathlib/././Mathlib/Algebra/Group/Defs.lean:828:6: `pow_three'` is missing a doc-string, please add one.
Declarations whose name ends with a `'` are expected to contain an explanation for the presence of a `'` in their doc-string. This may consist of discussion of the difference relative to the unprimed version, or an explanation as to why no better naming scheme is possible.
note: this linter can be disabled with `set_option linter.docPrime false`
warning: ././.lake/packages/mathlib/././Mathlib/Algebra/Group/Defs.lean:851:6: `pow_mul'` is missing a doc-string, please add one.
Declarations whose name ends with a `'` are expected to contain an explanation for the presence of a `'` in their doc-string. This may consist of discussion of the difference relative to the unprimed version, or an explanation as to why no better naming scheme is possible.
note: this linter can be disabled with `set_option linter.docPrime false`
⚠ [201/899] Replayed Mathlib.Logic.Basic
warning: ././.lake/packages/mathlib/././Mathlib/Logic/Basic.lean:155:8: `dec_em'` is missing a doc-string, please add one.
Declarations whose name ends with a `'` are expected to contain an explanation for the presence of a `'` in their doc-string. This may consist of discussion of the difference relative to the unprimed version, or an explanation as to why no better naming scheme is possible.
note: this linter can be disabled with `set_option linter.docPrime false`
warning: ././.lake/packages/mathlib/././Mathlib/Logic/Basic.lean:159:8: `em'` is missing a doc-string, please add one.
Declarations whose name ends with a `'` are expected to contain an explanation for the presence of a `'` in their doc-string. This may consist of discussion of the difference relative to the unprimed version, or an explanation as to why no better naming scheme is possible.
note: this linter can be disabled with `set_option linter.docPrime false`
warning: ././.lake/packages/mathlib/././Mathlib/Logic/Basic.lean:304:8: `or_congr_left'` is missing a doc-string, please add one.
Declarations whose name ends with a `'` are expected to contain an explanation for the presence of a `'` in their doc-string. This may consist of discussion of the difference relative to the unprimed version, or an explanation as to why no better naming scheme is possible.
note: this linter can be disabled with `set_option linter.docPrime false`
warning: ././.lake/packages/mathlib/././Mathlib/Logic/Basic.lean:307:8: `or_congr_right'` is missing a doc-string, please add one.
Declarations whose name ends with a `'` are expected to contain an explanation for the presence of a `'` in their doc-string. This may consist of discussion of the difference relative to the unprimed version, or an explanation as to why no better naming scheme is possible.
note: this linter can be disabled with `set_option linter.docPrime false`
warning: ././.lake/packages/mathlib/././Mathlib/Logic/Basic.lean:320:8: `imp_or'` is missing a doc-string, please add one.
Declarations whose name ends with a `'` are expected to contain an explanation for the presence of a `'` in their doc-string. This may consist of discussion of the difference relative to the unprimed version, or an explanation as to why no better naming scheme is possible.
note: this linter can be disabled with `set_option linter.docPrime false`
warning: ././.lake/packages/mathlib/././Mathlib/Logic/Basic.lean:359:8: `xor_iff_not_iff'` is missing a doc-string, please add one.
Declarations whose name ends with a `'` are expected to contain an explanation for the presence of a `'` in their doc-string. This may consist of discussion of the difference relative to the unprimed version, or an explanation as to why no better naming scheme is possible.
note: this linter can be disabled with `set_option linter.docPrime false`
warning: ././.lake/packages/mathlib/././Mathlib/Logic/Basic.lean:418:8: `eqRec_heq'` is missing a doc-string, please add one.
Declarations whose name ends with a `'` are expected to contain an explanation for the presence of a `'` in their doc-string. This may consist of discussion of the difference relative to the unprimed version, or an explanation as to why no better naming scheme is possible.
note: this linter can be disabled with `set_option linter.docPrime false`
warning: ././.lake/packages/mathlib/././Mathlib/Logic/Basic.lean:515:8: `forall_true_iff'` is missing a doc-string, please add one.
Declarations whose name ends with a `'` are expected to contain an explanation for the presence of a `'` in their doc-string. This may consist of discussion of the difference relative to the unprimed version, or an explanation as to why no better naming scheme is possible.
note: this linter can be disabled with `set_option linter.docPrime false`
warning: ././.lake/packages/mathlib/././Mathlib/Logic/Basic.lean:536:8: `exists_apply_eq_apply'` is missing a doc-string, please add one.
Declarations whose name ends with a `'` are expected to contain an explanation for the presence of a `'` in their doc-string. This may consist of discussion of the difference relative to the unprimed version, or an explanation as to why no better naming scheme is possible.
note: this linter can be disabled with `set_option linter.docPrime false`
warning: ././.lake/packages/mathlib/././Mathlib/Logic/Basic.lean:543:6: `exists_apply_eq_apply2'` is missing a doc-string, please add one.
Declarations whose name ends with a `'` are expected to contain an explanation for the presence of a `'` in their doc-string. This may consist of discussion of the difference relative to the unprimed version, or an explanation as to why no better naming scheme is possible.
note: this linter can be disabled with `set_option linter.docPrime false`
warning: ././.lake/packages/mathlib/././Mathlib/Logic/Basic.lean:552:6: `exists_apply_eq_apply3'` is missing a doc-string, please add one.
Declarations whose name ends with a `'` are expected to contain an explanation for the presence of a `'` in their doc-string. This may consist of discussion of the difference relative to the unprimed version, or an explanation as to why no better naming scheme is possible.
note: this linter can be disabled with `set_option linter.docPrime false`
warning: ././.lake/packages/mathlib/././Mathlib/Logic/Basic.lean:579:8: `forall_apply_eq_imp_iff'` is missing a doc-string, please add one.
Declarations whose name ends with a `'` are expected to contain an explanation for the presence of a `'` in their doc-string. This may consist of discussion of the difference relative to the unprimed version, or an explanation as to why no better naming scheme is possible.
note: this linter can be disabled with `set_option linter.docPrime false`
warning: ././.lake/packages/mathlib/././Mathlib/Logic/Basic.lean:582:8: `forall_eq_apply_imp_iff'` is missing a doc-string, please add one.
Declarations whose name ends with a `'` are expected to contain an explanation for the presence of a `'` in their doc-string. This may consist of discussion of the difference relative to the unprimed version, or an explanation as to why no better naming scheme is possible.
note: this linter can be disabled with `set_option linter.docPrime false`
warning: ././.lake/packages/mathlib/././Mathlib/Logic/Basic.lean:642:8: `forall_prop_congr'` is missing a doc-string, please add one.
Declarations whose name ends with a `'` are expected to contain an explanation for the presence of a `'` in their doc-string. This may consist of discussion of the difference relative to the unprimed version, or an explanation as to why no better naming scheme is possible.
note: this linter can be disabled with `set_option linter.docPrime false`
warning: ././.lake/packages/mathlib/././Mathlib/Logic/Basic.lean:715:6: `Classical.choose_eq'` is missing a doc-string, please add one.
Declarations whose name ends with a `'` are expected to contain an explanation for the presence of a `'` in their doc-string. This may consist of discussion of the difference relative to the unprimed version, or an explanation as to why no better naming scheme is possible.
note: this linter can be disabled with `set_option linter.docPrime false`
warning: ././.lake/packages/mathlib/././Mathlib/Logic/Basic.lean:851:8: `dite_eq_iff'` is missing a doc-string, please add one.
Declarations whose name ends with a `'` are expected to contain an explanation for the presence of a `'` in their doc-string. This may consist of discussion of the difference relative to the unprimed version, or an explanation as to why no better naming scheme is possible.
note: this linter can be disabled with `set_option linter.docPrime false`
warning: ././.lake/packages/mathlib/././Mathlib/Logic/Basic.lean:855:8: `ite_eq_iff'` is missing a doc-string, please add one.
Declarations whose name ends with a `'` are expected to contain an explanation for the presence of a `'` in their doc-string. This may consist of discussion of the difference relative to the unprimed version, or an explanation as to why no better naming scheme is possible.
note: this linter can be disabled with `set_option linter.docPrime false`
⚠ [202/899] Replayed Mathlib.Logic.ExistsUnique
warning: ././.lake/packages/mathlib/././Mathlib/Logic/ExistsUnique.lean:109:16: `exists_unique_eq'` is missing a doc-string, please add one.
Declarations whose name ends with a `'` are expected to contain an explanation for the presence of a `'` in their doc-string. This may consist of discussion of the difference relative to the unprimed version, or an explanation as to why no better naming scheme is possible.
note: this linter can be disabled with `set_option linter.docPrime false`
⚠ [205/899] Replayed Mathlib.Logic.Function.Basic
warning: ././.lake/packages/mathlib/././Mathlib/Logic/Function/Basic.lean:83:8: `Function.Injective.eq_iff'` is missing a doc-string, please add one.
Declarations whose name ends with a `'` are expected to contain an explanation for the presence of a `'` in their doc-string. This may consist of discussion of the difference relative to the unprimed version, or an explanation as to why no better naming scheme is possible.
note: this linter can be disabled with `set_option linter.docPrime false`
warning: ././.lake/packages/mathlib/././Mathlib/Logic/Function/Basic.lean:92:8: `Function.Injective.ne_iff'` is missing a doc-string, please add one.
Declarations whose name ends with a `'` are expected to contain an explanation for the presence of a `'` in their doc-string. This may consist of discussion of the difference relative to the unprimed version, or an explanation as to why no better naming scheme is possible.
note: this linter can be disabled with `set_option linter.docPrime false`
warning: ././.lake/packages/mathlib/././Mathlib/Logic/Function/Basic.lean:122:8: `Function.Injective.of_comp_iff'` is missing a doc-string, please add one.
Declarations whose name ends with a `'` are expected to contain an explanation for the presence of a `'` in their doc-string. This may consist of discussion of the difference relative to the unprimed version, or an explanation as to why no better naming scheme is possible.
note: this linter can be disabled with `set_option linter.docPrime false`
warning: ././.lake/packages/mathlib/././Mathlib/Logic/Function/Basic.lean:168:8: `Function.Surjective.of_comp_iff'` is missing a doc-string, please add one.
Declarations whose name ends with a `'` are expected to contain an explanation for the presence of a `'` in their doc-string. This may consist of discussion of the difference relative to the unprimed version, or an explanation as to why no better naming scheme is possible.
note: this linter can be disabled with `set_option linter.docPrime false`
warning: ././.lake/packages/mathlib/././Mathlib/Logic/Function/Basic.lean:242:8: `Function.Bijective.of_comp_iff'` is missing a doc-string, please add one.
Declarations whose name ends with a `'` are expected to contain an explanation for the presence of a `'` in their doc-string. This may consist of discussion of the difference relative to the unprimed version, or an explanation as to why no better naming scheme is possible.
note: this linter can be disabled with `set_option linter.docPrime false`
warning: ././.lake/packages/mathlib/././Mathlib/Logic/Function/Basic.lean:546:8: `Function.update_comp_eq_of_forall_ne'` is missing a doc-string, please add one.
Declarations whose name ends with a `'` are expected to contain an explanation for the presence of a `'` in their doc-string. This may consist of discussion of the difference relative to the unprimed version, or an explanation as to why no better naming scheme is possible.
note: this linter can be disabled with `set_option linter.docPrime false`
warning: ././.lake/packages/mathlib/././Mathlib/Logic/Function/Basic.lean:557:8: `Function.update_comp_eq_of_injective'` is missing a doc-string, please add one.
Declarations whose name ends with a `'` are expected to contain an explanation for the presence of a `'` in their doc-string. This may consist of discussion of the difference relative to the unprimed version, or an explanation as to why no better naming scheme is possible.
note: this linter can be disabled with `set_option linter.docPrime false`
warning: ././.lake/packages/mathlib/././Mathlib/Logic/Function/Basic.lean:654:8: `Function.extend_apply'` is missing a doc-string, please add one.
Declarations whose name ends with a `'` are expected to contain an explanation for the presence of a `'` in their doc-string. This may consist of discussion of the difference relative to the unprimed version, or an explanation as to why no better naming scheme is possible.
note: this linter can be disabled with `set_option linter.docPrime false`
warning: ././.lake/packages/mathlib/././Mathlib/Logic/Function/Basic.lean:686:8: `Function.Injective.surjective_comp_right'` is missing a doc-string, please add one.
Declarations whose name ends with a `'` are expected to contain an explanation for the presence of a `'` in their doc-string. This may consist of discussion of the difference relative to the unprimed version, or an explanation as to why no better naming scheme is possible.
note: this linter can be disabled with `set_option linter.docPrime false`
⚠ [220/899] Replayed Mathlib.Data.Nat.Defs
warning: ././.lake/packages/mathlib/././Mathlib/Data/Nat/Defs.lean:89:6: `Nat.succ_pos'` is missing a doc-string, please add one.
Declarations whose name ends with a `'` are expected to contain an explanation for the presence of a `'` in their doc-string. This may consist of discussion of the difference relative to the unprimed version, or an explanation as to why no better naming scheme is possible.
note: this linter can be disabled with `set_option linter.docPrime false`
warning: ././.lake/packages/mathlib/././Mathlib/Data/Nat/Defs.lean:280:16: `Nat.sub_eq_of_eq_add'` is missing a doc-string, please add one.
Declarations whose name ends with a `'` are expected to contain an explanation for the presence of a `'` in their doc-string. This may consist of discussion of the difference relative to the unprimed version, or an explanation as to why no better naming scheme is possible.
note: this linter can be disabled with `set_option linter.docPrime false`
warning: ././.lake/packages/mathlib/././Mathlib/Data/Nat/Defs.lean:282:16: `Nat.eq_sub_of_add_eq'` is missing a doc-string, please add one.
Declarations whose name ends with a `'` are expected to contain an explanation for the presence of a `'` in their doc-string. This may consist of discussion of the difference relative to the unprimed version, or an explanation as to why no better naming scheme is possible.
note: this linter can be disabled with `set_option linter.docPrime false`
warning: ././.lake/packages/mathlib/././Mathlib/Data/Nat/Defs.lean:285:16: `Nat.lt_sub_iff_add_lt'` is missing a doc-string, please add one.
Declarations whose name ends with a `'` are expected to contain an explanation for the presence of a `'` in their doc-string. This may consist of discussion of the difference relative to the unprimed version, or an explanation as to why no better naming scheme is possible.
note: this linter can be disabled with `set_option linter.docPrime false`
warning: ././.lake/packages/mathlib/././Mathlib/Data/Nat/Defs.lean:287:16: `Nat.sub_lt_iff_lt_add'` is missing a doc-string, please add one.
Declarations whose name ends with a `'` are expected to contain an explanation for the presence of a `'` in their doc-string. This may consist of discussion of the difference relative to the unprimed version, or an explanation as to why no better naming scheme is possible.
note: this linter can be disabled with `set_option linter.docPrime false`
warning: ././.lake/packages/mathlib/././Mathlib/Data/Nat/Defs.lean:370:6: `Nat.mul_lt_mul''` is missing a doc-string, please add one.
Declarations whose name ends with a `'` are expected to contain an explanation for the presence of a `'` in their doc-string. This may consist of discussion of the difference relative to the unprimed version, or an explanation as to why no better naming scheme is possible.
note: this linter can be disabled with `set_option linter.docPrime false`
warning: ././.lake/packages/mathlib/././Mathlib/Data/Nat/Defs.lean:416:6: `Nat.le_div_iff_mul_le'` is missing a doc-string, please add one.
Declarations whose name ends with a `'` are expected to contain an explanation for the presence of a `'` in their doc-string. This may consist of discussion of the difference relative to the unprimed version, or an explanation as to why no better naming scheme is possible.
note: this linter can be disabled with `set_option linter.docPrime false`
warning: ././.lake/packages/mathlib/././Mathlib/Data/Nat/Defs.lean:419:6: `Nat.div_lt_iff_lt_mul'` is missing a doc-string, please add one.
Declarations whose name ends with a `'` are expected to contain an explanation for the presence of a `'` in their doc-string. This may consist of discussion of the difference relative to the unprimed version, or an explanation as to why no better naming scheme is possible.
note: this linter can be disabled with `set_option linter.docPrime false`
warning: ././.lake/packages/mathlib/././Mathlib/Data/Nat/Defs.lean:452:16: `Nat.mul_div_cancel_left'` is missing a doc-string, please add one.
Declarations whose name ends with a `'` are expected to contain an explanation for the presence of a `'` in their doc-string. This may consist of discussion of the difference relative to the unprimed version, or an explanation as to why no better naming scheme is possible.
note: this linter can be disabled with `set_option linter.docPrime false`
warning: ././.lake/packages/mathlib/././Mathlib/Data/Nat/Defs.lean:504:16: `Nat.div_le_of_le_mul'` is missing a doc-string, please add one.
Declarations whose name ends with a `'` are expected to contain an explanation for the presence of a `'` in their doc-string. This may consist of discussion of the difference relative to the unprimed version, or an explanation as to why no better naming scheme is possible.
note: this linter can be disabled with `set_option linter.docPrime false`
warning: ././.lake/packages/mathlib/././Mathlib/Data/Nat/Defs.lean:518:16: `Nat.div_le_self'` is missing a doc-string, please add one.
Declarations whose name ends with a `'` are expected to contain an explanation for the presence of a `'` in their doc-string. This may consist of discussion of the difference relative to the unprimed version, or an explanation as to why no better naming scheme is possible.
note: this linter can be disabled with `set_option linter.docPrime false`
warning: ././.lake/packages/mathlib/././Mathlib/Data/Nat/Defs.lean:629:6: `Nat.one_le_pow'` is missing a doc-string, please add one.
Declarations whose name ends with a `'` are expected to contain an explanation for the presence of a `'` in their doc-string. This may consist of discussion of the difference relative to the unprimed version, or an explanation as to why no better naming scheme is possible.
note: this linter can be disabled with `set_option linter.docPrime false`
warning: ././.lake/packages/mathlib/././Mathlib/Data/Nat/Defs.lean:635:6: `Nat.one_lt_pow'` is missing a doc-string, please add one.
Declarations whose name ends with a `'` are expected to contain an explanation for the presence of a `'` in their doc-string. This may consist of discussion of the difference relative to the unprimed version, or an explanation as to why no better naming scheme is possible.
note: this linter can be disabled with `set_option linter.docPrime false`
warning: ././.lake/packages/mathlib/././Mathlib/Data/Nat/Defs.lean:644:6: `Nat.one_lt_two_pow'` is missing a doc-string, please add one.
Declarations whose name ends with a `'` are expected to contain an explanation for the presence of a `'` in their doc-string. This may consist of discussion of the difference relative to the unprimed version, or an explanation as to why no better naming scheme is possible.
note: this linter can be disabled with `set_option linter.docPrime false`
warning: ././.lake/packages/mathlib/././Mathlib/Data/Nat/Defs.lean:727:6: `Nat.leRec_succ'` is missing a doc-string, please add one.
Declarations whose name ends with a `'` are expected to contain an explanation for the presence of a `'` in their doc-string. This may consist of discussion of the difference relative to the unprimed version, or an explanation as to why no better naming scheme is possible.
note: this linter can be disabled with `set_option linter.docPrime false`
warning: ././.lake/packages/mathlib/././Mathlib/Data/Nat/Defs.lean:771:6: `Nat.leRecOn_succ'` is missing a doc-string, please add one.
Declarations whose name ends with a `'` are expected to contain an explanation for the presence of a `'` in their doc-string. This may consist of discussion of the difference relative to the unprimed version, or an explanation as to why no better naming scheme is possible.
note: this linter can be disabled with `set_option linter.docPrime false`
warning: ././.lake/packages/mathlib/././Mathlib/Data/Nat/Defs.lean:878:6: `Nat.decreasingInduction_succ'` is missing a doc-string, please add one.
Declarations whose name ends with a `'` are expected to contain an explanation for the presence of a `'` in their doc-string. This may consist of discussion of the difference relative to the unprimed version, or an explanation as to why no better naming scheme is possible.
note: this linter can be disabled with `set_option linter.docPrime false`
warning: ././.lake/packages/mathlib/././Mathlib/Data/Nat/Defs.lean:1067:6: `Nat.mod_add_div'` is missing a doc-string, please add one.
Declarations whose name ends with a `'` are expected to contain an explanation for the presence of a `'` in their doc-string. This may consist of discussion of the difference relative to the unprimed version, or an explanation as to why no better naming scheme is possible.
note: this linter can be disabled with `set_option linter.docPrime false`
warning: ././.lake/packages/mathlib/././Mathlib/Data/Nat/Defs.lean:1069:6: `Nat.div_add_mod'` is missing a doc-string, please add one.
Declarations whose name ends with a `'` are expected to contain an explanation for the presence of a `'` in their doc-string. This may consist of discussion of the difference relative to the unprimed version, or an explanation as to why no better naming scheme is possible.
note: this linter can be disabled with `set_option linter.docPrime false`
warning: ././.lake/packages/mathlib/././Mathlib/Data/Nat/Defs.lean:1159:6: `Nat.mul_add_mod'` is missing a doc-string, please add one.
Declarations whose name ends with a `'` are expected to contain an explanation for the presence of a `'` in their doc-string. This may consist of discussion of the difference relative to the unprimed version, or an explanation as to why no better naming scheme is possible.
note: this linter can be disabled with `set_option linter.docPrime false`
warning: ././.lake/packages/mathlib/././Mathlib/Data/Nat/Defs.lean:1176:6: `Nat.dvd_sub'` is missing a doc-string, please add one.
Declarations whose name ends with a `'` are expected to contain an explanation for the presence of a `'` in their doc-string. This may consist of discussion of the difference relative to the unprimed version, or an explanation as to why no better naming scheme is possible.
note: this linter can be disabled with `set_option linter.docPrime false`
⚠ [221/899] Replayed Mathlib.Logic.IsEmpty
warning: ././.lake/packages/mathlib/././Mathlib/Logic/IsEmpty.lean:36:9: `Fin.isEmpty'` is missing a doc-string, please add one.
Declarations whose name ends with a `'` are expected to contain an explanation for the presence of a `'` in their doc-string. This may consist of discussion of the difference relative to the unprimed version, or an explanation as to why no better naming scheme is possible.
note: this linter can be disabled with `set_option linter.docPrime false`
⚠ [225/899] Replayed Mathlib.Tactic.Lift
warning: ././.lake/packages/mathlib/././Mathlib/Tactic/Lift.lean:49:9: `PiSubtype.canLift'` is missing a doc-string, please add one.
Declarations whose name ends with a `'` are expected to contain an explanation for the presence of a `'` in their doc-string. This may consist of discussion of the difference relative to the unprimed version, or an explanation as to why no better naming scheme is possible.
note: this linter can be disabled with `set_option linter.docPrime false`
⚠ [226/899] Replayed Mathlib.Data.Int.Defs
warning: ././.lake/packages/mathlib/././Mathlib/Data/Int/Defs.lean:191:16: `Int.add_le_zero_iff_le_neg'` is missing a doc-string, please add one.
Declarations whose name ends with a `'` are expected to contain an explanation for the presence of a `'` in their doc-string. This may consist of discussion of the difference relative to the unprimed version, or an explanation as to why no better naming scheme is possible.
note: this linter can be disabled with `set_option linter.docPrime false`
warning: ././.lake/packages/mathlib/././Mathlib/Data/Int/Defs.lean:193:16: `Int.add_nonnneg_iff_neg_le'` is missing a doc-string, please add one.
Declarations whose name ends with a `'` are expected to contain an explanation for the presence of a `'` in their doc-string. This may consist of discussion of the difference relative to the unprimed version, or an explanation as to why no better naming scheme is possible.
note: this linter can be disabled with `set_option linter.docPrime false`
warning: ././.lake/packages/mathlib/././Mathlib/Data/Int/Defs.lean:324:14: `Int.natAbs_ofNat'` is missing a doc-string, please add one.
Declarations whose name ends with a `'` are expected to contain an explanation for the presence of a `'` in their doc-string. This may consist of discussion of the difference relative to the unprimed version, or an explanation as to why no better naming scheme is possible.
note: this linter can be disabled with `set_option linter.docPrime false`
warning: ././.lake/packages/mathlib/././Mathlib/Data/Int/Defs.lean:577:6: `Int.toNat_lt'` is missing a doc-string, please add one.
Declarations whose name ends with a `'` are expected to contain an explanation for the presence of a `'` in their doc-string. This may consist of discussion of the difference relative to the unprimed version, or an explanation as to why no better naming scheme is possible.
note: this linter can be disabled with `set_option linter.docPrime false`
⚠ [228/899] Replayed Mathlib.Algebra.Group.Basic
warning: ././.lake/packages/mathlib/././Mathlib/Algebra/Group/Basic.lean:165:8: `mul_rotate'` is missing a doc-string, please add one.
Declarations whose name ends with a `'` are expected to contain an explanation for the presence of a `'` in their doc-string. This may consist of discussion of the difference relative to the unprimed version, or an explanation as to why no better naming scheme is possible.
note: this linter can be disabled with `set_option linter.docPrime false`
warning: ././.lake/packages/mathlib/././Mathlib/Algebra/Group/Basic.lean:331:8: `mul_div_assoc'` is missing a doc-string, please add one.
Declarations whose name ends with a `'` are expected to contain an explanation for the presence of a `'` in their doc-string. This may consist of discussion of the difference relative to the unprimed version, or an explanation as to why no better naming scheme is possible.
note: this linter can be disabled with `set_option linter.docPrime false`
warning: ././.lake/packages/mathlib/././Mathlib/Algebra/Group/Basic.lean:445:6: `inv_zpow'` is missing a doc-string, please add one.
Declarations whose name ends with a `'` are expected to contain an explanation for the presence of a `'` in their doc-string. This may consist of discussion of the difference relative to the unprimed version, or an explanation as to why no better naming scheme is possible.
note: this linter can be disabled with `set_option linter.docPrime false`
warning: ././.lake/packages/mathlib/././Mathlib/Algebra/Group/Basic.lean:490:6: `zpow_mul'` is missing a doc-string, please add one.
Declarations whose name ends with a `'` are expected to contain an explanation for the presence of a `'` in their doc-string. This may consist of discussion of the difference relative to the unprimed version, or an explanation as to why no better naming scheme is possible.
note: this linter can be disabled with `set_option linter.docPrime false`
warning: ././.lake/packages/mathlib/././Mathlib/Algebra/Group/Basic.lean:516:8: `inv_div'` is missing a doc-string, please add one.
Declarations whose name ends with a `'` are expected to contain an explanation for the presence of a `'` in their doc-string. This may consist of discussion of the difference relative to the unprimed version, or an explanation as to why no better naming scheme is possible.
note: this linter can be disabled with `set_option linter.docPrime false`
warning: ././.lake/packages/mathlib/././Mathlib/Algebra/Group/Basic.lean:527:8: `inv_mul'` is missing a doc-string, please add one.
Declarations whose name ends with a `'` are expected to contain an explanation for the presence of a `'` in their doc-string. This may consist of discussion of the difference relative to the unprimed version, or an explanation as to why no better naming scheme is possible.
note: this linter can be disabled with `set_option linter.docPrime false`
warning: ././.lake/packages/mathlib/././Mathlib/Algebra/Group/Basic.lean:707:8: `div_self'` is missing a doc-string, please add one.
Declarations whose name ends with a `'` are expected to contain an explanation for the presence of a `'` in their doc-string. This may consist of discussion of the difference relative to the unprimed version, or an explanation as to why no better naming scheme is possible.
note: this linter can be disabled with `set_option linter.docPrime false`
warning: ././.lake/packages/mathlib/././Mathlib/Algebra/Group/Basic.lean:721:8: `eq_div_of_mul_eq'` is missing a doc-string, please add one.
Declarations whose name ends with a `'` are expected to contain an explanation for the presence of a `'` in their doc-string. This may consist of discussion of the difference relative to the unprimed version, or an explanation as to why no better naming scheme is possible.
note: this linter can be disabled with `set_option linter.docPrime false`
warning: ././.lake/packages/mathlib/././Mathlib/Algebra/Group/Basic.lean:724:8: `div_eq_of_eq_mul''` is missing a doc-string, please add one.
Declarations whose name ends with a `'` are expected to contain an explanation for the presence of a `'` in their doc-string. This may consist of discussion of the difference relative to the unprimed version, or an explanation as to why no better naming scheme is possible.
note: this linter can be disabled with `set_option linter.docPrime false`
warning: ././.lake/packages/mathlib/././Mathlib/Algebra/Group/Basic.lean:767:8: `eq_div_iff_mul_eq'` is missing a doc-string, please add one.
Declarations whose name ends with a `'` are expected to contain an explanation for the presence of a `'` in their doc-string. This may consist of discussion of the difference relative to the unprimed version, or an explanation as to why no better naming scheme is possible.
note: this linter can be disabled with `set_option linter.docPrime false`
warning: ././.lake/packages/mathlib/././Mathlib/Algebra/Group/Basic.lean:869:8: `zpow_eq_zpow_emod'` is missing a doc-string, please add one.
Declarations whose name ends with a `'` are expected to contain an explanation for the presence of a `'` in their doc-string. This may consist of discussion of the difference relative to the unprimed version, or an explanation as to why no better naming scheme is possible.
note: this linter can be disabled with `set_option linter.docPrime false`
warning: ././.lake/packages/mathlib/././Mathlib/Algebra/Group/Basic.lean:915:8: `div_eq_of_eq_mul'` is missing a doc-string, please add one.
Declarations whose name ends with a `'` are expected to contain an explanation for the presence of a `'` in their doc-string. This may consist of discussion of the difference relative to the unprimed version, or an explanation as to why no better naming scheme is possible.
note: this linter can be disabled with `set_option linter.docPrime false`
warning: ././.lake/packages/mathlib/././Mathlib/Algebra/Group/Basic.lean:924:8: `eq_div_of_mul_eq''` is missing a doc-string, please add one.
Declarations whose name ends with a `'` are expected to contain an explanation for the presence of a `'` in their doc-string. This may consist of discussion of the difference relative to the unprimed version, or an explanation as to why no better naming scheme is possible.
note: this linter can be disabled with `set_option linter.docPrime false`
warning: ././.lake/packages/mathlib/././Mathlib/Algebra/Group/Basic.lean:927:8: `eq_mul_of_div_eq'` is missing a doc-string, please add one.
Declarations whose name ends with a `'` are expected to contain an explanation for the presence of a `'` in their doc-string. This may consist of discussion of the difference relative to the unprimed version, or an explanation as to why no better naming scheme is possible.
note: this linter can be disabled with `set_option linter.docPrime false`
warning: ././.lake/packages/mathlib/././Mathlib/Algebra/Group/Basic.lean:930:8: `mul_eq_of_eq_div'` is missing a doc-string, please add one.
Declarations whose name ends with a `'` are expected to contain an explanation for the presence of a `'` in their doc-string. This may consist of discussion of the difference relative to the unprimed version, or an explanation as to why no better naming scheme is possible.
note: this linter can be disabled with `set_option linter.docPrime false`
warning: ././.lake/packages/mathlib/././Mathlib/Algebra/Group/Basic.lean:934:8: `div_div_self'` is missing a doc-string, please add one.
Declarations whose name ends with a `'` are expected to contain an explanation for the presence of a `'` in their doc-string. This may consist of discussion of the difference relative to the unprimed version, or an explanation as to why no better naming scheme is possible.
note: this linter can be disabled with `set_option linter.docPrime false`
warning: ././.lake/packages/mathlib/././Mathlib/Algebra/Group/Basic.lean:947:8: `eq_div_iff_mul_eq''` is missing a doc-string, please add one.
Declarations whose name ends with a `'` are expected to contain an explanation for the presence of a `'` in their doc-string. This may consist of discussion of the difference relative to the unprimed version, or an explanation as to why no better naming scheme is possible.
note: this linter can be disabled with `set_option linter.docPrime false`
warning: ././.lake/packages/mathlib/././Mathlib/Algebra/Group/Basic.lean:950:8: `div_eq_iff_eq_mul'` is missing a doc-string, please add one.
Declarations whose name ends with a `'` are expected to contain an explanation for the presence of a `'` in their doc-string. This may consist of discussion of the difference relative to the unprimed version, or an explanation as to why no better naming scheme is possible.
note: this linter can be disabled with `set_option linter.docPrime false`
warning: ././.lake/packages/mathlib/././Mathlib/Algebra/Group/Basic.lean:978:8: `div_mul_div_cancel'` is missing a doc-string, please add one.
Declarations whose name ends with a `'` are expected to contain an explanation for the presence of a `'` in their doc-string. This may consist of discussion of the difference relative to the unprimed version, or an explanation as to why no better naming scheme is possible.
note: this linter can be disabled with `set_option linter.docPrime false`
⚠ [229/899] Replayed Mathlib.Algebra.Group.Units.Defs
warning: ././.lake/packages/mathlib/././Mathlib/Algebra/Group/Units/Defs.lean:438:8: `isUnit_iff_exists_inv'` is missing a doc-string, please add one.
Declarations whose name ends with a `'` are expected to contain an explanation for the presence of a `'` in their doc-string. This may consist of discussion of the difference relative to the unprimed version, or an explanation as to why no better naming scheme is possible.
note: this linter can be disabled with `set_option linter.docPrime false`
warning: ././.lake/packages/mathlib/././Mathlib/Algebra/Group/Units/Defs.lean:547:21: `IsUnit.val_inv_unit'` is missing a doc-string, please add one.
Declarations whose name ends with a `'` are expected to contain an explanation for the presence of a `'` in their doc-string. This may consist of discussion of the difference relative to the unprimed version, or an explanation as to why no better naming scheme is possible.
note: this linter can be disabled with `set_option linter.docPrime false`
⚠ [231/899] Replayed Mathlib.Logic.Unique
warning: ././.lake/packages/mathlib/././Mathlib/Logic/Unique.lean:131:18: `Unique.subsingleton_unique'` is missing a doc-string, please add one.
Declarations whose name ends with a `'` are expected to contain an explanation for the presence of a `'` in their doc-string. This may consist of discussion of the difference relative to the unprimed version, or an explanation as to why no better naming scheme is possible.
note: this linter can be disabled with `set_option linter.docPrime false`
warning: ././.lake/packages/mathlib/././Mathlib/Logic/Unique.lean:259:9: `Unique.subtypeEq'` is missing a doc-string, please add one.
Declarations whose name ends with a `'` are expected to contain an explanation for the presence of a `'` in their doc-string. This may consist of discussion of the difference relative to the unprimed version, or an explanation as to why no better naming scheme is possible.
note: this linter can be disabled with `set_option linter.docPrime false`
⚠ [240/899] Replayed Mathlib.Logic.Function.Iterate
warning: ././.lake/packages/mathlib/././Mathlib/Logic/Function/Iterate.lean:160:8: `Function.iterate_succ'` is missing a doc-string, please add one.
Declarations whose name ends with a `'` are expected to contain an explanation for the presence of a `'` in their doc-string. This may consist of discussion of the difference relative to the unprimed version, or an explanation as to why no better naming scheme is possible.
note: this linter can be disabled with `set_option linter.docPrime false`
warning: ././.lake/packages/mathlib/././Mathlib/Logic/Function/Iterate.lean:163:8: `Function.iterate_succ_apply'` is missing a doc-string, please add one.
Declarations whose name ends with a `'` are expected to contain an explanation for the presence of a `'` in their doc-string. This may consist of discussion of the difference relative to the unprimed version, or an explanation as to why no better naming scheme is possible.
note: this linter can be disabled with `set_option linter.docPrime false`
⚠ [241/899] Replayed Mathlib.Data.Prod.Basic
warning: ././.lake/packages/mathlib/././Mathlib/Data/Prod/Basic.lean:31:8: `Prod.forall'` is missing a doc-string, please add one.
Declarations whose name ends with a `'` are expected to contain an explanation for the presence of a `'` in their doc-string. This may consist of discussion of the difference relative to the unprimed version, or an explanation as to why no better naming scheme is possible.
note: this linter can be disabled with `set_option linter.docPrime false`
warning: ././.lake/packages/mathlib/././Mathlib/Data/Prod/Basic.lean:34:8: `Prod.exists'` is missing a doc-string, please add one.
Declarations whose name ends with a `'` are expected to contain an explanation for the presence of a `'` in their doc-string. This may consist of discussion of the difference relative to the unprimed version, or an explanation as to why no better naming scheme is possible.
note: this linter can be disabled with `set_option linter.docPrime false`
warning: ././.lake/packages/mathlib/././Mathlib/Data/Prod/Basic.lean:51:8: `Prod.map_apply'` is missing a doc-string, please add one.
Declarations whose name ends with a `'` are expected to contain an explanation for the presence of a `'` in their doc-string. This may consist of discussion of the difference relative to the unprimed version, or an explanation as to why no better naming scheme is possible.
note: this linter can be disabled with `set_option linter.docPrime false`
warning: ././.lake/packages/mathlib/././Mathlib/Data/Prod/Basic.lean:54:8: `Prod.map_fst'` is missing a doc-string, please add one.
Declarations whose name ends with a `'` are expected to contain an explanation for the presence of a `'` in their doc-string. This may consist of discussion of the difference relative to the unprimed version, or an explanation as to why no better naming scheme is possible.
note: this linter can be disabled with `set_option linter.docPrime false`
warning: ././.lake/packages/mathlib/././Mathlib/Data/Prod/Basic.lean:57:8: `Prod.map_snd'` is missing a doc-string, please add one.
Declarations whose name ends with a `'` are expected to contain an explanation for the presence of a `'` in their doc-string. This may consist of discussion of the difference relative to the unprimed version, or an explanation as to why no better naming scheme is possible.
note: this linter can be disabled with `set_option linter.docPrime false`
⚠ [247/899] Replayed Mathlib.Algebra.Group.Units.Basic
warning: ././.lake/packages/mathlib/././Mathlib/Algebra/Group/Units/Basic.lean:210:8: `eq_one_of_mul_right'` is missing a doc-string, please add one.
Declarations whose name ends with a `'` are expected to contain an explanation for the presence of a `'` in their doc-string. This may consist of discussion of the difference relative to the unprimed version, or an explanation as to why no better naming scheme is possible.
note: this linter can be disabled with `set_option linter.docPrime false`
warning: ././.lake/packages/mathlib/././Mathlib/Algebra/Group/Units/Basic.lean:213:8: `eq_one_of_mul_left'` is missing a doc-string, please add one.
Declarations whose name ends with a `'` are expected to contain an explanation for the presence of a `'` in their doc-string. This may consist of discussion of the difference relative to the unprimed version, or an explanation as to why no better naming scheme is possible.
note: this linter can be disabled with `set_option linter.docPrime false`
warning: ././.lake/packages/mathlib/././Mathlib/Algebra/Group/Units/Basic.lean:216:8: `mul_eq_one'` is missing a doc-string, please add one.
Declarations whose name ends with a `'` are expected to contain an explanation for the presence of a `'` in their doc-string. This may consist of discussion of the difference relative to the unprimed version, or an explanation as to why no better naming scheme is possible.
note: this linter can be disabled with `set_option linter.docPrime false`
warning: ././.lake/packages/mathlib/././Mathlib/Algebra/Group/Units/Basic.lean:219:8: `mul_ne_one'` is missing a doc-string, please add one.
Declarations whose name ends with a `'` are expected to contain an explanation for the presence of a `'` in their doc-string. This may consist of discussion of the difference relative to the unprimed version, or an explanation as to why no better naming scheme is possible.
note: this linter can be disabled with `set_option linter.docPrime false`
⚠ [248/899] Replayed Mathlib.Algebra.Group.Semiconj.Units
warning: ././.lake/packages/mathlib/././Mathlib/Algebra/Group/Semiconj/Units.lean:100:6: `Units.conj_pow'` is missing a doc-string, please add one.
Declarations whose name ends with a `'` are expected to contain an explanation for the presence of a `'` in their doc-string. This may consist of discussion of the difference relative to the unprimed version, or an explanation as to why no better naming scheme is possible.
note: this linter can be disabled with `set_option linter.docPrime false`
⚠ [250/899] Replayed Mathlib.Algebra.Group.Invertible.Defs
warning: ././.lake/packages/mathlib/././Mathlib/Algebra/Group/Invertible/Defs.lean:97:8: `invOf_mul_self'` is missing a doc-string, please add one.
Declarations whose name ends with a `'` are expected to contain an explanation for the presence of a `'` in their doc-string. This may consist of discussion of the difference relative to the unprimed version, or an explanation as to why no better naming scheme is possible.
note: this linter can be disabled with `set_option linter.docPrime false`
warning: ././.lake/packages/mathlib/././Mathlib/Algebra/Group/Invertible/Defs.lean:103:8: `mul_invOf_self'` is missing a doc-string, please add one.
Declarations whose name ends with a `'` are expected to contain an explanation for the presence of a `'` in their doc-string. This may consist of discussion of the difference relative to the unprimed version, or an explanation as to why no better naming scheme is possible.
note: this linter can be disabled with `set_option linter.docPrime false`
warning: ././.lake/packages/mathlib/././Mathlib/Algebra/Group/Invertible/Defs.lean:109:8: `invOf_mul_cancel_left'` is missing a doc-string, please add one.
Declarations whose name ends with a `'` are expected to contain an explanation for the presence of a `'` in their doc-string. This may consist of discussion of the difference relative to the unprimed version, or an explanation as to why no better naming scheme is possible.
note: this linter can be disabled with `set_option linter.docPrime false`
warning: ././.lake/packages/mathlib/././Mathlib/Algebra/Group/Invertible/Defs.lean:120:8: `mul_invOf_cancel_left'` is missing a doc-string, please add one.
Declarations whose name ends with a `'` are expected to contain an explanation for the presence of a `'` in their doc-string. This may consist of discussion of the difference relative to the unprimed version, or an explanation as to why no better naming scheme is possible.
note: this linter can be disabled with `set_option linter.docPrime false`
warning: ././.lake/packages/mathlib/././Mathlib/Algebra/Group/Invertible/Defs.lean:131:8: `invOf_mul_cancel_right'` is missing a doc-string, please add one.
Declarations whose name ends with a `'` are expected to contain an explanation for the presence of a `'` in their doc-string. This may consist of discussion of the difference relative to the unprimed version, or an explanation as to why no better naming scheme is possible.
note: this linter can be disabled with `set_option linter.docPrime false`
warning: ././.lake/packages/mathlib/././Mathlib/Algebra/Group/Invertible/Defs.lean:142:8: `mul_invOf_cancel_right'` is missing a doc-string, please add one.
Declarations whose name ends with a `'` are expected to contain an explanation for the presence of a `'` in their doc-string. This may consist of discussion of the difference relative to the unprimed version, or an explanation as to why no better naming scheme is possible.
note: this linter can be disabled with `set_option linter.docPrime false`
warning: ././.lake/packages/mathlib/././Mathlib/Algebra/Group/Invertible/Defs.lean:198:8: `invOf_one'` is missing a doc-string, please add one.
Declarations whose name ends with a `'` are expected to contain an explanation for the presence of a `'` in their doc-string. This may consist of discussion of the difference relative to the unprimed version, or an explanation as to why no better naming scheme is possible.
note: this linter can be disabled with `set_option linter.docPrime false`
⚠ [260/899] Replayed Mathlib.Data.FunLike.Basic
warning: ././.lake/packages/mathlib/././Mathlib/Data/FunLike/Basic.lean:187:8: `DFunLike.ext'` is missing a doc-string, please add one.
Declarations whose name ends with a `'` are expected to contain an explanation for the presence of a `'` in their doc-string. This may consist of discussion of the difference relative to the unprimed version, or an explanation as to why no better naming scheme is possible.
note: this linter can be disabled with `set_option linter.docPrime false`
⚠ [261/899] Replayed Mathlib.Algebra.Group.Hom.Defs
warning: ././.lake/packages/mathlib/././Mathlib/Algebra/Group/Hom/Defs.lean:407:8: `map_div'` is missing a doc-string, please add one.
Declarations whose name ends with a `'` are expected to contain an explanation for the presence of a `'` in their doc-string. This may consist of discussion of the difference relative to the unprimed version, or an explanation as to why no better naming scheme is possible.
note: this linter can be disabled with `set_option linter.docPrime false`
warning: ././.lake/packages/mathlib/././Mathlib/Algebra/Group/Hom/Defs.lean:412:6: `map_comp_div'` is missing a doc-string, please add one.
Declarations whose name ends with a `'` are expected to contain an explanation for the presence of a `'` in their doc-string. This may consist of discussion of the difference relative to the unprimed version, or an explanation as to why no better naming scheme is possible.
note: this linter can be disabled with `set_option linter.docPrime false`
warning: ././.lake/packages/mathlib/././Mathlib/Algebra/Group/Hom/Defs.lean:460:8: `map_zpow'` is missing a doc-string, please add one.
Declarations whose name ends with a `'` are expected to contain an explanation for the presence of a `'` in their doc-string. This may consist of discussion of the difference relative to the unprimed version, or an explanation as to why no better naming scheme is possible.
note: this linter can be disabled with `set_option linter.docPrime false`
warning: ././.lake/packages/mathlib/././Mathlib/Algebra/Group/Hom/Defs.lean:466:6: `map_comp_zpow'` is missing a doc-string, please add one.
Declarations whose name ends with a `'` are expected to contain an explanation for the presence of a `'` in their doc-string. This may consist of discussion of the difference relative to the unprimed version, or an explanation as to why no better naming scheme is possible.
note: this linter can be disabled with `set_option linter.docPrime false`
warning: ././.lake/packages/mathlib/././Mathlib/Algebra/Group/Hom/Defs.lean:842:18: `MonoidHom.map_zpow'` is missing a doc-string, please add one.
Declarations whose name ends with a `'` are expected to contain an explanation for the presence of a `'` in their doc-string. This may consist of discussion of the difference relative to the unprimed version, or an explanation as to why no better naming scheme is possible.
note: this linter can be disabled with `set_option linter.docPrime false`
⚠ [266/899] Replayed Mathlib.Logic.Relation
warning: ././.lake/packages/mathlib/././Mathlib/Logic/Relation.lean:351:8: `Relation.TransGen.head'` is missing a doc-string, please add one.
Declarations whose name ends with a `'` are expected to contain an explanation for the presence of a `'` in their doc-string. This may consist of discussion of the difference relative to the unprimed version, or an explanation as to why no better naming scheme is possible.
note: this linter can be disabled with `set_option linter.docPrime false`
warning: ././.lake/packages/mathlib/././Mathlib/Logic/Relation.lean:354:8: `Relation.TransGen.tail'` is missing a doc-string, please add one.
Declarations whose name ends with a `'` are expected to contain an explanation for the presence of a `'` in their doc-string. This may consist of discussion of the difference relative to the unprimed version, or an explanation as to why no better naming scheme is possible.
note: this linter can be disabled with `set_option linter.docPrime false`
warning: ././.lake/packages/mathlib/././Mathlib/Logic/Relation.lean:444:8: `Relation.TransGen.lift'` is missing a doc-string, please add one.
Declarations whose name ends with a `'` are expected to contain an explanation for the presence of a `'` in their doc-string. This may consist of discussion of the difference relative to the unprimed version, or an explanation as to why no better naming scheme is possible.
note: this linter can be disabled with `set_option linter.docPrime false`
warning: ././.lake/packages/mathlib/././Mathlib/Logic/Relation.lean:453:6: `Relation.TransGen.closed'` is missing a doc-string, please add one.
Declarations whose name ends with a `'` are expected to contain an explanation for the presence of a `'` in their doc-string. This may consist of discussion of the difference relative to the unprimed version, or an explanation as to why no better naming scheme is possible.
note: this linter can be disabled with `set_option linter.docPrime false`
warning: ././.lake/packages/mathlib/././Mathlib/Logic/Relation.lean:523:8: `Relation.ReflTransGen.lift'` is missing a doc-string, please add one.
Declarations whose name ends with a `'` are expected to contain an explanation for the presence of a `'` in their doc-string. This may consist of discussion of the difference relative to the unprimed version, or an explanation as to why no better naming scheme is possible.
note: this linter can be disabled with `set_option linter.docPrime false`
⚠ [273/899] Replayed Mathlib.Data.Quot
warning: ././.lake/packages/mathlib/././Mathlib/Data/Quot.lean:594:18: `Quotient.liftOn'_mk''` is missing a doc-string, please add one.
Declarations whose name ends with a `'` are expected to contain an explanation for the presence of a `'` in their doc-string. This may consist of discussion of the difference relative to the unprimed version, or an explanation as to why no better naming scheme is possible.
note: this linter can be disabled with `set_option linter.docPrime false`
warning: ././.lake/packages/mathlib/././Mathlib/Data/Quot.lean:598:14: `Quotient.surjective_liftOn'` is missing a doc-string, please add one.
Declarations whose name ends with a `'` are expected to contain an explanation for the presence of a `'` in their doc-string. This may consist of discussion of the difference relative to the unprimed version, or an explanation as to why no better naming scheme is possible.
note: this linter can be disabled with `set_option linter.docPrime false`
warning: ././.lake/packages/mathlib/././Mathlib/Data/Quot.lean:609:18: `Quotient.liftOn₂'_mk''` is missing a doc-string, please add one.
Declarations whose name ends with a `'` are expected to contain an explanation for the presence of a `'` in their doc-string. This may consist of discussion of the difference relative to the unprimed version, or an explanation as to why no better naming scheme is possible.
note: this linter can be disabled with `set_option linter.docPrime false`
warning: ././.lake/packages/mathlib/././Mathlib/Data/Quot.lean:675:8: `Quotient.hrecOn'_mk''` is missing a doc-string, please add one.
Declarations whose name ends with a `'` are expected to contain an explanation for the presence of a `'` in their doc-string. This may consist of discussion of the difference relative to the unprimed version, or an explanation as to why no better naming scheme is possible.
note: this linter can be disabled with `set_option linter.docPrime false`
warning: ././.lake/packages/mathlib/././Mathlib/Data/Quot.lean:688:8: `Quotient.hrecOn₂'_mk''` is missing a doc-string, please add one.
Declarations whose name ends with a `'` are expected to contain an explanation for the presence of a `'` in their doc-string. This may consist of discussion of the difference relative to the unprimed version, or an explanation as to why no better naming scheme is possible.
note: this linter can be disabled with `set_option linter.docPrime false`
warning: ././.lake/packages/mathlib/././Mathlib/Data/Quot.lean:700:8: `Quotient.map'_mk''` is missing a doc-string, please add one.
Declarations whose name ends with a `'` are expected to contain an explanation for the presence of a `'` in their doc-string. This may consist of discussion of the difference relative to the unprimed version, or an explanation as to why no better naming scheme is possible.
note: this linter can be disabled with `set_option linter.docPrime false`
warning: ././.lake/packages/mathlib/././Mathlib/Data/Quot.lean:710:8: `Quotient.map₂'_mk''` is missing a doc-string, please add one.
Declarations whose name ends with a `'` are expected to contain an explanation for the presence of a `'` in their doc-string. This may consist of discussion of the difference relative to the unprimed version, or an explanation as to why no better naming scheme is possible.
note: this linter can be disabled with `set_option linter.docPrime false`
warning: ././.lake/packages/mathlib/././Mathlib/Data/Quot.lean:715:8: `Quotient.exact'` is missing a doc-string, please add one.
Declarations whose name ends with a `'` are expected to contain an explanation for the presence of a `'` in their doc-string. This may consist of discussion of the difference relative to the unprimed version, or an explanation as to why no better naming scheme is possible.
note: this linter can be disabled with `set_option linter.docPrime false`
warning: ././.lake/packages/mathlib/././Mathlib/Data/Quot.lean:719:8: `Quotient.sound'` is missing a doc-string, please add one.
Declarations whose name ends with a `'` are expected to contain an explanation for the presence of a `'` in their doc-string. This may consist of discussion of the difference relative to the unprimed version, or an explanation as to why no better naming scheme is possible.
note: this linter can be disabled with `set_option linter.docPrime false`
warning: ././.lake/packages/mathlib/././Mathlib/Data/Quot.lean:723:18: `Quotient.eq'` is missing a doc-string, please add one.
Declarations whose name ends with a `'` are expected to contain an explanation for the presence of a `'` in their doc-string. This may consist of discussion of the difference relative to the unprimed version, or an explanation as to why no better naming scheme is possible.
note: this linter can be disabled with `set_option linter.docPrime false`
warning: ././.lake/packages/mathlib/././Mathlib/Data/Quot.lean:727:18: `Quotient.eq''` is missing a doc-string, please add one.
Declarations whose name ends with a `'` are expected to contain an explanation for the presence of a `'` in their doc-string. This may consist of discussion of the difference relative to the unprimed version, or an explanation as to why no better naming scheme is possible.
note: this linter can be disabled with `set_option linter.docPrime false`
warning: ././.lake/packages/mathlib/././Mathlib/Data/Quot.lean:736:8: `Quotient.out_eq'` is missing a doc-string, please add one.
Declarations whose name ends with a `'` are expected to contain an explanation for the presence of a `'` in their doc-string. This may consist of discussion of the difference relative to the unprimed version, or an explanation as to why no better naming scheme is possible.
note: this linter can be disabled with `set_option linter.docPrime false`
warning: ././.lake/packages/mathlib/././Mathlib/Data/Quot.lean:739:8: `Quotient.mk_out'` is missing a doc-string, please add one.
Declarations whose name ends with a `'` are expected to contain an explanation for the presence of a `'` in their doc-string. This may consist of discussion of the difference relative to the unprimed version, or an explanation as to why no better naming scheme is possible.
note: this linter can be disabled with `set_option linter.docPrime false`
⚠ [274/899] Replayed Mathlib.Data.Bool.Basic
warning: ././.lake/packages/mathlib/././Mathlib/Data/Bool/Basic.lean:156:8: `Bool.eq_true_of_not_eq_false'` is missing a doc-string, please add one.
Declarations whose name ends with a `'` are expected to contain an explanation for the presence of a `'` in their doc-string. This may consist of discussion of the difference relative to the unprimed version, or an explanation as to why no better naming scheme is possible.
note: this linter can be disabled with `set_option linter.docPrime false`
warning: ././.lake/packages/mathlib/././Mathlib/Data/Bool/Basic.lean:159:8: `Bool.eq_false_of_not_eq_true'` is missing a doc-string, please add one.
Declarations whose name ends with a `'` are expected to contain an explanation for the presence of a `'` in their doc-string. This may consist of discussion of the difference relative to the unprimed version, or an explanation as to why no better naming scheme is possible.
note: this linter can be disabled with `set_option linter.docPrime false`
⚠ [276/899] Replayed Mathlib.Logic.Equiv.Defs
warning: ././.lake/packages/mathlib/././Mathlib/Logic/Equiv/Defs.lean:138:9: `Equiv.inhabited'` is missing a doc-string, please add one.
Declarations whose name ends with a `'` are expected to contain an explanation for the presence of a `'` in their doc-string. This may consist of discussion of the difference relative to the unprimed version, or an explanation as to why no better naming scheme is possible.
note: this linter can be disabled with `set_option linter.docPrime false`
warning: ././.lake/packages/mathlib/././Mathlib/Logic/Equiv/Defs.lean:153:8: `Equiv.left_inv'` is missing a doc-string, please add one.
Declarations whose name ends with a `'` are expected to contain an explanation for the presence of a `'` in their doc-string. This may consist of discussion of the difference relative to the unprimed version, or an explanation as to why no better naming scheme is possible.
note: this linter can be disabled with `set_option linter.docPrime false`
warning: ././.lake/packages/mathlib/././Mathlib/Logic/Equiv/Defs.lean:154:8: `Equiv.right_inv'` is missing a doc-string, please add one.
Declarations whose name ends with a `'` are expected to contain an explanation for the presence of a `'` in their doc-string. This may consist of discussion of the difference relative to the unprimed version, or an explanation as to why no better naming scheme is possible.
note: this linter can be disabled with `set_option linter.docPrime false`
warning: ././.lake/packages/mathlib/././Mathlib/Logic/Equiv/Defs.lean:725:16: `Equiv.forall_congr'` is missing a doc-string, please add one.
Declarations whose name ends with a `'` are expected to contain an explanation for the presence of a `'` in their doc-string. This may consist of discussion of the difference relative to the unprimed version, or an explanation as to why no better naming scheme is possible.
note: this linter can be disabled with `set_option linter.docPrime false`
warning: ././.lake/packages/mathlib/././Mathlib/Logic/Equiv/Defs.lean:737:16: `Equiv.exists_congr'` is missing a doc-string, please add one.
Declarations whose name ends with a `'` are expected to contain an explanation for the presence of a `'` in their doc-string. This may consist of discussion of the difference relative to the unprimed version, or an explanation as to why no better naming scheme is possible.
note: this linter can be disabled with `set_option linter.docPrime false`
warning: ././.lake/packages/mathlib/././Mathlib/Logic/Equiv/Defs.lean:757:16: `Equiv.existsUnique_congr'` is missing a doc-string, please add one.
Declarations whose name ends with a `'` are expected to contain an explanation for the presence of a `'` in their doc-string. This may consist of discussion of the difference relative to the unprimed version, or an explanation as to why no better naming scheme is possible.
note: this linter can be disabled with `set_option linter.docPrime false`
warning: ././.lake/packages/mathlib/././Mathlib/Logic/Equiv/Defs.lean:772:18: `Equiv.forall₂_congr'` is missing a doc-string, please add one.
Declarations whose name ends with a `'` are expected to contain an explanation for the presence of a `'` in their doc-string. This may consist of discussion of the difference relative to the unprimed version, or an explanation as to why no better naming scheme is possible.
note: this linter can be disabled with `set_option linter.docPrime false`
warning: ././.lake/packages/mathlib/././Mathlib/Logic/Equiv/Defs.lean:782:18: `Equiv.forall₃_congr'` is missing a doc-string, please add one.
Declarations whose name ends with a `'` are expected to contain an explanation for the presence of a `'` in their doc-string. This may consist of discussion of the difference relative to the unprimed version, or an explanation as to why no better naming scheme is possible.
note: this linter can be disabled with `set_option linter.docPrime false`
⚠ [278/899] Replayed Mathlib.Algebra.GroupWithZero.Defs
warning: ././.lake/packages/mathlib/././Mathlib/Algebra/GroupWithZero/Defs.lean:110:8: `mul_left_inj'` is missing a doc-string, please add one.
Declarations whose name ends with a `'` are expected to contain an explanation for the presence of a `'` in their doc-string. This may consist of discussion of the difference relative to the unprimed version, or an explanation as to why no better naming scheme is possible.
note: this linter can be disabled with `set_option linter.docPrime false`
warning: ././.lake/packages/mathlib/././Mathlib/Algebra/GroupWithZero/Defs.lean:113:8: `mul_right_inj'` is missing a doc-string, please add one.
Declarations whose name ends with a `'` are expected to contain an explanation for the presence of a `'` in their doc-string. This may consist of discussion of the difference relative to the unprimed version, or an explanation as to why no better naming scheme is possible.
note: this linter can be disabled with `set_option linter.docPrime false`
⚠ [279/899] Replayed Mathlib.Algebra.NeZero
warning: ././.lake/packages/mathlib/././Mathlib/Algebra/NeZero.lean:44:6: `zero_ne_one'` is missing a doc-string, please add one.
Declarations whose name ends with a `'` are expected to contain an explanation for the presence of a `'` in their doc-string. This may consist of discussion of the difference relative to the unprimed version, or an explanation as to why no better naming scheme is possible.
note: this linter can be disabled with `set_option linter.docPrime false`
warning: ././.lake/packages/mathlib/././Mathlib/Algebra/NeZero.lean:46:6: `one_ne_zero'` is missing a doc-string, please add one.
Declarations whose name ends with a `'` are expected to contain an explanation for the presence of a `'` in their doc-string. This may consist of discussion of the difference relative to the unprimed version, or an explanation as to why no better naming scheme is possible.
note: this linter can be disabled with `set_option linter.docPrime false`
warning: ././.lake/packages/mathlib/././Mathlib/Algebra/NeZero.lean:48:6: `two_ne_zero'` is missing a doc-string, please add one.
Declarations whose name ends with a `'` are expected to contain an explanation for the presence of a `'` in their doc-string. This may consist of discussion of the difference relative to the unprimed version, or an explanation as to why no better naming scheme is possible.
note: this linter can be disabled with `set_option linter.docPrime false`
warning: ././.lake/packages/mathlib/././Mathlib/Algebra/NeZero.lean:50:6: `three_ne_zero'` is missing a doc-string, please add one.
Declarations whose name ends with a `'` are expected to contain an explanation for the presence of a `'` in their doc-string. This may consist of discussion of the difference relative to the unprimed version, or an explanation as to why no better naming scheme is possible.
note: this linter can be disabled with `set_option linter.docPrime false`
warning: ././.lake/packages/mathlib/././Mathlib/Algebra/NeZero.lean:52:6: `four_ne_zero'` is missing a doc-string, please add one.
Declarations whose name ends with a `'` are expected to contain an explanation for the presence of a `'` in their doc-string. This may consist of discussion of the difference relative to the unprimed version, or an explanation as to why no better naming scheme is possible.
note: this linter can be disabled with `set_option linter.docPrime false`
⚠ [281/899] Replayed Mathlib.Algebra.GroupWithZero.Basic
warning: ././.lake/packages/mathlib/././Mathlib/Algebra/GroupWithZero/Basic.lean:185:14: `pow_eq_zero_iff'` is missing a doc-string, please add one.
Declarations whose name ends with a `'` are expected to contain an explanation for the presence of a `'` in their doc-string. This may consist of discussion of the difference relative to the unprimed version, or an explanation as to why no better naming scheme is possible.
note: this linter can be disabled with `set_option linter.docPrime false`
warning: ././.lake/packages/mathlib/././Mathlib/Algebra/GroupWithZero/Basic.lean:350:8: `div_self_mul_self'` is missing a doc-string, please add one.
Declarations whose name ends with a `'` are expected to contain an explanation for the presence of a `'` in their doc-string. This may consist of discussion of the difference relative to the unprimed version, or an explanation as to why no better naming scheme is possible.
note: this linter can be disabled with `set_option linter.docPrime false`
warning: ././.lake/packages/mathlib/././Mathlib/Algebra/GroupWithZero/Basic.lean:417:6: `zpow_add'` is missing a doc-string, please add one.
Declarations whose name ends with a `'` are expected to contain an explanation for the presence of a `'` in their doc-string. This may consist of discussion of the difference relative to the unprimed version, or an explanation as to why no better naming scheme is possible.
note: this linter can be disabled with `set_option linter.docPrime false`
⚠ [284/899] Replayed Mathlib.Algebra.GroupWithZero.Units.Basic
warning: ././.lake/packages/mathlib/././Mathlib/Algebra/GroupWithZero/Units/Basic.lean:181:8: `Units.mul_inv'` is missing a doc-string, please add one.
Declarations whose name ends with a `'` are expected to contain an explanation for the presence of a `'` in their doc-string. This may consist of discussion of the difference relative to the unprimed version, or an explanation as to why no better naming scheme is possible.
note: this linter can be disabled with `set_option linter.docPrime false`
warning: ././.lake/packages/mathlib/././Mathlib/Algebra/GroupWithZero/Units/Basic.lean:184:8: `Units.inv_mul'` is missing a doc-string, please add one.
Declarations whose name ends with a `'` are expected to contain an explanation for the presence of a `'` in their doc-string. This may consist of discussion of the difference relative to the unprimed version, or an explanation as to why no better naming scheme is possible.
note: this linter can be disabled with `set_option linter.docPrime false`
warning: ././.lake/packages/mathlib/././Mathlib/Algebra/GroupWithZero/Units/Basic.lean:297:6: `div_left_inj'` is missing a doc-string, please add one.
Declarations whose name ends with a `'` are expected to contain an explanation for the presence of a `'` in their doc-string. This may consist of discussion of the difference relative to the unprimed version, or an explanation as to why no better naming scheme is possible.
note: this linter can be disabled with `set_option linter.docPrime false`
warning: ././.lake/packages/mathlib/././Mathlib/Algebra/GroupWithZero/Units/Basic.lean:392:8: `Ring.inverse_eq_inv'` is missing a doc-string, please add one.
Declarations whose name ends with a `'` are expected to contain an explanation for the presence of a `'` in their doc-string. This may consist of discussion of the difference relative to the unprimed version, or an explanation as to why no better naming scheme is possible.
note: this linter can be disabled with `set_option linter.docPrime false`
warning: ././.lake/packages/mathlib/././Mathlib/Algebra/GroupWithZero/Units/Basic.lean:432:6: `mul_div_cancel_of_imp'` is missing a doc-string, please add one.
Declarations whose name ends with a `'` are expected to contain an explanation for the presence of a `'` in their doc-string. This may consist of discussion of the difference relative to the unprimed version, or an explanation as to why no better naming scheme is possible.
note: this linter can be disabled with `set_option linter.docPrime false`
warning: ././.lake/packages/mathlib/././Mathlib/Algebra/GroupWithZero/Units/Basic.lean:454:6: `div_div_cancel'` is missing a doc-string, please add one.
Declarations whose name ends with a `'` are expected to contain an explanation for the presence of a `'` in their doc-string. This may consist of discussion of the difference relative to the unprimed version, or an explanation as to why no better naming scheme is possible.
note: this linter can be disabled with `set_option linter.docPrime false`
warning: ././.lake/packages/mathlib/././Mathlib/Algebra/GroupWithZero/Units/Basic.lean:456:6: `div_div_cancel_left'` is missing a doc-string, please add one.
Declarations whose name ends with a `'` are expected to contain an explanation for the presence of a `'` in their doc-string. This may consist of discussion of the difference relative to the unprimed version, or an explanation as to why no better naming scheme is possible.
note: this linter can be disabled with `set_option linter.docPrime false`
warning: ././.lake/packages/mathlib/././Mathlib/Algebra/GroupWithZero/Units/Basic.lean:461:6: `div_div_div_cancel_left'` is missing a doc-string, please add one.
Declarations whose name ends with a `'` are expected to contain an explanation for the presence of a `'` in their doc-string. This may consist of discussion of the difference relative to the unprimed version, or an explanation as to why no better naming scheme is possible.
note: this linter can be disabled with `set_option linter.docPrime false`
warning: ././.lake/packages/mathlib/././Mathlib/Algebra/GroupWithZero/Units/Basic.lean:464:14: `div_mul_div_cancel₀'` is missing a doc-string, please add one.
Declarations whose name ends with a `'` are expected to contain an explanation for the presence of a `'` in their doc-string. This may consist of discussion of the difference relative to the unprimed version, or an explanation as to why no better naming scheme is possible.
note: this linter can be disabled with `set_option linter.docPrime false`
⚠ [291/899] Replayed Mathlib.Data.Sigma.Basic
warning: ././.lake/packages/mathlib/././Mathlib/Data/Sigma/Basic.lean:90:6: `Sigma.exists'` is missing a doc-string, please add one.
Declarations whose name ends with a `'` are expected to contain an explanation for the presence of a `'` in their doc-string. This may consist of discussion of the difference relative to the unprimed version, or an explanation as to why no better naming scheme is possible.
note: this linter can be disabled with `set_option linter.docPrime false`
warning: ././.lake/packages/mathlib/././Mathlib/Data/Sigma/Basic.lean:93:6: `Sigma.forall'` is missing a doc-string, please add one.
Declarations whose name ends with a `'` are expected to contain an explanation for the presence of a `'` in their doc-string. This may consist of discussion of the difference relative to the unprimed version, or an explanation as to why no better naming scheme is possible.
note: this linter can be disabled with `set_option linter.docPrime false`
⚠ [304/899] Replayed Mathlib.Logic.Equiv.Basic
warning: ././.lake/packages/mathlib/././Mathlib/Logic/Equiv/Basic.lean:1706:8: `Equiv.coe_piCongr'` is missing a doc-string, please add one.
Declarations whose name ends with a `'` are expected to contain an explanation for the presence of a `'` in their doc-string. This may consist of discussion of the difference relative to the unprimed version, or an explanation as to why no better naming scheme is possible.
note: this linter can be disabled with `set_option linter.docPrime false`
⚠ [305/899] Replayed Mathlib.Algebra.Group.Equiv.Basic
warning: ././.lake/packages/mathlib/././Mathlib/Algebra/Group/Equiv/Basic.lean:339:8: `MulEquiv.mk_coe'` is missing a doc-string, please add one.
Declarations whose name ends with a `'` are expected to contain an explanation for the presence of a `'` in their doc-string. This may consist of discussion of the difference relative to the unprimed version, or an explanation as to why no better naming scheme is possible.
note: this linter can be disabled with `set_option linter.docPrime false`
⚠ [311/899] Replayed Mathlib.Algebra.Group.TypeTags
warning: ././.lake/packages/mathlib/././Mathlib/Algebra/Group/TypeTags.lean:494:6: `AddMonoidHom.coe_toMultiplicative'` is missing a doc-string, please add one.
Declarations whose name ends with a `'` are expected to contain an explanation for the presence of a `'` in their doc-string. This may consist of discussion of the difference relative to the unprimed version, or an explanation as to why no better naming scheme is possible.
note: this linter can be disabled with `set_option linter.docPrime false`
warning: ././.lake/packages/mathlib/././Mathlib/Algebra/Group/TypeTags.lean:504:6: `MonoidHom.coe_toAdditive'` is missing a doc-string, please add one.
Declarations whose name ends with a `'` are expected to contain an explanation for the presence of a `'` in their doc-string. This may consist of discussion of the difference relative to the unprimed version, or an explanation as to why no better naming scheme is possible.
note: this linter can be disabled with `set_option linter.docPrime false`
warning: ././.lake/packages/mathlib/././Mathlib/Algebra/Group/TypeTags.lean:525:6: `AddMonoidHom.coe_toMultiplicative''` is missing a doc-string, please add one.
Declarations whose name ends with a `'` are expected to contain an explanation for the presence of a `'` in their doc-string. This may consist of discussion of the difference relative to the unprimed version, or an explanation as to why no better naming scheme is possible.
note: this linter can be disabled with `set_option linter.docPrime false`
warning: ././.lake/packages/mathlib/././Mathlib/Algebra/Group/TypeTags.lean:535:6: `MonoidHom.coe_toAdditive''` is missing a doc-string, please add one.
Declarations whose name ends with a `'` are expected to contain an explanation for the presence of a `'` in their doc-string. This may consist of discussion of the difference relative to the unprimed version, or an explanation as to why no better naming scheme is possible.
note: this linter can be disabled with `set_option linter.docPrime false`
⚠ [314/899] Replayed Mathlib.Data.Nat.Sqrt
warning: ././.lake/packages/mathlib/././Mathlib/Data/Nat/Sqrt.lean:114:6: `Nat.sqrt_le'` is missing a doc-string, please add one.
Declarations whose name ends with a `'` are expected to contain an explanation for the presence of a `'` in their doc-string. This may consist of discussion of the difference relative to the unprimed version, or an explanation as to why no better naming scheme is possible.
note: this linter can be disabled with `set_option linter.docPrime false`
warning: ././.lake/packages/mathlib/././Mathlib/Data/Nat/Sqrt.lean:118:6: `Nat.lt_succ_sqrt'` is missing a doc-string, please add one.
Declarations whose name ends with a `'` are expected to contain an explanation for the presence of a `'` in their doc-string. This may consist of discussion of the difference relative to the unprimed version, or an explanation as to why no better naming scheme is possible.
note: this linter can be disabled with `set_option linter.docPrime false`
warning: ././.lake/packages/mathlib/././Mathlib/Data/Nat/Sqrt.lean:127:6: `Nat.le_sqrt'` is missing a doc-string, please add one.
Declarations whose name ends with a `'` are expected to contain an explanation for the presence of a `'` in their doc-string. This may consist of discussion of the difference relative to the unprimed version, or an explanation as to why no better naming scheme is possible.
note: this linter can be disabled with `set_option linter.docPrime false`
warning: ././.lake/packages/mathlib/././Mathlib/Data/Nat/Sqrt.lean:131:6: `Nat.sqrt_lt'` is missing a doc-string, please add one.
Declarations whose name ends with a `'` are expected to contain an explanation for the presence of a `'` in their doc-string. This may consist of discussion of the difference relative to the unprimed version, or an explanation as to why no better naming scheme is possible.
note: this linter can be disabled with `set_option linter.docPrime false`
warning: ././.lake/packages/mathlib/././Mathlib/Data/Nat/Sqrt.lean:150:6: `Nat.eq_sqrt'` is missing a doc-string, please add one.
Declarations whose name ends with a `'` are expected to contain an explanation for the presence of a `'` in their doc-string. This may consist of discussion of the difference relative to the unprimed version, or an explanation as to why no better naming scheme is possible.
note: this linter can be disabled with `set_option linter.docPrime false`
warning: ././.lake/packages/mathlib/././Mathlib/Data/Nat/Sqrt.lean:170:6: `Nat.sqrt_add_eq'` is missing a doc-string, please add one.
Declarations whose name ends with a `'` are expected to contain an explanation for the presence of a `'` in their doc-string. This may consist of discussion of the difference relative to the unprimed version, or an explanation as to why no better naming scheme is possible.
note: this linter can be disabled with `set_option linter.docPrime false`
warning: ././.lake/packages/mathlib/././Mathlib/Data/Nat/Sqrt.lean:175:6: `Nat.sqrt_eq'` is missing a doc-string, please add one.
Declarations whose name ends with a `'` are expected to contain an explanation for the presence of a `'` in their doc-string. This may consist of discussion of the difference relative to the unprimed version, or an explanation as to why no better naming scheme is possible.
note: this linter can be disabled with `set_option linter.docPrime false`
warning: ././.lake/packages/mathlib/././Mathlib/Data/Nat/Sqrt.lean:185:6: `Nat.exists_mul_self'` is missing a doc-string, please add one.
Declarations whose name ends with a `'` are expected to contain an explanation for the presence of a `'` in their doc-string. This may consist of discussion of the difference relative to the unprimed version, or an explanation as to why no better naming scheme is possible.
note: this linter can be disabled with `set_option linter.docPrime false`
warning: ././.lake/packages/mathlib/././Mathlib/Data/Nat/Sqrt.lean:191:6: `Nat.sqrt_mul_sqrt_lt_succ'` is missing a doc-string, please add one.
Declarations whose name ends with a `'` are expected to contain an explanation for the presence of a `'` in their doc-string. This may consist of discussion of the difference relative to the unprimed version, or an explanation as to why no better naming scheme is possible.
note: this linter can be disabled with `set_option linter.docPrime false`
warning: ././.lake/packages/mathlib/././Mathlib/Data/Nat/Sqrt.lean:197:6: `Nat.succ_le_succ_sqrt'` is missing a doc-string, please add one.
Declarations whose name ends with a `'` are expected to contain an explanation for the presence of a `'` in their doc-string. This may consist of discussion of the difference relative to the unprimed version, or an explanation as to why no better naming scheme is possible.
note: this linter can be disabled with `set_option linter.docPrime false`
warning: ././.lake/packages/mathlib/././Mathlib/Data/Nat/Sqrt.lean:207:6: `Nat.not_exists_sq'` is missing a doc-string, please add one.
Declarations whose name ends with a `'` are expected to contain an explanation for the presence of a `'` in their doc-string. This may consist of discussion of the difference relative to the unprimed version, or an explanation as to why no better naming scheme is possible.
note: this linter can be disabled with `set_option linter.docPrime false`
⚠ [315/899] Replayed Mathlib.Algebra.Group.Nat
warning: ././.lake/packages/mathlib/././Mathlib/Algebra/Group/Nat.lean:128:6: `Nat.even_pow'` is missing a doc-string, please add one.
Declarations whose name ends with a `'` are expected to contain an explanation for the presence of a `'` in their doc-string. This may consist of discussion of the difference relative to the unprimed version, or an explanation as to why no better naming scheme is possible.
note: this linter can be disabled with `set_option linter.docPrime false`
⚠ [413/899] Replayed Mathlib.Algebra.Group.Int
warning: ././.lake/packages/mathlib/././Mathlib/Algebra/Group/Int.lean:115:6: `Int.eq_one_or_neg_one_of_mul_eq_one'` is missing a doc-string, please add one.
Declarations whose name ends with a `'` are expected to contain an explanation for the presence of a `'` in their doc-string. This may consist of discussion of the difference relative to the unprimed version, or an explanation as to why no better naming scheme is possible.
note: this linter can be disabled with `set_option linter.docPrime false`
warning: ././.lake/packages/mathlib/././Mathlib/Algebra/Group/Int.lean:128:6: `Int.eq_one_or_neg_one_of_mul_eq_neg_one'` is missing a doc-string, please add one.
Declarations whose name ends with a `'` are expected to contain an explanation for the presence of a `'` in their doc-string. This may consist of discussion of the difference relative to the unprimed version, or an explanation as to why no better naming scheme is possible.
note: this linter can be disabled with `set_option linter.docPrime false`
warning: ././.lake/packages/mathlib/././Mathlib/Algebra/Group/Int.lean:210:6: `Int.even_pow'` is missing a doc-string, please add one.
Declarations whose name ends with a `'` are expected to contain an explanation for the presence of a `'` in their doc-string. This may consist of discussion of the difference relative to the unprimed version, or an explanation as to why no better naming scheme is possible.
note: this linter can be disabled with `set_option linter.docPrime false`
⚠ [415/899] Replayed Mathlib.Algebra.Ring.Defs
warning: ././.lake/packages/mathlib/././Mathlib/Algebra/Ring/Defs.lean:234:6: `add_sq'` is missing a doc-string, please add one.
Declarations whose name ends with a `'` are expected to contain an explanation for the presence of a `'` in their doc-string. This may consist of discussion of the difference relative to the unprimed version, or an explanation as to why no better naming scheme is possible.
note: this linter can be disabled with `set_option linter.docPrime false`
⚠ [419/899] Replayed Mathlib.Algebra.Ring.Basic
warning: ././.lake/packages/mathlib/././Mathlib/Algebra/Ring/Basic.lean:92:8: `inv_neg'` is missing a doc-string, please add one.
Declarations whose name ends with a `'` are expected to contain an explanation for the presence of a `'` in their doc-string. This may consist of discussion of the difference relative to the unprimed version, or an explanation as to why no better naming scheme is possible.
note: this linter can be disabled with `set_option linter.docPrime false`
⚠ [422/899] Replayed Mathlib.Data.Nat.Cast.Basic
warning: ././.lake/packages/mathlib/././Mathlib/Data/Nat/Cast/Basic.lean:67:6: `nsmul_eq_mul'` is missing a doc-string, please add one.
Declarations whose name ends with a `'` are expected to contain an explanation for the presence of a `'` in their doc-string. This may consist of discussion of the difference relative to the unprimed version, or an explanation as to why no better naming scheme is possible.
note: this linter can be disabled with `set_option linter.docPrime false`
warning: ././.lake/packages/mathlib/././Mathlib/Data/Nat/Cast/Basic.lean:98:8: `ext_nat'` is missing a doc-string, please add one.
Declarations whose name ends with a `'` are expected to contain an explanation for the presence of a `'` in their doc-string. This may consist of discussion of the difference relative to the unprimed version, or an explanation as to why no better naming scheme is possible.
note: this linter can be disabled with `set_option linter.docPrime false`
warning: ././.lake/packages/mathlib/././Mathlib/Data/Nat/Cast/Basic.lean:113:8: `eq_natCast'` is missing a doc-string, please add one.
Declarations whose name ends with a `'` are expected to contain an explanation for the presence of a `'` in their doc-string. This may consist of discussion of the difference relative to the unprimed version, or an explanation as to why no better naming scheme is possible.
note: this linter can be disabled with `set_option linter.docPrime false`
warning: ././.lake/packages/mathlib/././Mathlib/Data/Nat/Cast/Basic.lean:117:8: `map_natCast'` is missing a doc-string, please add one.
Declarations whose name ends with a `'` are expected to contain an explanation for the presence of a `'` in their doc-string. This may consist of discussion of the difference relative to the unprimed version, or an explanation as to why no better naming scheme is possible.
note: this linter can be disabled with `set_option linter.docPrime false`
warning: ././.lake/packages/mathlib/././Mathlib/Data/Nat/Cast/Basic.lean:124:8: `map_ofNat'` is missing a doc-string, please add one.
Declarations whose name ends with a `'` are expected to contain an explanation for the presence of a `'` in their doc-string. This may consist of discussion of the difference relative to the unprimed version, or an explanation as to why no better naming scheme is possible.
note: this linter can be disabled with `set_option linter.docPrime false`
⚠ [424/899] Replayed Mathlib.Algebra.GroupWithZero.Commute
warning: ././.lake/packages/mathlib/././Mathlib/Algebra/GroupWithZero/Commute.lean:22:8: `Ring.mul_inverse_rev'` is missing a doc-string, please add one.
Declarations whose name ends with a `'` are expected to contain an explanation for the presence of a `'` in their doc-string. This may consist of discussion of the difference relative to the unprimed version, or an explanation as to why no better naming scheme is possible.
note: this linter can be disabled with `set_option linter.docPrime false`
⚠ [431/899] Replayed Mathlib.Algebra.Ring.Commute
warning: ././.lake/packages/mathlib/././Mathlib/Algebra/Ring/Commute.lean:47:8: `Commute.mul_self_sub_mul_self_eq'` is missing a doc-string, please add one.
Declarations whose name ends with a `'` are expected to contain an explanation for the presence of a `'` in their doc-string. This may consist of discussion of the difference relative to the unprimed version, or an explanation as to why no better naming scheme is possible.
note: this linter can be disabled with `set_option linter.docPrime false`
warning: ././.lake/packages/mathlib/././Mathlib/Algebra/Ring/Commute.lean:131:6: `neg_pow'` is missing a doc-string, please add one.
Declarations whose name ends with a `'` are expected to contain an explanation for the presence of a `'` in their doc-string. This may consist of discussion of the difference relative to the unprimed version, or an explanation as to why no better naming scheme is possible.
note: this linter can be disabled with `set_option linter.docPrime false`
warning: ././.lake/packages/mathlib/././Mathlib/Algebra/Ring/Commute.lean:193:6: `sub_sq'` is missing a doc-string, please add one.
Declarations whose name ends with a `'` are expected to contain an explanation for the presence of a `'` in their doc-string. This may consist of discussion of the difference relative to the unprimed version, or an explanation as to why no better naming scheme is possible.
note: this linter can be disabled with `set_option linter.docPrime false`
⚠ [438/899] Replayed Mathlib.Algebra.Field.Defs
warning: ././.lake/packages/mathlib/././Mathlib/Algebra/Field/Defs.lean:202:6: `Rat.cast_mk'` is missing a doc-string, please add one.
Declarations whose name ends with a `'` are expected to contain an explanation for the presence of a `'` in their doc-string. This may consist of discussion of the difference relative to the unprimed version, or an explanation as to why no better naming scheme is possible.
note: this linter can be disabled with `set_option linter.docPrime false`
⚠ [444/899] Replayed Mathlib.Control.Combinators
warning: ././.lake/packages/mathlib/././Mathlib/Control/Combinators.lean:35:4: `Monad.mapM'` is missing a doc-string, please add one.
Declarations whose name ends with a `'` are expected to contain an explanation for the presence of a `'` in their doc-string. This may consist of discussion of the difference relative to the unprimed version, or an explanation as to why no better naming scheme is possible.
note: this linter can be disabled with `set_option linter.docPrime false`
warning: ././.lake/packages/mathlib/././Mathlib/Control/Combinators.lean:57:4: `Monad.sequence'` is missing a doc-string, please add one.
Declarations whose name ends with a `'` are expected to contain an explanation for the presence of a `'` in their doc-string. This may consist of discussion of the difference relative to the unprimed version, or an explanation as to why no better naming scheme is possible.
note: this linter can be disabled with `set_option linter.docPrime false`
⚠ [445/899] Replayed Mathlib.Data.Option.Basic
warning: ././.lake/packages/mathlib/././Mathlib/Data/Option/Basic.lean:80:8: `Option.none_bind'` is missing a doc-string, please add one.
Declarations whose name ends with a `'` are expected to contain an explanation for the presence of a `'` in their doc-string. This may consist of discussion of the difference relative to the unprimed version, or an explanation as to why no better naming scheme is possible.
note: this linter can be disabled with `set_option linter.docPrime false`
warning: ././.lake/packages/mathlib/././Mathlib/Data/Option/Basic.lean:84:8: `Option.some_bind'` is missing a doc-string, please add one.
Declarations whose name ends with a `'` are expected to contain an explanation for the presence of a `'` in their doc-string. This may consist of discussion of the difference relative to the unprimed version, or an explanation as to why no better naming scheme is possible.
note: this linter can be disabled with `set_option linter.docPrime false`
warning: ././.lake/packages/mathlib/././Mathlib/Data/Option/Basic.lean:87:8: `Option.bind_eq_some'` is missing a doc-string, please add one.
Declarations whose name ends with a `'` are expected to contain an explanation for the presence of a `'` in their doc-string. This may consist of discussion of the difference relative to the unprimed version, or an explanation as to why no better naming scheme is possible.
note: this linter can be disabled with `set_option linter.docPrime false`
warning: ././.lake/packages/mathlib/././Mathlib/Data/Option/Basic.lean:96:8: `Option.bind_congr'` is missing a doc-string, please add one.
Declarations whose name ends with a `'` are expected to contain an explanation for the presence of a `'` in their doc-string. This may consist of discussion of the difference relative to the unprimed version, or an explanation as to why no better naming scheme is possible.
note: this linter can be disabled with `set_option linter.docPrime false`
warning: ././.lake/packages/mathlib/././Mathlib/Data/Option/Basic.lean:103:8: `Option.bind_eq_bind'` is missing a doc-string, please add one.
Declarations whose name ends with a `'` are expected to contain an explanation for the presence of a `'` in their doc-string. This may consist of discussion of the difference relative to the unprimed version, or an explanation as to why no better naming scheme is possible.
note: this linter can be disabled with `set_option linter.docPrime false`
warning: ././.lake/packages/mathlib/././Mathlib/Data/Option/Basic.lean:110:8: `Option.map_coe'` is missing a doc-string, please add one.
Declarations whose name ends with a `'` are expected to contain an explanation for the presence of a `'` in their doc-string. This may consist of discussion of the difference relative to the unprimed version, or an explanation as to why no better naming scheme is possible.
note: this linter can be disabled with `set_option linter.docPrime false`
warning: ././.lake/packages/mathlib/././Mathlib/Data/Option/Basic.lean:140:8: `Option.map_bind'` is missing a doc-string, please add one.
Declarations whose name ends with a `'` are expected to contain an explanation for the presence of a `'` in their doc-string. This may consist of discussion of the difference relative to the unprimed version, or an explanation as to why no better naming scheme is possible.
note: this linter can be disabled with `set_option linter.docPrime false`
warning: ././.lake/packages/mathlib/././Mathlib/Data/Option/Basic.lean:207:8: `Option.some_orElse'` is missing a doc-string, please add one.
Declarations whose name ends with a `'` are expected to contain an explanation for the presence of a `'` in their doc-string. This may consist of discussion of the difference relative to the unprimed version, or an explanation as to why no better naming scheme is possible.
note: this linter can be disabled with `set_option linter.docPrime false`
warning: ././.lake/packages/mathlib/././Mathlib/Data/Option/Basic.lean:211:8: `Option.none_orElse'` is missing a doc-string, please add one.
Declarations whose name ends with a `'` are expected to contain an explanation for the presence of a `'` in their doc-string. This may consist of discussion of the difference relative to the unprimed version, or an explanation as to why no better naming scheme is possible.
note: this linter can be disabled with `set_option linter.docPrime false`
warning: ././.lake/packages/mathlib/././Mathlib/Data/Option/Basic.lean:214:8: `Option.orElse_none'` is missing a doc-string, please add one.
Declarations whose name ends with a `'` are expected to contain an explanation for the presence of a `'` in their doc-string. This may consist of discussion of the difference relative to the unprimed version, or an explanation as to why no better naming scheme is possible.
note: this linter can be disabled with `set_option linter.docPrime false`
warning: ././.lake/packages/mathlib/././Mathlib/Data/Option/Basic.lean:229:8: `Option.guard_eq_some'` is missing a doc-string, please add one.
Declarations whose name ends with a `'` are expected to contain an explanation for the presence of a `'` in their doc-string. This may consist of discussion of the difference relative to the unprimed version, or an explanation as to why no better naming scheme is possible.
note: this linter can be disabled with `set_option linter.docPrime false`
warning: ././.lake/packages/mathlib/././Mathlib/Data/Option/Basic.lean:276:8: `Option.orElse_eq_some'` is missing a doc-string, please add one.
Declarations whose name ends with a `'` are expected to contain an explanation for the presence of a `'` in their doc-string. This may consist of discussion of the difference relative to the unprimed version, or an explanation as to why no better naming scheme is possible.
note: this linter can be disabled with `set_option linter.docPrime false`
warning: ././.lake/packages/mathlib/././Mathlib/Data/Option/Basic.lean:287:8: `Option.orElse_eq_none'` is missing a doc-string, please add one.
Declarations whose name ends with a `'` are expected to contain an explanation for the presence of a `'` in their doc-string. This may consist of discussion of the difference relative to the unprimed version, or an explanation as to why no better naming scheme is possible.
note: this linter can be disabled with `set_option linter.docPrime false`
⚠ [446/899] Replayed Mathlib.Data.Prod.PProd
warning: ././.lake/packages/mathlib/././Mathlib/Data/Prod/PProd.lean:35:8: `PProd.forall'` is missing a doc-string, please add one.
Declarations whose name ends with a `'` are expected to contain an explanation for the presence of a `'` in their doc-string. This may consist of discussion of the difference relative to the unprimed version, or an explanation as to why no better naming scheme is possible.
note: this linter can be disabled with `set_option linter.docPrime false`
warning: ././.lake/packages/mathlib/././Mathlib/Data/Prod/PProd.lean:38:8: `PProd.exists'` is missing a doc-string, please add one.
Declarations whose name ends with a `'` are expected to contain an explanation for the presence of a `'` in their doc-string. This may consist of discussion of the difference relative to the unprimed version, or an explanation as to why no better naming scheme is possible.
note: this linter can be disabled with `set_option linter.docPrime false`
⚠ [450/899] Replayed Mathlib.Algebra.Group.Action.Faithful
warning: ././.lake/packages/mathlib/././Mathlib/Algebra/Group/Action/Faithful.lean:51:6: `smul_left_injective'` is missing a doc-string, please add one.
Declarations whose name ends with a `'` are expected to contain an explanation for the presence of a `'` in their doc-string. This may consist of discussion of the difference relative to the unprimed version, or an explanation as to why no better naming scheme is possible.
note: this linter can be disabled with `set_option linter.docPrime false`
⚠ [452/899] Replayed Mathlib.Algebra.GroupWithZero.Action.Defs
warning: ././.lake/packages/mathlib/././Mathlib/Algebra/GroupWithZero/Action/Defs.lean:237:9: `AddMonoid.nat_smulCommClass'` is missing a doc-string, please add one.
Declarations whose name ends with a `'` are expected to contain an explanation for the presence of a `'` in their doc-string. This may consist of discussion of the difference relative to the unprimed version, or an explanation as to why no better naming scheme is possible.
note: this linter can be disabled with `set_option linter.docPrime false`
warning: ././.lake/packages/mathlib/././Mathlib/Algebra/GroupWithZero/Action/Defs.lean:250:9: `AddGroup.int_smulCommClass'` is missing a doc-string, please add one.
Declarations whose name ends with a `'` are expected to contain an explanation for the presence of a `'` in their doc-string. This may consist of discussion of the difference relative to the unprimed version, or an explanation as to why no better naming scheme is possible.
note: this linter can be disabled with `set_option linter.docPrime false`
warning: ././.lake/packages/mathlib/././Mathlib/Algebra/GroupWithZero/Action/Defs.lean:278:8: `smul_mul'` is missing a doc-string, please add one.
Declarations whose name ends with a `'` are expected to contain an explanation for the presence of a `'` in their doc-string. This may consist of discussion of the difference relative to the unprimed version, or an explanation as to why no better naming scheme is possible.
note: this linter can be disabled with `set_option linter.docPrime false`
warning: ././.lake/packages/mathlib/././Mathlib/Algebra/GroupWithZero/Action/Defs.lean:318:14: `smul_pow'` is missing a doc-string, please add one.
Declarations whose name ends with a `'` are expected to contain an explanation for the presence of a `'` in their doc-string. This may consist of discussion of the difference relative to the unprimed version, or an explanation as to why no better naming scheme is possible.
note: this linter can be disabled with `set_option linter.docPrime false`
warning: ././.lake/packages/mathlib/././Mathlib/Algebra/GroupWithZero/Action/Defs.lean:328:8: `smul_inv'` is missing a doc-string, please add one.
Declarations whose name ends with a `'` are expected to contain an explanation for the presence of a `'` in their doc-string. This may consist of discussion of the difference relative to the unprimed version, or an explanation as to why no better naming scheme is possible.
note: this linter can be disabled with `set_option linter.docPrime false`
warning: ././.lake/packages/mathlib/././Mathlib/Algebra/GroupWithZero/Action/Defs.lean:331:8: `smul_div'` is missing a doc-string, please add one.
Declarations whose name ends with a `'` are expected to contain an explanation for the presence of a `'` in their doc-string. This may consist of discussion of the difference relative to the unprimed version, or an explanation as to why no better naming scheme is possible.
note: this linter can be disabled with `set_option linter.docPrime false`
⚠ [457/899] Replayed Mathlib.Order.Basic
warning: ././.lake/packages/mathlib/././Mathlib/Order/Basic.lean:70:8: `le_trans'` is missing a doc-string, please add one.
Declarations whose name ends with a `'` are expected to contain an explanation for the presence of a `'` in their doc-string. This may consist of discussion of the difference relative to the unprimed version, or an explanation as to why no better naming scheme is possible.
note: this linter can be disabled with `set_option linter.docPrime false`
warning: ././.lake/packages/mathlib/././Mathlib/Order/Basic.lean:73:8: `lt_trans'` is missing a doc-string, please add one.
Declarations whose name ends with a `'` are expected to contain an explanation for the presence of a `'` in their doc-string. This may consist of discussion of the difference relative to the unprimed version, or an explanation as to why no better naming scheme is possible.
note: this linter can be disabled with `set_option linter.docPrime false`
warning: ././.lake/packages/mathlib/././Mathlib/Order/Basic.lean:76:8: `lt_of_le_of_lt'` is missing a doc-string, please add one.
Declarations whose name ends with a `'` are expected to contain an explanation for the presence of a `'` in their doc-string. This may consist of discussion of the difference relative to the unprimed version, or an explanation as to why no better naming scheme is possible.
note: this linter can be disabled with `set_option linter.docPrime false`
warning: ././.lake/packages/mathlib/././Mathlib/Order/Basic.lean:79:8: `lt_of_lt_of_le'` is missing a doc-string, please add one.
Declarations whose name ends with a `'` are expected to contain an explanation for the presence of a `'` in their doc-string. This may consist of discussion of the difference relative to the unprimed version, or an explanation as to why no better naming scheme is possible.
note: this linter can be disabled with `set_option linter.docPrime false`
warning: ././.lake/packages/mathlib/././Mathlib/Order/Basic.lean:91:8: `lt_of_le_of_ne'` is missing a doc-string, please add one.
Declarations whose name ends with a `'` are expected to contain an explanation for the presence of a `'` in their doc-string. This may consist of discussion of the difference relative to the unprimed version, or an explanation as to why no better naming scheme is possible.
note: this linter can be disabled with `set_option linter.docPrime false`
warning: ././.lake/packages/mathlib/././Mathlib/Order/Basic.lean:96:8: `Ne.lt_of_le'` is missing a doc-string, please add one.
Declarations whose name ends with a `'` are expected to contain an explanation for the presence of a `'` in their doc-string. This may consist of discussion of the difference relative to the unprimed version, or an explanation as to why no better naming scheme is possible.
note: this linter can be disabled with `set_option linter.docPrime false`
warning: ././.lake/packages/mathlib/././Mathlib/Order/Basic.lean:156:8: `le_of_le_of_eq'` is missing a doc-string, please add one.
Declarations whose name ends with a `'` are expected to contain an explanation for the presence of a `'` in their doc-string. This may consist of discussion of the difference relative to the unprimed version, or an explanation as to why no better naming scheme is possible.
note: this linter can be disabled with `set_option linter.docPrime false`
warning: ././.lake/packages/mathlib/././Mathlib/Order/Basic.lean:159:8: `le_of_eq_of_le'` is missing a doc-string, please add one.
Declarations whose name ends with a `'` are expected to contain an explanation for the presence of a `'` in their doc-string. This may consist of discussion of the difference relative to the unprimed version, or an explanation as to why no better naming scheme is possible.
note: this linter can be disabled with `set_option linter.docPrime false`
warning: ././.lake/packages/mathlib/././Mathlib/Order/Basic.lean:162:8: `lt_of_lt_of_eq'` is missing a doc-string, please add one.
Declarations whose name ends with a `'` are expected to contain an explanation for the presence of a `'` in their doc-string. This may consist of discussion of the difference relative to the unprimed version, or an explanation as to why no better naming scheme is possible.
note: this linter can be disabled with `set_option linter.docPrime false`
warning: ././.lake/packages/mathlib/././Mathlib/Order/Basic.lean:165:8: `lt_of_eq_of_lt'` is missing a doc-string, please add one.
Declarations whose name ends with a `'` are expected to contain an explanation for the presence of a `'` in their doc-string. This may consist of discussion of the difference relative to the unprimed version, or an explanation as to why no better naming scheme is possible.
note: this linter can be disabled with `set_option linter.docPrime false`
warning: ././.lake/packages/mathlib/././Mathlib/Order/Basic.lean:265:8: `LT.lt.ne'` is missing a doc-string, please add one.
Declarations whose name ends with a `'` are expected to contain an explanation for the presence of a `'` in their doc-string. This may consist of discussion of the difference relative to the unprimed version, or an explanation as to why no better naming scheme is possible.
note: this linter can be disabled with `set_option linter.docPrime false`
warning: ././.lake/packages/mathlib/././Mathlib/Order/Basic.lean:350:8: `min_def'` is missing a doc-string, please add one.
Declarations whose name ends with a `'` are expected to contain an explanation for the presence of a `'` in their doc-string. This may consist of discussion of the difference relative to the unprimed version, or an explanation as to why no better naming scheme is possible.
note: this linter can be disabled with `set_option linter.docPrime false`
warning: ././.lake/packages/mathlib/././Mathlib/Order/Basic.lean:359:8: `max_def'` is missing a doc-string, please add one.
Declarations whose name ends with a `'` are expected to contain an explanation for the presence of a `'` in their doc-string. This may consist of discussion of the difference relative to the unprimed version, or an explanation as to why no better naming scheme is possible.
note: this linter can be disabled with `set_option linter.docPrime false`
warning: ././.lake/packages/mathlib/././Mathlib/Order/Basic.lean:402:8: `lt_iff_lt_of_le_iff_le'` is missing a doc-string, please add one.
Declarations whose name ends with a `'` are expected to contain an explanation for the presence of a `'` in their doc-string. This may consist of discussion of the difference relative to the unprimed version, or an explanation as to why no better naming scheme is possible.
note: this linter can be disabled with `set_option linter.docPrime false`
warning: ././.lake/packages/mathlib/././Mathlib/Order/Basic.lean:420:8: `le_of_forall_le'` is missing a doc-string, please add one.
Declarations whose name ends with a `'` are expected to contain an explanation for the presence of a `'` in their doc-string. This may consist of discussion of the difference relative to the unprimed version, or an explanation as to why no better naming scheme is possible.
note: this linter can be disabled with `set_option linter.docPrime false`
warning: ././.lake/packages/mathlib/././Mathlib/Order/Basic.lean:429:8: `le_of_forall_lt'` is missing a doc-string, please add one.
Declarations whose name ends with a `'` are expected to contain an explanation for the presence of a `'` in their doc-string. This may consist of discussion of the difference relative to the unprimed version, or an explanation as to why no better naming scheme is possible.
note: this linter can be disabled with `set_option linter.docPrime false`
warning: ././.lake/packages/mathlib/././Mathlib/Order/Basic.lean:432:8: `forall_lt_iff_le'` is missing a doc-string, please add one.
Declarations whose name ends with a `'` are expected to contain an explanation for the presence of a `'` in their doc-string. This may consist of discussion of the difference relative to the unprimed version, or an explanation as to why no better naming scheme is possible.
note: this linter can be disabled with `set_option linter.docPrime false`
warning: ././.lake/packages/mathlib/././Mathlib/Order/Basic.lean:851:8: `update_le_update_iff'` is missing a doc-string, please add one.
Declarations whose name ends with a `'` are expected to contain an explanation for the presence of a `'` in their doc-string. This may consist of discussion of the difference relative to the unprimed version, or an explanation as to why no better naming scheme is possible.
note: this linter can be disabled with `set_option linter.docPrime false`
warning: ././.lake/packages/mathlib/././Mathlib/Order/Basic.lean:910:8: `min_rec'` is missing a doc-string, please add one.
Declarations whose name ends with a `'` are expected to contain an explanation for the presence of a `'` in their doc-string. This may consist of discussion of the difference relative to the unprimed version, or an explanation as to why no better naming scheme is possible.
note: this linter can be disabled with `set_option linter.docPrime false`
warning: ././.lake/packages/mathlib/././Mathlib/Order/Basic.lean:913:8: `max_rec'` is missing a doc-string, please add one.
Declarations whose name ends with a `'` are expected to contain an explanation for the presence of a `'` in their doc-string. This may consist of discussion of the difference relative to the unprimed version, or an explanation as to why no better naming scheme is possible.
note: this linter can be disabled with `set_option linter.docPrime false`
⚠ [459/899] Replayed Mathlib.Algebra.Field.Basic
warning: ././.lake/packages/mathlib/././Mathlib/Algebra/Field/Basic.lean:56:8: `add_div'` is missing a doc-string, please add one.
Declarations whose name ends with a `'` are expected to contain an explanation for the presence of a `'` in their doc-string. This may consist of discussion of the difference relative to the unprimed version, or an explanation as to why no better naming scheme is possible.
note: this linter can be disabled with `set_option linter.docPrime false`
warning: ././.lake/packages/mathlib/././Mathlib/Algebra/Field/Basic.lean:60:8: `div_add'` is missing a doc-string, please add one.
Declarations whose name ends with a `'` are expected to contain an explanation for the presence of a `'` in their doc-string. This may consist of discussion of the difference relative to the unprimed version, or an explanation as to why no better naming scheme is possible.
note: this linter can be disabled with `set_option linter.docPrime false`
warning: ././.lake/packages/mathlib/././Mathlib/Algebra/Field/Basic.lean:103:8: `neg_div'` is missing a doc-string, please add one.
Declarations whose name ends with a `'` are expected to contain an explanation for the presence of a `'` in their doc-string. This may consist of discussion of the difference relative to the unprimed version, or an explanation as to why no better naming scheme is possible.
note: this linter can be disabled with `set_option linter.docPrime false`
warning: ././.lake/packages/mathlib/././Mathlib/Algebra/Field/Basic.lean:199:8: `sub_div'` is missing a doc-string, please add one.
Declarations whose name ends with a `'` are expected to contain an explanation for the presence of a `'` in their doc-string. This may consist of discussion of the difference relative to the unprimed version, or an explanation as to why no better naming scheme is possible.
note: this linter can be disabled with `set_option linter.docPrime false`
warning: ././.lake/packages/mathlib/././Mathlib/Algebra/Field/Basic.lean:203:8: `div_sub'` is missing a doc-string, please add one.
Declarations whose name ends with a `'` are expected to contain an explanation for the presence of a `'` in their doc-string. This may consist of discussion of the difference relative to the unprimed version, or an explanation as to why no better naming scheme is possible.
note: this linter can be disabled with `set_option linter.docPrime false`
⚠ [462/899] Replayed Mathlib.Order.Compare
warning: ././.lake/packages/mathlib/././Mathlib/Order/Compare.lean:220:8: `Eq.cmp_eq_eq'` is missing a doc-string, please add one.
Declarations whose name ends with a `'` are expected to contain an explanation for the presence of a `'` in their doc-string. This may consist of discussion of the difference relative to the unprimed version, or an explanation as to why no better naming scheme is possible.
note: this linter can be disabled with `set_option linter.docPrime false`
⚠ [465/899] Replayed Mathlib.Order.RelClasses
warning: ././.lake/packages/mathlib/././Mathlib/Order/RelClasses.lean:34:8: `antisymm'` is missing a doc-string, please add one.
Declarations whose name ends with a `'` are expected to contain an explanation for the presence of a `'` in their doc-string. This may consist of discussion of the difference relative to the unprimed version, or an explanation as to why no better naming scheme is possible.
note: this linter can be disabled with `set_option linter.docPrime false`
warning: ././.lake/packages/mathlib/././Mathlib/Order/RelClasses.lean:111:8: `ne_of_irrefl'` is missing a doc-string, please add one.
Declarations whose name ends with a `'` are expected to contain an explanation for the presence of a `'` in their doc-string. This may consist of discussion of the difference relative to the unprimed version, or an explanation as to why no better naming scheme is possible.
note: this linter can be disabled with `set_option linter.docPrime false`
⚠ [466/899] Replayed Mathlib.Order.Monotone.Basic
warning: ././.lake/packages/mathlib/././Mathlib/Order/Monotone/Basic.lean:476:8: `Subsingleton.monotone'` is missing a doc-string, please add one.
Declarations whose name ends with a `'` are expected to contain an explanation for the presence of a `'` in their doc-string. This may consist of discussion of the difference relative to the unprimed version, or an explanation as to why no better naming scheme is possible.
note: this linter can be disabled with `set_option linter.docPrime false`
warning: ././.lake/packages/mathlib/././Mathlib/Order/Monotone/Basic.lean:479:8: `Subsingleton.antitone'` is missing a doc-string, please add one.
Declarations whose name ends with a `'` are expected to contain an explanation for the presence of a `'` in their doc-string. This may consist of discussion of the difference relative to the unprimed version, or an explanation as to why no better naming scheme is possible.
note: this linter can be disabled with `set_option linter.docPrime false`
warning: ././.lake/packages/mathlib/././Mathlib/Order/Monotone/Basic.lean:568:18: `StrictMono.ite'` is missing a doc-string, please add one.
Declarations whose name ends with a `'` are expected to contain an explanation for the presence of a `'` in their doc-string. This may consist of discussion of the difference relative to the unprimed version, or an explanation as to why no better naming scheme is possible.
note: this linter can be disabled with `set_option linter.docPrime false`
warning: ././.lake/packages/mathlib/././Mathlib/Order/Monotone/Basic.lean:586:18: `StrictAnti.ite'` is missing a doc-string, please add one.
Declarations whose name ends with a `'` are expected to contain an explanation for the presence of a `'` in their doc-string. This may consist of discussion of the difference relative to the unprimed version, or an explanation as to why no better naming scheme is possible.
note: this linter can be disabled with `set_option linter.docPrime false`
⚠ [473/899] Replayed Mathlib.Algebra.Order.Monoid.Unbundled.Basic
warning: ././.lake/packages/mathlib/././Mathlib/Algebra/Order/Monoid/Unbundled/Basic.lean:63:8: `mul_le_mul_left'` is missing a doc-string, please add one.
Declarations whose name ends with a `'` are expected to contain an explanation for the presence of a `'` in their doc-string. This may consist of discussion of the difference relative to the unprimed version, or an explanation as to why no better naming scheme is possible.
note: this linter can be disabled with `set_option linter.docPrime false`
warning: ././.lake/packages/mathlib/././Mathlib/Algebra/Order/Monoid/Unbundled/Basic.lean:68:8: `le_of_mul_le_mul_left'` is missing a doc-string, please add one.
Declarations whose name ends with a `'` are expected to contain an explanation for the presence of a `'` in their doc-string. This may consist of discussion of the difference relative to the unprimed version, or an explanation as to why no better naming scheme is possible.
note: this linter can be disabled with `set_option linter.docPrime false`
warning: ././.lake/packages/mathlib/././Mathlib/Algebra/Order/Monoid/Unbundled/Basic.lean:76:8: `mul_le_mul_right'` is missing a doc-string, please add one.
Declarations whose name ends with a `'` are expected to contain an explanation for the presence of a `'` in their doc-string. This may consist of discussion of the difference relative to the unprimed version, or an explanation as to why no better naming scheme is possible.
note: this linter can be disabled with `set_option linter.docPrime false`
warning: ././.lake/packages/mathlib/././Mathlib/Algebra/Order/Monoid/Unbundled/Basic.lean:82:8: `le_of_mul_le_mul_right'` is missing a doc-string, please add one.
Declarations whose name ends with a `'` are expected to contain an explanation for the presence of a `'` in their doc-string. This may consist of discussion of the difference relative to the unprimed version, or an explanation as to why no better naming scheme is possible.
note: this linter can be disabled with `set_option linter.docPrime false`
warning: ././.lake/packages/mathlib/././Mathlib/Algebra/Order/Monoid/Unbundled/Basic.lean:118:8: `mul_lt_mul_left'` is missing a doc-string, please add one.
Declarations whose name ends with a `'` are expected to contain an explanation for the presence of a `'` in their doc-string. This may consist of discussion of the difference relative to the unprimed version, or an explanation as to why no better naming scheme is possible.
note: this linter can be disabled with `set_option linter.docPrime false`
warning: ././.lake/packages/mathlib/././Mathlib/Algebra/Order/Monoid/Unbundled/Basic.lean:123:8: `lt_of_mul_lt_mul_left'` is missing a doc-string, please add one.
Declarations whose name ends with a `'` are expected to contain an explanation for the presence of a `'` in their doc-string. This may consist of discussion of the difference relative to the unprimed version, or an explanation as to why no better naming scheme is possible.
note: this linter can be disabled with `set_option linter.docPrime false`
warning: ././.lake/packages/mathlib/././Mathlib/Algebra/Order/Monoid/Unbundled/Basic.lean:129:8: `mul_lt_mul_right'` is missing a doc-string, please add one.
Declarations whose name ends with a `'` are expected to contain an explanation for the presence of a `'` in their doc-string. This may consist of discussion of the difference relative to the unprimed version, or an explanation as to why no better naming scheme is possible.
note: this linter can be disabled with `set_option linter.docPrime false`
warning: ././.lake/packages/mathlib/././Mathlib/Algebra/Order/Monoid/Unbundled/Basic.lean:135:8: `lt_of_mul_lt_mul_right'` is missing a doc-string, please add one.
Declarations whose name ends with a `'` are expected to contain an explanation for the presence of a `'` in their doc-string. This may consist of discussion of the difference relative to the unprimed version, or an explanation as to why no better naming scheme is possible.
note: this linter can be disabled with `set_option linter.docPrime false`
warning: ././.lake/packages/mathlib/././Mathlib/Algebra/Order/Monoid/Unbundled/Basic.lean:192:8: `mul_le_mul'` is missing a doc-string, please add one.
Declarations whose name ends with a `'` are expected to contain an explanation for the presence of a `'` in their doc-string. This may consist of discussion of the difference relative to the unprimed version, or an explanation as to why no better naming scheme is possible.
note: this linter can be disabled with `set_option linter.docPrime false`
warning: ././.lake/packages/mathlib/././Mathlib/Algebra/Order/Monoid/Unbundled/Basic.lean:259:8: `mul_left_cancel''` is missing a doc-string, please add one.
Declarations whose name ends with a `'` are expected to contain an explanation for the presence of a `'` in their doc-string. This may consist of discussion of the difference relative to the unprimed version, or an explanation as to why no better naming scheme is possible.
note: this linter can be disabled with `set_option linter.docPrime false`
warning: ././.lake/packages/mathlib/././Mathlib/Algebra/Order/Monoid/Unbundled/Basic.lean:264:8: `mul_right_cancel''` is missing a doc-string, please add one.
Declarations whose name ends with a `'` are expected to contain an explanation for the presence of a `'` in their doc-string. This may consist of discussion of the difference relative to the unprimed version, or an explanation as to why no better naming scheme is possible.
note: this linter can be disabled with `set_option linter.docPrime false`
warning: ././.lake/packages/mathlib/././Mathlib/Algebra/Order/Monoid/Unbundled/Basic.lean:326:8: `max_mul_mul_le_max_mul_max'` is missing a doc-string, please add one.
Declarations whose name ends with a `'` are expected to contain an explanation for the presence of a `'` in their doc-string. This may consist of discussion of the difference relative to the unprimed version, or an explanation as to why no better naming scheme is possible.
note: this linter can be disabled with `set_option linter.docPrime false`
warning: ././.lake/packages/mathlib/././Mathlib/Algebra/Order/Monoid/Unbundled/Basic.lean:331:8: `min_mul_min_le_min_mul_mul'` is missing a doc-string, please add one.
Declarations whose name ends with a `'` are expected to contain an explanation for the presence of a `'` in their doc-string. This may consist of discussion of the difference relative to the unprimed version, or an explanation as to why no better naming scheme is possible.
note: this linter can be disabled with `set_option linter.docPrime false`
warning: ././.lake/packages/mathlib/././Mathlib/Algebra/Order/Monoid/Unbundled/Basic.lean:348:8: `le_mul_of_one_le_right'` is missing a doc-string, please add one.
Declarations whose name ends with a `'` are expected to contain an explanation for the presence of a `'` in their doc-string. This may consist of discussion of the difference relative to the unprimed version, or an explanation as to why no better naming scheme is possible.
note: this linter can be disabled with `set_option linter.docPrime false`
warning: ././.lake/packages/mathlib/././Mathlib/Algebra/Order/Monoid/Unbundled/Basic.lean:355:8: `mul_le_of_le_one_right'` is missing a doc-string, please add one.
Declarations whose name ends with a `'` are expected to contain an explanation for the presence of a `'` in their doc-string. This may consist of discussion of the difference relative to the unprimed version, or an explanation as to why no better naming scheme is possible.
note: this linter can be disabled with `set_option linter.docPrime false`
warning: ././.lake/packages/mathlib/././Mathlib/Algebra/Order/Monoid/Unbundled/Basic.lean:362:8: `le_mul_of_one_le_left'` is missing a doc-string, please add one.
Declarations whose name ends with a `'` are expected to contain an explanation for the presence of a `'` in their doc-string. This may consist of discussion of the difference relative to the unprimed version, or an explanation as to why no better naming scheme is possible.
note: this linter can be disabled with `set_option linter.docPrime false`
warning: ././.lake/packages/mathlib/././Mathlib/Algebra/Order/Monoid/Unbundled/Basic.lean:369:8: `mul_le_of_le_one_left'` is missing a doc-string, please add one.
Declarations whose name ends with a `'` are expected to contain an explanation for the presence of a `'` in their doc-string. This may consist of discussion of the difference relative to the unprimed version, or an explanation as to why no better naming scheme is possible.
note: this linter can be disabled with `set_option linter.docPrime false`
warning: ././.lake/packages/mathlib/././Mathlib/Algebra/Order/Monoid/Unbundled/Basic.lean:398:8: `le_mul_iff_one_le_right'` is missing a doc-string, please add one.
Declarations whose name ends with a `'` are expected to contain an explanation for the presence of a `'` in their doc-string. This may consist of discussion of the difference relative to the unprimed version, or an explanation as to why no better naming scheme is possible.
note: this linter can be disabled with `set_option linter.docPrime false`
warning: ././.lake/packages/mathlib/././Mathlib/Algebra/Order/Monoid/Unbundled/Basic.lean:404:8: `le_mul_iff_one_le_left'` is missing a doc-string, please add one.
Declarations whose name ends with a `'` are expected to contain an explanation for the presence of a `'` in their doc-string. This may consist of discussion of the difference relative to the unprimed version, or an explanation as to why no better naming scheme is possible.
note: this linter can be disabled with `set_option linter.docPrime false`
warning: ././.lake/packages/mathlib/././Mathlib/Algebra/Order/Monoid/Unbundled/Basic.lean:410:8: `mul_le_iff_le_one_right'` is missing a doc-string, please add one.
Declarations whose name ends with a `'` are expected to contain an explanation for the presence of a `'` in their doc-string. This may consist of discussion of the difference relative to the unprimed version, or an explanation as to why no better naming scheme is possible.
note: this linter can be disabled with `set_option linter.docPrime false`
warning: ././.lake/packages/mathlib/././Mathlib/Algebra/Order/Monoid/Unbundled/Basic.lean:416:8: `mul_le_iff_le_one_left'` is missing a doc-string, please add one.
Declarations whose name ends with a `'` are expected to contain an explanation for the presence of a `'` in their doc-string. This may consist of discussion of the difference relative to the unprimed version, or an explanation as to why no better naming scheme is possible.
note: this linter can be disabled with `set_option linter.docPrime false`
warning: ././.lake/packages/mathlib/././Mathlib/Algebra/Order/Monoid/Unbundled/Basic.lean:428:8: `lt_mul_of_one_lt_right'` is missing a doc-string, please add one.
Declarations whose name ends with a `'` are expected to contain an explanation for the presence of a `'` in their doc-string. This may consist of discussion of the difference relative to the unprimed version, or an explanation as to why no better naming scheme is possible.
note: this linter can be disabled with `set_option linter.docPrime false`
warning: ././.lake/packages/mathlib/././Mathlib/Algebra/Order/Monoid/Unbundled/Basic.lean:435:8: `mul_lt_of_lt_one_right'` is missing a doc-string, please add one.
Declarations whose name ends with a `'` are expected to contain an explanation for the presence of a `'` in their doc-string. This may consist of discussion of the difference relative to the unprimed version, or an explanation as to why no better naming scheme is possible.
note: this linter can be disabled with `set_option linter.docPrime false`
warning: ././.lake/packages/mathlib/././Mathlib/Algebra/Order/Monoid/Unbundled/Basic.lean:442:8: `lt_mul_of_one_lt_left'` is missing a doc-string, please add one.
Declarations whose name ends with a `'` are expected to contain an explanation for the presence of a `'` in their doc-string. This may consist of discussion of the difference relative to the unprimed version, or an explanation as to why no better naming scheme is possible.
note: this linter can be disabled with `set_option linter.docPrime false`
warning: ././.lake/packages/mathlib/././Mathlib/Algebra/Order/Monoid/Unbundled/Basic.lean:450:8: `mul_lt_of_lt_one_left'` is missing a doc-string, please add one.
Declarations whose name ends with a `'` are expected to contain an explanation for the presence of a `'` in their doc-string. This may consist of discussion of the difference relative to the unprimed version, or an explanation as to why no better naming scheme is possible.
note: this linter can be disabled with `set_option linter.docPrime false`
warning: ././.lake/packages/mathlib/././Mathlib/Algebra/Order/Monoid/Unbundled/Basic.lean:480:8: `lt_mul_iff_one_lt_right'` is missing a doc-string, please add one.
Declarations whose name ends with a `'` are expected to contain an explanation for the presence of a `'` in their doc-string. This may consist of discussion of the difference relative to the unprimed version, or an explanation as to why no better naming scheme is possible.
note: this linter can be disabled with `set_option linter.docPrime false`
warning: ././.lake/packages/mathlib/././Mathlib/Algebra/Order/Monoid/Unbundled/Basic.lean:486:8: `lt_mul_iff_one_lt_left'` is missing a doc-string, please add one.
Declarations whose name ends with a `'` are expected to contain an explanation for the presence of a `'` in their doc-string. This may consist of discussion of the difference relative to the unprimed version, or an explanation as to why no better naming scheme is possible.
note: this linter can be disabled with `set_option linter.docPrime false`
warning: ././.lake/packages/mathlib/././Mathlib/Algebra/Order/Monoid/Unbundled/Basic.lean:491:8: `mul_lt_iff_lt_one_left'` is missing a doc-string, please add one.
Declarations whose name ends with a `'` are expected to contain an explanation for the presence of a `'` in their doc-string. This may consist of discussion of the difference relative to the unprimed version, or an explanation as to why no better naming scheme is possible.
note: this linter can be disabled with `set_option linter.docPrime false`
warning: ././.lake/packages/mathlib/././Mathlib/Algebra/Order/Monoid/Unbundled/Basic.lean:497:8: `mul_lt_iff_lt_one_right'` is missing a doc-string, please add one.
Declarations whose name ends with a `'` are expected to contain an explanation for the presence of a `'` in their doc-string. This may consist of discussion of the difference relative to the unprimed version, or an explanation as to why no better naming scheme is possible.
note: this linter can be disabled with `set_option linter.docPrime false`
warning: ././.lake/packages/mathlib/././Mathlib/Algebra/Order/Monoid/Unbundled/Basic.lean:548:8: `mul_lt_of_lt_of_lt_one'` is missing a doc-string, please add one.
Declarations whose name ends with a `'` are expected to contain an explanation for the presence of a `'` in their doc-string. This may consist of discussion of the difference relative to the unprimed version, or an explanation as to why no better naming scheme is possible.
note: this linter can be disabled with `set_option linter.docPrime false`
warning: ././.lake/packages/mathlib/././Mathlib/Algebra/Order/Monoid/Unbundled/Basic.lean:638:8: `lt_mul_of_lt_of_one_lt'` is missing a doc-string, please add one.
Declarations whose name ends with a `'` are expected to contain an explanation for the presence of a `'` in their doc-string. This may consist of discussion of the difference relative to the unprimed version, or an explanation as to why no better naming scheme is possible.
note: this linter can be disabled with `set_option linter.docPrime false`
warning: ././.lake/packages/mathlib/././Mathlib/Algebra/Order/Monoid/Unbundled/Basic.lean:728:8: `mul_lt_of_lt_one_of_lt'` is missing a doc-string, please add one.
Declarations whose name ends with a `'` are expected to contain an explanation for the presence of a `'` in their doc-string. This may consist of discussion of the difference relative to the unprimed version, or an explanation as to why no better naming scheme is possible.
note: this linter can be disabled with `set_option linter.docPrime false`
warning: ././.lake/packages/mathlib/././Mathlib/Algebra/Order/Monoid/Unbundled/Basic.lean:821:8: `lt_mul_of_one_lt_of_lt'` is missing a doc-string, please add one.
Declarations whose name ends with a `'` are expected to contain an explanation for the presence of a `'` in their doc-string. This may consist of discussion of the difference relative to the unprimed version, or an explanation as to why no better naming scheme is possible.
note: this linter can be disabled with `set_option linter.docPrime false`
warning: ././.lake/packages/mathlib/././Mathlib/Algebra/Order/Monoid/Unbundled/Basic.lean:1074:8: `Monotone.const_mul'` is missing a doc-string, please add one.
Declarations whose name ends with a `'` are expected to contain an explanation for the presence of a `'` in their doc-string. This may consist of discussion of the difference relative to the unprimed version, or an explanation as to why no better naming scheme is possible.
note: this linter can be disabled with `set_option linter.docPrime false`
warning: ././.lake/packages/mathlib/././Mathlib/Algebra/Order/Monoid/Unbundled/Basic.lean:1078:8: `MonotoneOn.const_mul'` is missing a doc-string, please add one.
Declarations whose name ends with a `'` are expected to contain an explanation for the presence of a `'` in their doc-string. This may consist of discussion of the difference relative to the unprimed version, or an explanation as to why no better naming scheme is possible.
note: this linter can be disabled with `set_option linter.docPrime false`
warning: ././.lake/packages/mathlib/././Mathlib/Algebra/Order/Monoid/Unbundled/Basic.lean:1082:8: `Antitone.const_mul'` is missing a doc-string, please add one.
Declarations whose name ends with a `'` are expected to contain an explanation for the presence of a `'` in their doc-string. This may consist of discussion of the difference relative to the unprimed version, or an explanation as to why no better naming scheme is possible.
note: this linter can be disabled with `set_option linter.docPrime false`
warning: ././.lake/packages/mathlib/././Mathlib/Algebra/Order/Monoid/Unbundled/Basic.lean:1086:8: `AntitoneOn.const_mul'` is missing a doc-string, please add one.
Declarations whose name ends with a `'` are expected to contain an explanation for the presence of a `'` in their doc-string. This may consist of discussion of the difference relative to the unprimed version, or an explanation as to why no better naming scheme is possible.
note: this linter can be disabled with `set_option linter.docPrime false`
warning: ././.lake/packages/mathlib/././Mathlib/Algebra/Order/Monoid/Unbundled/Basic.lean:1090:8: `Monotone.mul_const'` is missing a doc-string, please add one.
Declarations whose name ends with a `'` are expected to contain an explanation for the presence of a `'` in their doc-string. This may consist of discussion of the difference relative to the unprimed version, or an explanation as to why no better naming scheme is possible.
note: this linter can be disabled with `set_option linter.docPrime false`
warning: ././.lake/packages/mathlib/././Mathlib/Algebra/Order/Monoid/Unbundled/Basic.lean:1094:8: `MonotoneOn.mul_const'` is missing a doc-string, please add one.
Declarations whose name ends with a `'` are expected to contain an explanation for the presence of a `'` in their doc-string. This may consist of discussion of the difference relative to the unprimed version, or an explanation as to why no better naming scheme is possible.
note: this linter can be disabled with `set_option linter.docPrime false`
warning: ././.lake/packages/mathlib/././Mathlib/Algebra/Order/Monoid/Unbundled/Basic.lean:1098:8: `Antitone.mul_const'` is missing a doc-string, please add one.
Declarations whose name ends with a `'` are expected to contain an explanation for the presence of a `'` in their doc-string. This may consist of discussion of the difference relative to the unprimed version, or an explanation as to why no better naming scheme is possible.
note: this linter can be disabled with `set_option linter.docPrime false`
warning: ././.lake/packages/mathlib/././Mathlib/Algebra/Order/Monoid/Unbundled/Basic.lean:1102:8: `AntitoneOn.mul_const'` is missing a doc-string, please add one.
Declarations whose name ends with a `'` are expected to contain an explanation for the presence of a `'` in their doc-string. This may consist of discussion of the difference relative to the unprimed version, or an explanation as to why no better naming scheme is possible.
note: this linter can be disabled with `set_option linter.docPrime false`
warning: ././.lake/packages/mathlib/././Mathlib/Algebra/Order/Monoid/Unbundled/Basic.lean:1136:8: `StrictMono.const_mul'` is missing a doc-string, please add one.
Declarations whose name ends with a `'` are expected to contain an explanation for the presence of a `'` in their doc-string. This may consist of discussion of the difference relative to the unprimed version, or an explanation as to why no better naming scheme is possible.
note: this linter can be disabled with `set_option linter.docPrime false`
warning: ././.lake/packages/mathlib/././Mathlib/Algebra/Order/Monoid/Unbundled/Basic.lean:1140:8: `StrictMonoOn.const_mul'` is missing a doc-string, please add one.
Declarations whose name ends with a `'` are expected to contain an explanation for the presence of a `'` in their doc-string. This may consist of discussion of the difference relative to the unprimed version, or an explanation as to why no better naming scheme is possible.
note: this linter can be disabled with `set_option linter.docPrime false`
warning: ././.lake/packages/mathlib/././Mathlib/Algebra/Order/Monoid/Unbundled/Basic.lean:1145:8: `StrictAnti.const_mul'` is missing a doc-string, please add one.
Declarations whose name ends with a `'` are expected to contain an explanation for the presence of a `'` in their doc-string. This may consist of discussion of the difference relative to the unprimed version, or an explanation as to why no better naming scheme is possible.
note: this linter can be disabled with `set_option linter.docPrime false`
warning: ././.lake/packages/mathlib/././Mathlib/Algebra/Order/Monoid/Unbundled/Basic.lean:1149:8: `StrictAntiOn.const_mul'` is missing a doc-string, please add one.
Declarations whose name ends with a `'` are expected to contain an explanation for the presence of a `'` in their doc-string. This may consist of discussion of the difference relative to the unprimed version, or an explanation as to why no better naming scheme is possible.
note: this linter can be disabled with `set_option linter.docPrime false`
warning: ././.lake/packages/mathlib/././Mathlib/Algebra/Order/Monoid/Unbundled/Basic.lean:1160:8: `StrictMono.mul_const'` is missing a doc-string, please add one.
Declarations whose name ends with a `'` are expected to contain an explanation for the presence of a `'` in their doc-string. This may consist of discussion of the difference relative to the unprimed version, or an explanation as to why no better naming scheme is possible.
note: this linter can be disabled with `set_option linter.docPrime false`
warning: ././.lake/packages/mathlib/././Mathlib/Algebra/Order/Monoid/Unbundled/Basic.lean:1164:8: `StrictMonoOn.mul_const'` is missing a doc-string, please add one.
Declarations whose name ends with a `'` are expected to contain an explanation for the presence of a `'` in their doc-string. This may consist of discussion of the difference relative to the unprimed version, or an explanation as to why no better naming scheme is possible.
note: this linter can be disabled with `set_option linter.docPrime false`
warning: ././.lake/packages/mathlib/././Mathlib/Algebra/Order/Monoid/Unbundled/Basic.lean:1169:8: `StrictAnti.mul_const'` is missing a doc-string, please add one.
Declarations whose name ends with a `'` are expected to contain an explanation for the presence of a `'` in their doc-string. This may consist of discussion of the difference relative to the unprimed version, or an explanation as to why no better naming scheme is possible.
note: this linter can be disabled with `set_option linter.docPrime false`
warning: ././.lake/packages/mathlib/././Mathlib/Algebra/Order/Monoid/Unbundled/Basic.lean:1173:8: `StrictAntiOn.mul_const'` is missing a doc-string, please add one.
Declarations whose name ends with a `'` are expected to contain an explanation for the presence of a `'` in their doc-string. This may consist of discussion of the difference relative to the unprimed version, or an explanation as to why no better naming scheme is possible.
note: this linter can be disabled with `set_option linter.docPrime false`
warning: ././.lake/packages/mathlib/././Mathlib/Algebra/Order/Monoid/Unbundled/Basic.lean:1273:8: `cmp_mul_left'` is missing a doc-string, please add one.
Declarations whose name ends with a `'` are expected to contain an explanation for the presence of a `'` in their doc-string. This may consist of discussion of the difference relative to the unprimed version, or an explanation as to why no better naming scheme is possible.
note: this linter can be disabled with `set_option linter.docPrime false`
warning: ././.lake/packages/mathlib/././Mathlib/Algebra/Order/Monoid/Unbundled/Basic.lean:1279:8: `cmp_mul_right'` is missing a doc-string, please add one.
Declarations whose name ends with a `'` are expected to contain an explanation for the presence of a `'` in their doc-string. This may consist of discussion of the difference relative to the unprimed version, or an explanation as to why no better naming scheme is possible.
note: this linter can be disabled with `set_option linter.docPrime false`
⚠ [474/899] Replayed Mathlib.Algebra.Order.Sub.Defs
warning: ././.lake/packages/mathlib/././Mathlib/Algebra/Order/Sub/Defs.lean:200:8: `le_add_tsub'` is missing a doc-string, please add one.
Declarations whose name ends with a `'` are expected to contain an explanation for the presence of a `'` in their doc-string. This may consist of discussion of the difference relative to the unprimed version, or an explanation as to why no better naming scheme is possible.
note: this linter can be disabled with `set_option linter.docPrime false`
⚠ [475/899] Replayed Mathlib.Algebra.Order.Group.Unbundled.Basic
warning: ././.lake/packages/mathlib/././Mathlib/Algebra/Order/Group/Unbundled/Basic.lean:60:8: `inv_le_iff_one_le_mul'` is missing a doc-string, please add one.
Declarations whose name ends with a `'` are expected to contain an explanation for the presence of a `'` in their doc-string. This may consist of discussion of the difference relative to the unprimed version, or an explanation as to why no better naming scheme is possible.
note: this linter can be disabled with `set_option linter.docPrime false`
warning: ././.lake/packages/mathlib/././Mathlib/Algebra/Order/Group/Unbundled/Basic.lean:102:8: `inv_lt_iff_one_lt_mul'` is missing a doc-string, please add one.
Declarations whose name ends with a `'` are expected to contain an explanation for the presence of a `'` in their doc-string. This may consist of discussion of the difference relative to the unprimed version, or an explanation as to why no better naming scheme is possible.
note: this linter can be disabled with `set_option linter.docPrime false`
warning: ././.lake/packages/mathlib/././Mathlib/Algebra/Order/Group/Unbundled/Basic.lean:106:8: `lt_inv_iff_mul_lt_one'` is missing a doc-string, please add one.
Declarations whose name ends with a `'` are expected to contain an explanation for the presence of a `'` in their doc-string. This may consist of discussion of the difference relative to the unprimed version, or an explanation as to why no better naming scheme is possible.
note: this linter can be disabled with `set_option linter.docPrime false`
warning: ././.lake/packages/mathlib/././Mathlib/Algebra/Order/Group/Unbundled/Basic.lean:257:8: `inv_lt'` is missing a doc-string, please add one.
Declarations whose name ends with a `'` are expected to contain an explanation for the presence of a `'` in their doc-string. This may consist of discussion of the difference relative to the unprimed version, or an explanation as to why no better naming scheme is possible.
note: this linter can be disabled with `set_option linter.docPrime false`
warning: ././.lake/packages/mathlib/././Mathlib/Algebra/Order/Group/Unbundled/Basic.lean:260:8: `lt_inv'` is missing a doc-string, please add one.
Declarations whose name ends with a `'` are expected to contain an explanation for the presence of a `'` in their doc-string. This may consist of discussion of the difference relative to the unprimed version, or an explanation as to why no better naming scheme is possible.
note: this linter can be disabled with `set_option linter.docPrime false`
warning: ././.lake/packages/mathlib/././Mathlib/Algebra/Order/Group/Unbundled/Basic.lean:354:8: `inv_mul_le_iff_le_mul'` is missing a doc-string, please add one.
Declarations whose name ends with a `'` are expected to contain an explanation for the presence of a `'` in their doc-string. This may consist of discussion of the difference relative to the unprimed version, or an explanation as to why no better naming scheme is possible.
note: this linter can be disabled with `set_option linter.docPrime false`
warning: ././.lake/packages/mathlib/././Mathlib/Algebra/Order/Group/Unbundled/Basic.lean:358:8: `mul_inv_le_iff_le_mul'` is missing a doc-string, please add one.
Declarations whose name ends with a `'` are expected to contain an explanation for the presence of a `'` in their doc-string. This may consist of discussion of the difference relative to the unprimed version, or an explanation as to why no better naming scheme is possible.
note: this linter can be disabled with `set_option linter.docPrime false`
warning: ././.lake/packages/mathlib/././Mathlib/Algebra/Order/Group/Unbundled/Basic.lean:362:8: `mul_inv_le_mul_inv_iff'` is missing a doc-string, please add one.
Declarations whose name ends with a `'` are expected to contain an explanation for the presence of a `'` in their doc-string. This may consist of discussion of the difference relative to the unprimed version, or an explanation as to why no better naming scheme is possible.
note: this linter can be disabled with `set_option linter.docPrime false`
warning: ././.lake/packages/mathlib/././Mathlib/Algebra/Order/Group/Unbundled/Basic.lean:372:8: `inv_mul_lt_iff_lt_mul'` is missing a doc-string, please add one.
Declarations whose name ends with a `'` are expected to contain an explanation for the presence of a `'` in their doc-string. This may consist of discussion of the difference relative to the unprimed version, or an explanation as to why no better naming scheme is possible.
note: this linter can be disabled with `set_option linter.docPrime false`
warning: ././.lake/packages/mathlib/././Mathlib/Algebra/Order/Group/Unbundled/Basic.lean:376:8: `mul_inv_lt_iff_le_mul'` is missing a doc-string, please add one.
Declarations whose name ends with a `'` are expected to contain an explanation for the presence of a `'` in their doc-string. This may consist of discussion of the difference relative to the unprimed version, or an explanation as to why no better naming scheme is possible.
note: this linter can be disabled with `set_option linter.docPrime false`
warning: ././.lake/packages/mathlib/././Mathlib/Algebra/Order/Group/Unbundled/Basic.lean:380:8: `mul_inv_lt_mul_inv_iff'` is missing a doc-string, please add one.
Declarations whose name ends with a `'` are expected to contain an explanation for the presence of a `'` in their doc-string. This may consist of discussion of the difference relative to the unprimed version, or an explanation as to why no better naming scheme is possible.
note: this linter can be disabled with `set_option linter.docPrime false`
warning: ././.lake/packages/mathlib/././Mathlib/Algebra/Order/Group/Unbundled/Basic.lean:477:8: `div_le_div_right'` is missing a doc-string, please add one.
Declarations whose name ends with a `'` are expected to contain an explanation for the presence of a `'` in their doc-string. This may consist of discussion of the difference relative to the unprimed version, or an explanation as to why no better naming scheme is possible.
note: this linter can be disabled with `set_option linter.docPrime false`
warning: ././.lake/packages/mathlib/././Mathlib/Algebra/Order/Group/Unbundled/Basic.lean:481:8: `one_le_div'` is missing a doc-string, please add one.
Declarations whose name ends with a `'` are expected to contain an explanation for the presence of a `'` in their doc-string. This may consist of discussion of the difference relative to the unprimed version, or an explanation as to why no better naming scheme is possible.
note: this linter can be disabled with `set_option linter.docPrime false`
warning: ././.lake/packages/mathlib/././Mathlib/Algebra/Order/Group/Unbundled/Basic.lean:487:8: `div_le_one'` is missing a doc-string, please add one.
Declarations whose name ends with a `'` are expected to contain an explanation for the presence of a `'` in their doc-string. This may consist of discussion of the difference relative to the unprimed version, or an explanation as to why no better naming scheme is possible.
note: this linter can be disabled with `set_option linter.docPrime false`
warning: ././.lake/packages/mathlib/././Mathlib/Algebra/Order/Group/Unbundled/Basic.lean:525:8: `div_le_div_left'` is missing a doc-string, please add one.
Declarations whose name ends with a `'` are expected to contain an explanation for the presence of a `'` in their doc-string. This may consist of discussion of the difference relative to the unprimed version, or an explanation as to why no better naming scheme is possible.
note: this linter can be disabled with `set_option linter.docPrime false`
warning: ././.lake/packages/mathlib/././Mathlib/Algebra/Order/Group/Unbundled/Basic.lean:541:8: `div_le_div_iff'` is missing a doc-string, please add one.
Declarations whose name ends with a `'` are expected to contain an explanation for the presence of a `'` in their doc-string. This may consist of discussion of the difference relative to the unprimed version, or an explanation as to why no better naming scheme is possible.
note: this linter can be disabled with `set_option linter.docPrime false`
warning: ././.lake/packages/mathlib/././Mathlib/Algebra/Order/Group/Unbundled/Basic.lean:545:8: `le_div_iff_mul_le'` is missing a doc-string, please add one.
Declarations whose name ends with a `'` are expected to contain an explanation for the presence of a `'` in their doc-string. This may consist of discussion of the difference relative to the unprimed version, or an explanation as to why no better naming scheme is possible.
note: this linter can be disabled with `set_option linter.docPrime false`
warning: ././.lake/packages/mathlib/././Mathlib/Algebra/Order/Group/Unbundled/Basic.lean:550:8: `div_le_iff_le_mul'` is missing a doc-string, please add one.
Declarations whose name ends with a `'` are expected to contain an explanation for the presence of a `'` in their doc-string. This may consist of discussion of the difference relative to the unprimed version, or an explanation as to why no better naming scheme is possible.
note: this linter can be disabled with `set_option linter.docPrime false`
warning: ././.lake/packages/mathlib/././Mathlib/Algebra/Order/Group/Unbundled/Basic.lean:559:8: `inv_le_div_iff_le_mul'` is missing a doc-string, please add one.
Declarations whose name ends with a `'` are expected to contain an explanation for the presence of a `'` in their doc-string. This may consist of discussion of the difference relative to the unprimed version, or an explanation as to why no better naming scheme is possible.
note: this linter can be disabled with `set_option linter.docPrime false`
warning: ././.lake/packages/mathlib/././Mathlib/Algebra/Order/Group/Unbundled/Basic.lean:576:8: `div_le_div''` is missing a doc-string, please add one.
Declarations whose name ends with a `'` are expected to contain an explanation for the presence of a `'` in their doc-string. This may consist of discussion of the difference relative to the unprimed version, or an explanation as to why no better naming scheme is possible.
note: this linter can be disabled with `set_option linter.docPrime false`
warning: ././.lake/packages/mathlib/././Mathlib/Algebra/Order/Group/Unbundled/Basic.lean:599:8: `div_lt_div_right'` is missing a doc-string, please add one.
Declarations whose name ends with a `'` are expected to contain an explanation for the presence of a `'` in their doc-string. This may consist of discussion of the difference relative to the unprimed version, or an explanation as to why no better naming scheme is possible.
note: this linter can be disabled with `set_option linter.docPrime false`
warning: ././.lake/packages/mathlib/././Mathlib/Algebra/Order/Group/Unbundled/Basic.lean:603:8: `one_lt_div'` is missing a doc-string, please add one.
Declarations whose name ends with a `'` are expected to contain an explanation for the presence of a `'` in their doc-string. This may consist of discussion of the difference relative to the unprimed version, or an explanation as to why no better naming scheme is possible.
note: this linter can be disabled with `set_option linter.docPrime false`
warning: ././.lake/packages/mathlib/././Mathlib/Algebra/Order/Group/Unbundled/Basic.lean:609:8: `div_lt_one'` is missing a doc-string, please add one.
Declarations whose name ends with a `'` are expected to contain an explanation for the presence of a `'` in their doc-string. This may consist of discussion of the difference relative to the unprimed version, or an explanation as to why no better naming scheme is possible.
note: this linter can be disabled with `set_option linter.docPrime false`
warning: ././.lake/packages/mathlib/././Mathlib/Algebra/Order/Group/Unbundled/Basic.lean:645:8: `div_lt_div_left'` is missing a doc-string, please add one.
Declarations whose name ends with a `'` are expected to contain an explanation for the presence of a `'` in their doc-string. This may consist of discussion of the difference relative to the unprimed version, or an explanation as to why no better naming scheme is possible.
note: this linter can be disabled with `set_option linter.docPrime false`
warning: ././.lake/packages/mathlib/././Mathlib/Algebra/Order/Group/Unbundled/Basic.lean:661:8: `div_lt_div_iff'` is missing a doc-string, please add one.
Declarations whose name ends with a `'` are expected to contain an explanation for the presence of a `'` in their doc-string. This may consist of discussion of the difference relative to the unprimed version, or an explanation as to why no better naming scheme is possible.
note: this linter can be disabled with `set_option linter.docPrime false`
warning: ././.lake/packages/mathlib/././Mathlib/Algebra/Order/Group/Unbundled/Basic.lean:665:8: `lt_div_iff_mul_lt'` is missing a doc-string, please add one.
Declarations whose name ends with a `'` are expected to contain an explanation for the presence of a `'` in their doc-string. This may consist of discussion of the difference relative to the unprimed version, or an explanation as to why no better naming scheme is possible.
note: this linter can be disabled with `set_option linter.docPrime false`
warning: ././.lake/packages/mathlib/././Mathlib/Algebra/Order/Group/Unbundled/Basic.lean:670:8: `div_lt_iff_lt_mul'` is missing a doc-string, please add one.
Declarations whose name ends with a `'` are expected to contain an explanation for the presence of a `'` in their doc-string. This may consist of discussion of the difference relative to the unprimed version, or an explanation as to why no better naming scheme is possible.
note: this linter can be disabled with `set_option linter.docPrime false`
warning: ././.lake/packages/mathlib/././Mathlib/Algebra/Order/Group/Unbundled/Basic.lean:675:8: `inv_lt_div_iff_lt_mul'` is missing a doc-string, please add one.
Declarations whose name ends with a `'` are expected to contain an explanation for the presence of a `'` in their doc-string. This may consist of discussion of the difference relative to the unprimed version, or an explanation as to why no better naming scheme is possible.
note: this linter can be disabled with `set_option linter.docPrime false`
warning: ././.lake/packages/mathlib/././Mathlib/Algebra/Order/Group/Unbundled/Basic.lean:693:8: `div_lt_div''` is missing a doc-string, please add one.
Declarations whose name ends with a `'` are expected to contain an explanation for the presence of a `'` in their doc-string. This may consist of discussion of the difference relative to the unprimed version, or an explanation as to why no better naming scheme is possible.
note: this linter can be disabled with `set_option linter.docPrime false`
warning: ././.lake/packages/mathlib/././Mathlib/Algebra/Order/Group/Unbundled/Basic.lean:713:8: `cmp_div_one'` is missing a doc-string, please add one.
Declarations whose name ends with a `'` are expected to contain an explanation for the presence of a `'` in their doc-string. This may consist of discussion of the difference relative to the unprimed version, or an explanation as to why no better naming scheme is possible.
note: this linter can be disabled with `set_option linter.docPrime false`
⚠ [480/899] Replayed Mathlib.Order.BoundedOrder
warning: ././.lake/packages/mathlib/././Mathlib/Order/BoundedOrder.lean:146:8: `Ne.lt_top'` is missing a doc-string, please add one.
Declarations whose name ends with a `'` are expected to contain an explanation for the presence of a `'` in their doc-string. This may consist of discussion of the difference relative to the unprimed version, or an explanation as to why no better naming scheme is possible.
note: this linter can be disabled with `set_option linter.docPrime false`
warning: ././.lake/packages/mathlib/././Mathlib/Order/BoundedOrder.lean:323:8: `Ne.bot_lt'` is missing a doc-string, please add one.
Declarations whose name ends with a `'` are expected to contain an explanation for the presence of a `'` in their doc-string. This may consist of discussion of the difference relative to the unprimed version, or an explanation as to why no better naming scheme is possible.
note: this linter can be disabled with `set_option linter.docPrime false`
⚠ [481/899] Replayed Mathlib.Order.Disjoint
warning: ././.lake/packages/mathlib/././Mathlib/Order/Disjoint.lean:143:8: `Disjoint.inf_left'` is missing a doc-string, please add one.
Declarations whose name ends with a `'` are expected to contain an explanation for the presence of a `'` in their doc-string. This may consist of discussion of the difference relative to the unprimed version, or an explanation as to why no better naming scheme is possible.
note: this linter can be disabled with `set_option linter.docPrime false`
warning: ././.lake/packages/mathlib/././Mathlib/Order/Disjoint.lean:149:8: `Disjoint.inf_right'` is missing a doc-string, please add one.
Declarations whose name ends with a `'` are expected to contain an explanation for the presence of a `'` in their doc-string. This may consist of discussion of the difference relative to the unprimed version, or an explanation as to why no better naming scheme is possible.
note: this linter can be disabled with `set_option linter.docPrime false`
warning: ././.lake/packages/mathlib/././Mathlib/Order/Disjoint.lean:157:8: `Disjoint.of_disjoint_inf_of_le'` is missing a doc-string, please add one.
Declarations whose name ends with a `'` are expected to contain an explanation for the presence of a `'` in their doc-string. This may consist of discussion of the difference relative to the unprimed version, or an explanation as to why no better naming scheme is possible.
note: this linter can be disabled with `set_option linter.docPrime false`
warning: ././.lake/packages/mathlib/././Mathlib/Order/Disjoint.lean:271:6: `Codisjoint.ne_bot_of_ne_top'` is missing a doc-string, please add one.
Declarations whose name ends with a `'` are expected to contain an explanation for the presence of a `'` in their doc-string. This may consist of discussion of the difference relative to the unprimed version, or an explanation as to why no better naming scheme is possible.
note: this linter can be disabled with `set_option linter.docPrime false`
warning: ././.lake/packages/mathlib/././Mathlib/Order/Disjoint.lean:306:8: `Codisjoint.sup_left'` is missing a doc-string, please add one.
Declarations whose name ends with a `'` are expected to contain an explanation for the presence of a `'` in their doc-string. This may consist of discussion of the difference relative to the unprimed version, or an explanation as to why no better naming scheme is possible.
note: this linter can be disabled with `set_option linter.docPrime false`
warning: ././.lake/packages/mathlib/././Mathlib/Order/Disjoint.lean:312:8: `Codisjoint.sup_right'` is missing a doc-string, please add one.
Declarations whose name ends with a `'` are expected to contain an explanation for the presence of a `'` in their doc-string. This may consist of discussion of the difference relative to the unprimed version, or an explanation as to why no better naming scheme is possible.
note: this linter can be disabled with `set_option linter.docPrime false`
warning: ././.lake/packages/mathlib/././Mathlib/Order/Disjoint.lean:321:8: `Codisjoint.of_codisjoint_sup_of_le'` is missing a doc-string, please add one.
Declarations whose name ends with a `'` are expected to contain an explanation for the presence of a `'` in their doc-string. This may consist of discussion of the difference relative to the unprimed version, or an explanation as to why no better naming scheme is possible.
note: this linter can be disabled with `set_option linter.docPrime false`
⚠ [484/899] Replayed Mathlib.Order.WithBot
warning: ././.lake/packages/mathlib/././Mathlib/Order/WithBot.lean:365:8: `WithBot.le_coe_unbot'` is missing a doc-string, please add one.
Declarations whose name ends with a `'` are expected to contain an explanation for the presence of a `'` in their doc-string. This may consist of discussion of the difference relative to the unprimed version, or an explanation as to why no better naming scheme is possible.
note: this linter can be disabled with `set_option linter.docPrime false`
⚠ [486/899] Replayed Mathlib.Order.Hom.Basic
warning: ././.lake/packages/mathlib/././Mathlib/Order/Hom/Basic.lean:1079:8: `OrderIso.map_bot'` is missing a doc-string, please add one.
Declarations whose name ends with a `'` are expected to contain an explanation for the presence of a `'` in their doc-string. This may consist of discussion of the difference relative to the unprimed version, or an explanation as to why no better naming scheme is possible.
note: this linter can be disabled with `set_option linter.docPrime false`
warning: ././.lake/packages/mathlib/././Mathlib/Order/Hom/Basic.lean:1088:8: `OrderIso.map_top'` is missing a doc-string, please add one.
Declarations whose name ends with a `'` are expected to contain an explanation for the presence of a `'` in their doc-string. This may consist of discussion of the difference relative to the unprimed version, or an explanation as to why no better naming scheme is possible.
note: this linter can be disabled with `set_option linter.docPrime false`
⚠ [487/899] Replayed Mathlib.Algebra.Order.Group.OrderIso
warning: ././.lake/packages/mathlib/././Mathlib/Algebra/Order/Group/OrderIso.lean:42:8: `inv_le'` is missing a doc-string, please add one.
Declarations whose name ends with a `'` are expected to contain an explanation for the presence of a `'` in their doc-string. This may consist of discussion of the difference relative to the unprimed version, or an explanation as to why no better naming scheme is possible.
note: this linter can be disabled with `set_option linter.docPrime false`
warning: ././.lake/packages/mathlib/././Mathlib/Algebra/Order/Group/OrderIso.lean:50:8: `le_inv'` is missing a doc-string, please add one.
Declarations whose name ends with a `'` are expected to contain an explanation for the presence of a `'` in their doc-string. This may consist of discussion of the difference relative to the unprimed version, or an explanation as to why no better naming scheme is possible.
note: this linter can be disabled with `set_option linter.docPrime false`
⚠ [489/899] Replayed Mathlib.Algebra.Order.Group.Unbundled.Abs
warning: ././.lake/packages/mathlib/././Mathlib/Algebra/Order/Group/Unbundled/Abs.lean:60:21: `mabs_le'` is missing a doc-string, please add one.
Declarations whose name ends with a `'` are expected to contain an explanation for the presence of a `'` in their doc-string. This may consist of discussion of the difference relative to the unprimed version, or an explanation as to why no better naming scheme is possible.
note: this linter can be disabled with `set_option linter.docPrime false`
warning: ././.lake/packages/mathlib/././Mathlib/Algebra/Order/Group/Unbundled/Abs.lean:249:21: `max_div_min_eq_mabs'` is missing a doc-string, please add one.
Declarations whose name ends with a `'` are expected to contain an explanation for the presence of a `'` in their doc-string. This may consist of discussion of the difference relative to the unprimed version, or an explanation as to why no better naming scheme is possible.
note: this linter can be disabled with `set_option linter.docPrime false`
⚠ [494/899] Replayed Mathlib.Algebra.Order.GroupWithZero.Unbundled
warning: ././.lake/packages/mathlib/././Mathlib/Algebra/Order/GroupWithZero/Unbundled.lean:258:8: `mul_le_mul_of_nonneg'` is missing a doc-string, please add one.
Declarations whose name ends with a `'` are expected to contain an explanation for the presence of a `'` in their doc-string. This may consist of discussion of the difference relative to the unprimed version, or an explanation as to why no better naming scheme is possible.
note: this linter can be disabled with `set_option linter.docPrime false`
warning: ././.lake/packages/mathlib/././Mathlib/Algebra/Order/GroupWithZero/Unbundled.lean:299:8: `mul_lt_mul_of_pos'` is missing a doc-string, please add one.
Declarations whose name ends with a `'` are expected to contain an explanation for the presence of a `'` in their doc-string. This may consist of discussion of the difference relative to the unprimed version, or an explanation as to why no better naming scheme is possible.
note: this linter can be disabled with `set_option linter.docPrime false`
warning: ././.lake/packages/mathlib/././Mathlib/Algebra/Order/GroupWithZero/Unbundled.lean:561:8: `mul_eq_mul_iff_eq_and_eq_of_pos'` is missing a doc-string, please add one.
Declarations whose name ends with a `'` are expected to contain an explanation for the presence of a `'` in their doc-string. This may consist of discussion of the difference relative to the unprimed version, or an explanation as to why no better naming scheme is possible.
note: this linter can be disabled with `set_option linter.docPrime false`
warning: ././.lake/packages/mathlib/././Mathlib/Algebra/Order/GroupWithZero/Unbundled.lean:741:8: `mul_le_of_le_of_le_one'` is missing a doc-string, please add one.
Declarations whose name ends with a `'` are expected to contain an explanation for the presence of a `'` in their doc-string. This may consist of discussion of the difference relative to the unprimed version, or an explanation as to why no better naming scheme is possible.
note: this linter can be disabled with `set_option linter.docPrime false`
warning: ././.lake/packages/mathlib/././Mathlib/Algebra/Order/GroupWithZero/Unbundled.lean:745:8: `mul_lt_of_lt_of_le_one'` is missing a doc-string, please add one.
Declarations whose name ends with a `'` are expected to contain an explanation for the presence of a `'` in their doc-string. This may consist of discussion of the difference relative to the unprimed version, or an explanation as to why no better naming scheme is possible.
note: this linter can be disabled with `set_option linter.docPrime false`
warning: ././.lake/packages/mathlib/././Mathlib/Algebra/Order/GroupWithZero/Unbundled.lean:749:8: `mul_lt_of_le_of_lt_one'` is missing a doc-string, please add one.
Declarations whose name ends with a `'` are expected to contain an explanation for the presence of a `'` in their doc-string. This may consist of discussion of the difference relative to the unprimed version, or an explanation as to why no better naming scheme is possible.
note: this linter can be disabled with `set_option linter.docPrime false`
warning: ././.lake/packages/mathlib/././Mathlib/Algebra/Order/GroupWithZero/Unbundled.lean:787:8: `le_mul_of_le_of_one_le'` is missing a doc-string, please add one.
Declarations whose name ends with a `'` are expected to contain an explanation for the presence of a `'` in their doc-string. This may consist of discussion of the difference relative to the unprimed version, or an explanation as to why no better naming scheme is possible.
note: this linter can be disabled with `set_option linter.docPrime false`
warning: ././.lake/packages/mathlib/././Mathlib/Algebra/Order/GroupWithZero/Unbundled.lean:791:8: `lt_mul_of_le_of_one_lt'` is missing a doc-string, please add one.
Declarations whose name ends with a `'` are expected to contain an explanation for the presence of a `'` in their doc-string. This may consist of discussion of the difference relative to the unprimed version, or an explanation as to why no better naming scheme is possible.
note: this linter can be disabled with `set_option linter.docPrime false`
warning: ././.lake/packages/mathlib/././Mathlib/Algebra/Order/GroupWithZero/Unbundled.lean:795:8: `lt_mul_of_lt_of_one_le'` is missing a doc-string, please add one.
Declarations whose name ends with a `'` are expected to contain an explanation for the presence of a `'` in their doc-string. This may consist of discussion of the difference relative to the unprimed version, or an explanation as to why no better naming scheme is possible.
note: this linter can be disabled with `set_option linter.docPrime false`
warning: ././.lake/packages/mathlib/././Mathlib/Algebra/Order/GroupWithZero/Unbundled.lean:837:8: `mul_le_of_le_one_of_le'` is missing a doc-string, please add one.
Declarations whose name ends with a `'` are expected to contain an explanation for the presence of a `'` in their doc-string. This may consist of discussion of the difference relative to the unprimed version, or an explanation as to why no better naming scheme is possible.
note: this linter can be disabled with `set_option linter.docPrime false`
warning: ././.lake/packages/mathlib/././Mathlib/Algebra/Order/GroupWithZero/Unbundled.lean:841:8: `mul_lt_of_lt_one_of_le'` is missing a doc-string, please add one.
Declarations whose name ends with a `'` are expected to contain an explanation for the presence of a `'` in their doc-string. This may consist of discussion of the difference relative to the unprimed version, or an explanation as to why no better naming scheme is possible.
note: this linter can be disabled with `set_option linter.docPrime false`
warning: ././.lake/packages/mathlib/././Mathlib/Algebra/Order/GroupWithZero/Unbundled.lean:845:8: `mul_lt_of_le_one_of_lt'` is missing a doc-string, please add one.
Declarations whose name ends with a `'` are expected to contain an explanation for the presence of a `'` in their doc-string. This may consist of discussion of the difference relative to the unprimed version, or an explanation as to why no better naming scheme is possible.
note: this linter can be disabled with `set_option linter.docPrime false`
warning: ././.lake/packages/mathlib/././Mathlib/Algebra/Order/GroupWithZero/Unbundled.lean:928:8: `exists_square_le'` is missing a doc-string, please add one.
Declarations whose name ends with a `'` are expected to contain an explanation for the presence of a `'` in their doc-string. This may consist of discussion of the difference relative to the unprimed version, or an explanation as to why no better naming scheme is possible.
note: this linter can be disabled with `set_option linter.docPrime false`
warning: ././.lake/packages/mathlib/././Mathlib/Algebra/Order/GroupWithZero/Unbundled.lean:1064:16: `Decidable.mul_lt_mul''` is missing a doc-string, please add one.
Declarations whose name ends with a `'` are expected to contain an explanation for the presence of a `'` in their doc-string. This may consist of discussion of the difference relative to the unprimed version, or an explanation as to why no better naming scheme is possible.
note: this linter can be disabled with `set_option linter.docPrime false`
warning: ././.lake/packages/mathlib/././Mathlib/Algebra/Order/GroupWithZero/Unbundled.lean:1497:14: `inv_neg''` is missing a doc-string, please add one.
Declarations whose name ends with a `'` are expected to contain an explanation for the presence of a `'` in their doc-string. This may consist of discussion of the difference relative to the unprimed version, or an explanation as to why no better naming scheme is possible.
note: this linter can be disabled with `set_option linter.docPrime false`
⚠ [495/899] Replayed Mathlib.Algebra.Order.Group.Synonym
warning: ././.lake/packages/mathlib/././Mathlib/Algebra/Order/Group/Synonym.lean:39:9: `OrderDual.instPow'` is missing a doc-string, please add one.
Declarations whose name ends with a `'` are expected to contain an explanation for the presence of a `'` in their doc-string. This may consist of discussion of the difference relative to the unprimed version, or an explanation as to why no better naming scheme is possible.
note: this linter can be disabled with `set_option linter.docPrime false`
warning: ././.lake/packages/mathlib/././Mathlib/Algebra/Order/Group/Synonym.lean:156:9: `Lex.instPow'` is missing a doc-string, please add one.
Declarations whose name ends with a `'` are expected to contain an explanation for the presence of a `'` in their doc-string. This may consist of discussion of the difference relative to the unprimed version, or an explanation as to why no better naming scheme is possible.
note: this linter can be disabled with `set_option linter.docPrime false`
⚠ [497/899] Replayed Mathlib.Algebra.Order.Monoid.Unbundled.Pow
warning: ././.lake/packages/mathlib/././Mathlib/Algebra/Order/Monoid/Unbundled/Pow.lean:68:8: `pow_le_pow_right'` is missing a doc-string, please add one.
Declarations whose name ends with a `'` are expected to contain an explanation for the presence of a `'` in their doc-string. This may consist of discussion of the difference relative to the unprimed version, or an explanation as to why no better naming scheme is possible.
note: this linter can be disabled with `set_option linter.docPrime false`
warning: ././.lake/packages/mathlib/././Mathlib/Algebra/Order/Monoid/Unbundled/Pow.lean:72:8: `pow_le_pow_right_of_le_one'` is missing a doc-string, please add one.
Declarations whose name ends with a `'` are expected to contain an explanation for the presence of a `'` in their doc-string. This may consist of discussion of the difference relative to the unprimed version, or an explanation as to why no better naming scheme is possible.
note: this linter can be disabled with `set_option linter.docPrime false`
warning: ././.lake/packages/mathlib/././Mathlib/Algebra/Order/Monoid/Unbundled/Pow.lean:76:8: `one_lt_pow'` is missing a doc-string, please add one.
Declarations whose name ends with a `'` are expected to contain an explanation for the presence of a `'` in their doc-string. This may consist of discussion of the difference relative to the unprimed version, or an explanation as to why no better naming scheme is possible.
note: this linter can be disabled with `set_option linter.docPrime false`
warning: ././.lake/packages/mathlib/././Mathlib/Algebra/Order/Monoid/Unbundled/Pow.lean:86:8: `pow_right_strictMono'` is missing a doc-string, please add one.
Declarations whose name ends with a `'` are expected to contain an explanation for the presence of a `'` in their doc-string. This may consist of discussion of the difference relative to the unprimed version, or an explanation as to why no better naming scheme is possible.
note: this linter can be disabled with `set_option linter.docPrime false`
warning: ././.lake/packages/mathlib/././Mathlib/Algebra/Order/Monoid/Unbundled/Pow.lean:90:8: `pow_lt_pow_right'` is missing a doc-string, please add one.
Declarations whose name ends with a `'` are expected to contain an explanation for the presence of a `'` in their doc-string. This may consist of discussion of the difference relative to the unprimed version, or an explanation as to why no better naming scheme is possible.
note: this linter can be disabled with `set_option linter.docPrime false`
warning: ././.lake/packages/mathlib/././Mathlib/Algebra/Order/Monoid/Unbundled/Pow.lean:140:6: `pow_lt_pow_left'` is missing a doc-string, please add one.
Declarations whose name ends with a `'` are expected to contain an explanation for the presence of a `'` in their doc-string. This may consist of discussion of the difference relative to the unprimed version, or an explanation as to why no better naming scheme is possible.
note: this linter can be disabled with `set_option linter.docPrime false`
warning: ././.lake/packages/mathlib/././Mathlib/Algebra/Order/Monoid/Unbundled/Pow.lean:150:8: `pow_le_pow_left'` is missing a doc-string, please add one.
Declarations whose name ends with a `'` are expected to contain an explanation for the presence of a `'` in their doc-string. This may consist of discussion of the difference relative to the unprimed version, or an explanation as to why no better naming scheme is possible.
note: this linter can be disabled with `set_option linter.docPrime false`
warning: ././.lake/packages/mathlib/././Mathlib/Algebra/Order/Monoid/Unbundled/Pow.lean:207:8: `pow_le_pow_iff_right'` is missing a doc-string, please add one.
Declarations whose name ends with a `'` are expected to contain an explanation for the presence of a `'` in their doc-string. This may consist of discussion of the difference relative to the unprimed version, or an explanation as to why no better naming scheme is possible.
note: this linter can be disabled with `set_option linter.docPrime false`
warning: ././.lake/packages/mathlib/././Mathlib/Algebra/Order/Monoid/Unbundled/Pow.lean:211:8: `pow_lt_pow_iff_right'` is missing a doc-string, please add one.
Declarations whose name ends with a `'` are expected to contain an explanation for the presence of a `'` in their doc-string. This may consist of discussion of the difference relative to the unprimed version, or an explanation as to why no better naming scheme is possible.
note: this linter can be disabled with `set_option linter.docPrime false`
warning: ././.lake/packages/mathlib/././Mathlib/Algebra/Order/Monoid/Unbundled/Pow.lean:221:8: `lt_of_pow_lt_pow_left'` is missing a doc-string, please add one.
Declarations whose name ends with a `'` are expected to contain an explanation for the presence of a `'` in their doc-string. This may consist of discussion of the difference relative to the unprimed version, or an explanation as to why no better naming scheme is possible.
note: this linter can be disabled with `set_option linter.docPrime false`
warning: ././.lake/packages/mathlib/././Mathlib/Algebra/Order/Monoid/Unbundled/Pow.lean:239:8: `le_of_pow_le_pow_left'` is missing a doc-string, please add one.
Declarations whose name ends with a `'` are expected to contain an explanation for the presence of a `'` in their doc-string. This may consist of discussion of the difference relative to the unprimed version, or an explanation as to why no better naming scheme is possible.
note: this linter can be disabled with `set_option linter.docPrime false`
warning: ././.lake/packages/mathlib/././Mathlib/Algebra/Order/Monoid/Unbundled/Pow.lean:253:8: `Left.pow_lt_one_iff'` is missing a doc-string, please add one.
Declarations whose name ends with a `'` are expected to contain an explanation for the presence of a `'` in their doc-string. This may consist of discussion of the difference relative to the unprimed version, or an explanation as to why no better naming scheme is possible.
note: this linter can be disabled with `set_option linter.docPrime false`
⚠ [505/899] Replayed Mathlib.Order.Heyting.Basic
warning: ././.lake/packages/mathlib/././Mathlib/Order/Heyting/Basic.lean:380:8: `sdiff_le_iff'` is missing a doc-string, please add one.
Declarations whose name ends with a `'` are expected to contain an explanation for the presence of a `'` in their doc-string. This may consist of discussion of the difference relative to the unprimed version, or an explanation as to why no better naming scheme is possible.
note: this linter can be disabled with `set_option linter.docPrime false`
warning: ././.lake/packages/mathlib/././Mathlib/Order/Heyting/Basic.lean:431:8: `sup_sdiff_cancel'` is missing a doc-string, please add one.
Declarations whose name ends with a `'` are expected to contain an explanation for the presence of a `'` in their doc-string. This may consist of discussion of the difference relative to the unprimed version, or an explanation as to why no better naming scheme is possible.
note: this linter can be disabled with `set_option linter.docPrime false`
warning: ././.lake/packages/mathlib/././Mathlib/Order/Heyting/Basic.lean:766:8: `top_sdiff'` is missing a doc-string, please add one.
Declarations whose name ends with a `'` are expected to contain an explanation for the presence of a `'` in their doc-string. This may consist of discussion of the difference relative to the unprimed version, or an explanation as to why no better naming scheme is possible.
note: this linter can be disabled with `set_option linter.docPrime false`
⚠ [506/899] Replayed Mathlib.Order.BooleanAlgebra
warning: ././.lake/packages/mathlib/././Mathlib/Order/BooleanAlgebra.lean:287:8: `sdiff_eq_self_iff_disjoint'` is missing a doc-string, please add one.
Declarations whose name ends with a `'` are expected to contain an explanation for the presence of a `'` in their doc-string. This may consist of discussion of the difference relative to the unprimed version, or an explanation as to why no better naming scheme is possible.
note: this linter can be disabled with `set_option linter.docPrime false`
warning: ././.lake/packages/mathlib/././Mathlib/Order/BooleanAlgebra.lean:337:8: `sdiff_sdiff_right'` is missing a doc-string, please add one.
Declarations whose name ends with a `'` are expected to contain an explanation for the presence of a `'` in their doc-string. This may consist of discussion of the difference relative to the unprimed version, or an explanation as to why no better naming scheme is possible.
note: this linter can be disabled with `set_option linter.docPrime false`
warning: ././.lake/packages/mathlib/././Mathlib/Order/BooleanAlgebra.lean:367:8: `sdiff_sdiff_left'` is missing a doc-string, please add one.
Declarations whose name ends with a `'` are expected to contain an explanation for the presence of a `'` in their doc-string. This may consist of discussion of the difference relative to the unprimed version, or an explanation as to why no better naming scheme is possible.
note: this linter can be disabled with `set_option linter.docPrime false`
warning: ././.lake/packages/mathlib/././Mathlib/Order/BooleanAlgebra.lean:379:8: `sdiff_sdiff_sup_sdiff'` is missing a doc-string, please add one.
Declarations whose name ends with a `'` are expected to contain an explanation for the presence of a `'` in their doc-string. This may consist of discussion of the difference relative to the unprimed version, or an explanation as to why no better naming scheme is possible.
note: this linter can be disabled with `set_option linter.docPrime false`
warning: ././.lake/packages/mathlib/././Mathlib/Order/BooleanAlgebra.lean:524:8: `inf_compl_eq_bot'` is missing a doc-string, please add one.
Declarations whose name ends with a `'` are expected to contain an explanation for the presence of a `'` in their doc-string. This may consist of discussion of the difference relative to the unprimed version, or an explanation as to why no better naming scheme is possible.
note: this linter can be disabled with `set_option linter.docPrime false`
⚠ [508/899] Replayed Mathlib.Data.Set.Basic
warning: ././.lake/packages/mathlib/././Mathlib/Data/Set/Basic.lean:127:9: `Set.PiSetCoe.canLift'` is missing a doc-string, please add one.
Declarations whose name ends with a `'` are expected to contain an explanation for the presence of a `'` in their doc-string. This may consist of discussion of the difference relative to the unprimed version, or an explanation as to why no better naming scheme is possible.
note: this linter can be disabled with `set_option linter.docPrime false`
warning: ././.lake/packages/mathlib/././Mathlib/Data/Set/Basic.lean:153:8: `SetCoe.exists'` is missing a doc-string, please add one.
Declarations whose name ends with a `'` are expected to contain an explanation for the presence of a `'` in their doc-string. This may consist of discussion of the difference relative to the unprimed version, or an explanation as to why no better naming scheme is possible.
note: this linter can be disabled with `set_option linter.docPrime false`
warning: ././.lake/packages/mathlib/././Mathlib/Data/Set/Basic.lean:157:8: `SetCoe.forall'` is missing a doc-string, please add one.
Declarations whose name ends with a `'` are expected to contain an explanation for the presence of a `'` in their doc-string. This may consist of discussion of the difference relative to the unprimed version, or an explanation as to why no better naming scheme is possible.
note: this linter can be disabled with `set_option linter.docPrime false`
warning: ././.lake/packages/mathlib/././Mathlib/Data/Set/Basic.lean:391:8: `Set.nonempty_of_ssubset'` is missing a doc-string, please add one.
Declarations whose name ends with a `'` are expected to contain an explanation for the presence of a `'` in their doc-string. This may consist of discussion of the difference relative to the unprimed version, or an explanation as to why no better naming scheme is possible.
note: this linter can be disabled with `set_option linter.docPrime false`
warning: ././.lake/packages/mathlib/././Mathlib/Data/Set/Basic.lean:1030:8: `Set.setOf_eq_eq_singleton'` is missing a doc-string, please add one.
Declarations whose name ends with a `'` are expected to contain an explanation for the presence of a `'` in their doc-string. This may consist of discussion of the difference relative to the unprimed version, or an explanation as to why no better naming scheme is possible.
note: this linter can be disabled with `set_option linter.docPrime false`
warning: ././.lake/packages/mathlib/././Mathlib/Data/Set/Basic.lean:1209:8: `Set.eq_of_nonempty_of_subsingleton'` is missing a doc-string, please add one.
Declarations whose name ends with a `'` are expected to contain an explanation for the presence of a `'` in their doc-string. This may consist of discussion of the difference relative to the unprimed version, or an explanation as to why no better naming scheme is possible.
note: this linter can be disabled with `set_option linter.docPrime false`
warning: ././.lake/packages/mathlib/././Mathlib/Data/Set/Basic.lean:1457:8: `Set.union_diff_cancel'` is missing a doc-string, please add one.
Declarations whose name ends with a `'` are expected to contain an explanation for the presence of a `'` in their doc-string. This may consist of discussion of the difference relative to the unprimed version, or an explanation as to why no better naming scheme is possible.
note: this linter can be disabled with `set_option linter.docPrime false`
warning: ././.lake/packages/mathlib/././Mathlib/Data/Set/Basic.lean:2150:8: `Disjoint.inter_left'` is missing a doc-string, please add one.
Declarations whose name ends with a `'` are expected to contain an explanation for the presence of a `'` in their doc-string. This may consist of discussion of the difference relative to the unprimed version, or an explanation as to why no better naming scheme is possible.
note: this linter can be disabled with `set_option linter.docPrime false`
warning: ././.lake/packages/mathlib/././Mathlib/Data/Set/Basic.lean:2156:8: `Disjoint.inter_right'` is missing a doc-string, please add one.
Declarations whose name ends with a `'` are expected to contain an explanation for the presence of a `'` in their doc-string. This may consist of discussion of the difference relative to the unprimed version, or an explanation as to why no better naming scheme is possible.
note: this linter can be disabled with `set_option linter.docPrime false`
⚠ [511/899] Replayed Mathlib.Order.SymmDiff
warning: ././.lake/packages/mathlib/././Mathlib/Order/SymmDiff.lean:80:8: `symmDiff_eq_Xor'` is missing a doc-string, please add one.
Declarations whose name ends with a `'` are expected to contain an explanation for the presence of a `'` in their doc-string. This may consist of discussion of the difference relative to the unprimed version, or an explanation as to why no better naming scheme is possible.
note: this linter can be disabled with `set_option linter.docPrime false`
warning: ././.lake/packages/mathlib/././Mathlib/Order/SymmDiff.lean:286:8: `symmDiff_top'` is missing a doc-string, please add one.
Declarations whose name ends with a `'` are expected to contain an explanation for the presence of a `'` in their doc-string. This may consist of discussion of the difference relative to the unprimed version, or an explanation as to why no better naming scheme is possible.
note: this linter can be disabled with `set_option linter.docPrime false`
warning: ././.lake/packages/mathlib/././Mathlib/Order/SymmDiff.lean:289:8: `top_symmDiff'` is missing a doc-string, please add one.
Declarations whose name ends with a `'` are expected to contain an explanation for the presence of a `'` in their doc-string. This may consist of discussion of the difference relative to the unprimed version, or an explanation as to why no better naming scheme is possible.
note: this linter can be disabled with `set_option linter.docPrime false`
warning: ././.lake/packages/mathlib/././Mathlib/Order/SymmDiff.lean:349:8: `sdiff_symmDiff'` is missing a doc-string, please add one.
Declarations whose name ends with a `'` are expected to contain an explanation for the presence of a `'` in their doc-string. This may consist of discussion of the difference relative to the unprimed version, or an explanation as to why no better naming scheme is possible.
note: this linter can be disabled with `set_option linter.docPrime false`
warning: ././.lake/packages/mathlib/././Mathlib/Order/SymmDiff.lean:418:8: `symmDiff_symmDiff_self'` is missing a doc-string, please add one.
Declarations whose name ends with a `'` are expected to contain an explanation for the presence of a `'` in their doc-string. This may consist of discussion of the difference relative to the unprimed version, or an explanation as to why no better naming scheme is possible.
note: this linter can be disabled with `set_option linter.docPrime false`
warning: ././.lake/packages/mathlib/././Mathlib/Order/SymmDiff.lean:588:8: `symmDiff_eq'` is missing a doc-string, please add one.
Declarations whose name ends with a `'` are expected to contain an explanation for the presence of a `'` in their doc-string. This may consist of discussion of the difference relative to the unprimed version, or an explanation as to why no better naming scheme is possible.
note: this linter can be disabled with `set_option linter.docPrime false`
warning: ././.lake/packages/mathlib/././Mathlib/Order/SymmDiff.lean:591:8: `bihimp_eq'` is missing a doc-string, please add one.
Declarations whose name ends with a `'` are expected to contain an explanation for the presence of a `'` in their doc-string. This may consist of discussion of the difference relative to the unprimed version, or an explanation as to why no better naming scheme is possible.
note: this linter can be disabled with `set_option linter.docPrime false`
warning: ././.lake/packages/mathlib/././Mathlib/Order/SymmDiff.lean:634:8: `symmDiff_symmDiff_right'` is missing a doc-string, please add one.
Declarations whose name ends with a `'` are expected to contain an explanation for the presence of a `'` in their doc-string. This may consist of discussion of the difference relative to the unprimed version, or an explanation as to why no better naming scheme is possible.
note: this linter can be disabled with `set_option linter.docPrime false`
⚠ [513/899] Replayed Mathlib.Data.Set.Image
warning: ././.lake/packages/mathlib/././Mathlib/Data/Set/Image.lean:107:8: `Set.preimage_id'` is missing a doc-string, please add one.
Declarations whose name ends with a `'` are expected to contain an explanation for the presence of a `'` in their doc-string. This may consist of discussion of the difference relative to the unprimed version, or an explanation as to why no better naming scheme is possible.
note: this linter can be disabled with `set_option linter.docPrime false`
warning: ././.lake/packages/mathlib/././Mathlib/Data/Set/Image.lean:625:8: `Set.Nonempty.preimage'` is missing a doc-string, please add one.
Declarations whose name ends with a `'` are expected to contain an explanation for the presence of a `'` in their doc-string. This may consist of discussion of the difference relative to the unprimed version, or an explanation as to why no better naming scheme is possible.
note: this linter can be disabled with `set_option linter.docPrime false`
warning: ././.lake/packages/mathlib/././Mathlib/Data/Set/Image.lean:718:8: `Set.preimage_eq_preimage'` is missing a doc-string, please add one.
Declarations whose name ends with a `'` are expected to contain an explanation for the presence of a `'` in their doc-string. This may consist of discussion of the difference relative to the unprimed version, or an explanation as to why no better naming scheme is possible.
note: this linter can be disabled with `set_option linter.docPrime false`
warning: ././.lake/packages/mathlib/././Mathlib/Data/Set/Image.lean:745:8: `Set.range_id'` is missing a doc-string, please add one.
Declarations whose name ends with a `'` are expected to contain an explanation for the presence of a `'` in their doc-string. This may consist of discussion of the difference relative to the unprimed version, or an explanation as to why no better naming scheme is possible.
note: this linter can be disabled with `set_option linter.docPrime false`
warning: ././.lake/packages/mathlib/././Mathlib/Data/Set/Image.lean:837:8: `Set.range_quotient_mk'` is missing a doc-string, please add one.
Declarations whose name ends with a `'` are expected to contain an explanation for the presence of a `'` in their doc-string. This may consist of discussion of the difference relative to the unprimed version, or an explanation as to why no better naming scheme is possible.
note: this linter can be disabled with `set_option linter.docPrime false`
warning: ././.lake/packages/mathlib/././Mathlib/Data/Set/Image.lean:840:6: `Set.Quotient.range_mk''` is missing a doc-string, please add one.
Declarations whose name ends with a `'` are expected to contain an explanation for the presence of a `'` in their doc-string. This may consist of discussion of the difference relative to the unprimed version, or an explanation as to why no better naming scheme is possible.
note: this linter can be disabled with `set_option linter.docPrime false`
warning: ././.lake/packages/mathlib/././Mathlib/Data/Set/Image.lean:844:8: `Set.range_quotient_lift_on'` is missing a doc-string, please add one.
Declarations whose name ends with a `'` are expected to contain an explanation for the presence of a `'` in their doc-string. This may consist of discussion of the difference relative to the unprimed version, or an explanation as to why no better naming scheme is possible.
note: this linter can be disabled with `set_option linter.docPrime false`
warning: ././.lake/packages/mathlib/././Mathlib/Data/Set/Image.lean:910:8: `Set.range_ite_subset'` is missing a doc-string, please add one.
Declarations whose name ends with a `'` are expected to contain an explanation for the presence of a `'` in their doc-string. This may consist of discussion of the difference relative to the unprimed version, or an explanation as to why no better naming scheme is possible.
note: this linter can be disabled with `set_option linter.docPrime false`
warning: ././.lake/packages/mathlib/././Mathlib/Data/Set/Image.lean:1255:8: `Subtype.preimage_coe_compl'` is missing a doc-string, please add one.
Declarations whose name ends with a `'` are expected to contain an explanation for the presence of a `'` in their doc-string. This may consist of discussion of the difference relative to the unprimed version, or an explanation as to why no better naming scheme is possible.
note: this linter can be disabled with `set_option linter.docPrime false`
warning: ././.lake/packages/mathlib/././Mathlib/Data/Set/Image.lean:1404:6: `sigma_mk_preimage_image'` is missing a doc-string, please add one.
Declarations whose name ends with a `'` are expected to contain an explanation for the presence of a `'` in their doc-string. This may consist of discussion of the difference relative to the unprimed version, or an explanation as to why no better naming scheme is possible.
note: this linter can be disabled with `set_option linter.docPrime false`
⚠ [514/899] Replayed Mathlib.Order.Directed
warning: ././.lake/packages/mathlib/././Mathlib/Order/Directed.lean:68:8: `DirectedOn.mono'` is missing a doc-string, please add one.
Declarations whose name ends with a `'` are expected to contain an explanation for the presence of a `'` in their doc-string. This may consist of discussion of the difference relative to the unprimed version, or an explanation as to why no better naming scheme is possible.
note: this linter can be disabled with `set_option linter.docPrime false`
warning: ././.lake/packages/mathlib/././Mathlib/Order/Directed.lean:208:8: `directedOn_pair'` is missing a doc-string, please add one.
Declarations whose name ends with a `'` are expected to contain an explanation for the presence of a `'` in their doc-string. This may consist of discussion of the difference relative to the unprimed version, or an explanation as to why no better naming scheme is possible.
note: this linter can be disabled with `set_option linter.docPrime false`
warning: ././.lake/packages/mathlib/././Mathlib/Order/Directed.lean:277:18: `IsMin.not_isMax'` is missing a doc-string, please add one.
Declarations whose name ends with a `'` are expected to contain an explanation for the presence of a `'` in their doc-string. This may consist of discussion of the difference relative to the unprimed version, or an explanation as to why no better naming scheme is possible.
note: this linter can be disabled with `set_option linter.docPrime false`
warning: ././.lake/packages/mathlib/././Mathlib/Order/Directed.lean:283:18: `IsMax.not_isMin'` is missing a doc-string, please add one.
Declarations whose name ends with a `'` are expected to contain an explanation for the presence of a `'` in their doc-string. This may consist of discussion of the difference relative to the unprimed version, or an explanation as to why no better naming scheme is possible.
note: this linter can be disabled with `set_option linter.docPrime false`
⚠ [516/899] Replayed Mathlib.Order.Interval.Set.Basic
warning: ././.lake/packages/mathlib/././Mathlib/Order/Interval/Set/Basic.lean:919:8: `Set.Ioo_union_Ioi'` is missing a doc-string, please add one.
Declarations whose name ends with a `'` are expected to contain an explanation for the presence of a `'` in their doc-string. This may consist of discussion of the difference relative to the unprimed version, or an explanation as to why no better naming scheme is possible.
note: this linter can be disabled with `set_option linter.docPrime false`
warning: ././.lake/packages/mathlib/././Mathlib/Order/Interval/Set/Basic.lean:947:8: `Set.Ico_union_Ici'` is missing a doc-string, please add one.
Declarations whose name ends with a `'` are expected to contain an explanation for the presence of a `'` in their doc-string. This may consist of discussion of the difference relative to the unprimed version, or an explanation as to why no better naming scheme is possible.
note: this linter can be disabled with `set_option linter.docPrime false`
warning: ././.lake/packages/mathlib/././Mathlib/Order/Interval/Set/Basic.lean:967:8: `Set.Ioc_union_Ioi'` is missing a doc-string, please add one.
Declarations whose name ends with a `'` are expected to contain an explanation for the presence of a `'` in their doc-string. This may consist of discussion of the difference relative to the unprimed version, or an explanation as to why no better naming scheme is possible.
note: this linter can be disabled with `set_option linter.docPrime false`
warning: ././.lake/packages/mathlib/././Mathlib/Order/Interval/Set/Basic.lean:1002:8: `Set.Icc_union_Ici'` is missing a doc-string, please add one.
Declarations whose name ends with a `'` are expected to contain an explanation for the presence of a `'` in their doc-string. This may consist of discussion of the difference relative to the unprimed version, or an explanation as to why no better naming scheme is possible.
note: this linter can be disabled with `set_option linter.docPrime false`
warning: ././.lake/packages/mathlib/././Mathlib/Order/Interval/Set/Basic.lean:1037:8: `Set.Iio_union_Ico'` is missing a doc-string, please add one.
Declarations whose name ends with a `'` are expected to contain an explanation for the presence of a `'` in their doc-string. This may consist of discussion of the difference relative to the unprimed version, or an explanation as to why no better naming scheme is possible.
note: this linter can be disabled with `set_option linter.docPrime false`
warning: ././.lake/packages/mathlib/././Mathlib/Order/Interval/Set/Basic.lean:1058:8: `Set.Iic_union_Ioc'` is missing a doc-string, please add one.
Declarations whose name ends with a `'` are expected to contain an explanation for the presence of a `'` in their doc-string. This may consist of discussion of the difference relative to the unprimed version, or an explanation as to why no better naming scheme is possible.
note: this linter can be disabled with `set_option linter.docPrime false`
warning: ././.lake/packages/mathlib/././Mathlib/Order/Interval/Set/Basic.lean:1080:8: `Set.Iio_union_Ioo'` is missing a doc-string, please add one.
Declarations whose name ends with a `'` are expected to contain an explanation for the presence of a `'` in their doc-string. This may consist of discussion of the difference relative to the unprimed version, or an explanation as to why no better naming scheme is possible.
note: this linter can be disabled with `set_option linter.docPrime false`
warning: ././.lake/packages/mathlib/././Mathlib/Order/Interval/Set/Basic.lean:1102:8: `Set.Iic_union_Icc'` is missing a doc-string, please add one.
Declarations whose name ends with a `'` are expected to contain an explanation for the presence of a `'` in their doc-string. This may consist of discussion of the difference relative to the unprimed version, or an explanation as to why no better naming scheme is possible.
note: this linter can be disabled with `set_option linter.docPrime false`
warning: ././.lake/packages/mathlib/././Mathlib/Order/Interval/Set/Basic.lean:1147:8: `Set.Ico_union_Ico'` is missing a doc-string, please add one.
Declarations whose name ends with a `'` are expected to contain an explanation for the presence of a `'` in their doc-string. This may consist of discussion of the difference relative to the unprimed version, or an explanation as to why no better naming scheme is possible.
note: this linter can be disabled with `set_option linter.docPrime false`
warning: ././.lake/packages/mathlib/././Mathlib/Order/Interval/Set/Basic.lean:1221:8: `Set.Ioc_union_Ioc'` is missing a doc-string, please add one.
Declarations whose name ends with a `'` are expected to contain an explanation for the presence of a `'` in their doc-string. This may consist of discussion of the difference relative to the unprimed version, or an explanation as to why no better naming scheme is possible.
note: this linter can be disabled with `set_option linter.docPrime false`
warning: ././.lake/packages/mathlib/././Mathlib/Order/Interval/Set/Basic.lean:1269:8: `Set.Icc_union_Icc'` is missing a doc-string, please add one.
Declarations whose name ends with a `'` are expected to contain an explanation for the presence of a `'` in their doc-string. This may consist of discussion of the difference relative to the unprimed version, or an explanation as to why no better naming scheme is possible.
note: this linter can be disabled with `set_option linter.docPrime false`
warning: ././.lake/packages/mathlib/././Mathlib/Order/Interval/Set/Basic.lean:1300:8: `Set.Ioo_union_Ioo'` is missing a doc-string, please add one.
Declarations whose name ends with a `'` are expected to contain an explanation for the presence of a `'` in their doc-string. This may consist of discussion of the difference relative to the unprimed version, or an explanation as to why no better naming scheme is possible.
note: this linter can be disabled with `set_option linter.docPrime false`
⚠ [517/899] Replayed Mathlib.Order.Bounds.Basic
warning: ././.lake/packages/mathlib/././Mathlib/Order/Bounds/Basic.lean:894:8: `IsLUB.exists_between'` is missing a doc-string, please add one.
Declarations whose name ends with a `'` are expected to contain an explanation for the presence of a `'` in their doc-string. This may consist of discussion of the difference relative to the unprimed version, or an explanation as to why no better naming scheme is possible.
note: this linter can be disabled with `set_option linter.docPrime false`
warning: ././.lake/packages/mathlib/././Mathlib/Order/Bounds/Basic.lean:902:8: `IsGLB.exists_between'` is missing a doc-string, please add one.
Declarations whose name ends with a `'` are expected to contain an explanation for the presence of a `'` in their doc-string. This may consist of discussion of the difference relative to the unprimed version, or an explanation as to why no better naming scheme is possible.
note: this linter can be disabled with `set_option linter.docPrime false`
⚠ [518/899] Replayed Mathlib.Data.Set.Prod
warning: ././.lake/packages/mathlib/././Mathlib/Data/Set/Prod.lean:681:8: `Set.pi_eq_empty_iff'` is missing a doc-string, please add one.
Declarations whose name ends with a `'` are expected to contain an explanation for the presence of a `'` in their doc-string. This may consist of discussion of the difference relative to the unprimed version, or an explanation as to why no better naming scheme is possible.
note: this linter can be disabled with `set_option linter.docPrime false`
warning: ././.lake/packages/mathlib/././Mathlib/Data/Set/Prod.lean:700:8: `Set.singleton_pi'` is missing a doc-string, please add one.
Declarations whose name ends with a `'` are expected to contain an explanation for the presence of a `'` in their doc-string. This may consist of discussion of the difference relative to the unprimed version, or an explanation as to why no better naming scheme is possible.
note: this linter can be disabled with `set_option linter.docPrime false`
warning: ././.lake/packages/mathlib/././Mathlib/Data/Set/Prod.lean:846:8: `Set.eval_preimage'` is missing a doc-string, please add one.
Declarations whose name ends with a `'` are expected to contain an explanation for the presence of a `'` in their doc-string. This may consist of discussion of the difference relative to the unprimed version, or an explanation as to why no better naming scheme is possible.
note: this linter can be disabled with `set_option linter.docPrime false`
⚠ [519/899] Replayed Mathlib.Data.Set.Function
warning: ././.lake/packages/mathlib/././Mathlib/Data/Set/Function.lean:278:8: `Set.mapsTo'` is missing a doc-string, please add one.
Declarations whose name ends with a `'` are expected to contain an explanation for the presence of a `'` in their doc-string. This may consist of discussion of the difference relative to the unprimed version, or an explanation as to why no better naming scheme is possible.
note: this linter can be disabled with `set_option linter.docPrime false`
warning: ././.lake/packages/mathlib/././Mathlib/Data/Set/Function.lean:331:6: `Set.mapsTo_of_subsingleton'` is missing a doc-string, please add one.
Declarations whose name ends with a `'` are expected to contain an explanation for the presence of a `'` in their doc-string. This may consist of discussion of the difference relative to the unprimed version, or an explanation as to why no better naming scheme is possible.
note: this linter can be disabled with `set_option linter.docPrime false`
warning: ././.lake/packages/mathlib/././Mathlib/Data/Set/Function.lean:771:6: `Set.surjOn_of_subsingleton'` is missing a doc-string, please add one.
Declarations whose name ends with a `'` are expected to contain an explanation for the presence of a `'` in their doc-string. This may consist of discussion of the difference relative to the unprimed version, or an explanation as to why no better naming scheme is possible.
note: this linter can be disabled with `set_option linter.docPrime false`
warning: ././.lake/packages/mathlib/././Mathlib/Data/Set/Function.lean:918:6: `Set.bijOn_of_subsingleton'` is missing a doc-string, please add one.
Declarations whose name ends with a `'` are expected to contain an explanation for the presence of a `'` in their doc-string. This may consist of discussion of the difference relative to the unprimed version, or an explanation as to why no better naming scheme is possible.
note: this linter can be disabled with `set_option linter.docPrime false`
warning: ././.lake/packages/mathlib/././Mathlib/Data/Set/Function.lean:1024:8: `Set.LeftInvOn.image_inter'` is missing a doc-string, please add one.
Declarations whose name ends with a `'` are expected to contain an explanation for the presence of a `'` in their doc-string. This may consist of discussion of the difference relative to the unprimed version, or an explanation as to why no better naming scheme is possible.
note: this linter can be disabled with `set_option linter.docPrime false`
warning: ././.lake/packages/mathlib/././Mathlib/Data/Set/Function.lean:1040:8: `Set.LeftInvOn.image_image'` is missing a doc-string, please add one.
Declarations whose name ends with a `'` are expected to contain an explanation for the presence of a `'` in their doc-string. This may consist of discussion of the difference relative to the unprimed version, or an explanation as to why no better naming scheme is possible.
note: this linter can be disabled with `set_option linter.docPrime false`
warning: ././.lake/packages/mathlib/././Mathlib/Data/Set/Function.lean:1404:8: `Set.EqOn.piecewise_ite'` is missing a doc-string, please add one.
Declarations whose name ends with a `'` are expected to contain an explanation for the presence of a `'` in their doc-string. This may consist of discussion of the difference relative to the unprimed version, or an explanation as to why no better naming scheme is possible.
note: this linter can be disabled with `set_option linter.docPrime false`
warning: ././.lake/packages/mathlib/././Mathlib/Data/Set/Function.lean:1546:8: `Function.update_comp_eq_of_not_mem_range'` is missing a doc-string, please add one.
Declarations whose name ends with a `'` are expected to contain an explanation for the presence of a `'` in their doc-string. This may consist of discussion of the difference relative to the unprimed version, or an explanation as to why no better naming scheme is possible.
note: this linter can be disabled with `set_option linter.docPrime false`
warning: ././.lake/packages/mathlib/././Mathlib/Data/Set/Function.lean:1640:6: `Equiv.bijOn'` is missing a doc-string, please add one.
Declarations whose name ends with a `'` are expected to contain an explanation for the presence of a `'` in their doc-string. This may consist of discussion of the difference relative to the unprimed version, or an explanation as to why no better naming scheme is possible.
note: this linter can be disabled with `set_option linter.docPrime false`
⚠ [529/899] Replayed Mathlib.Order.Hom.Set
warning: ././.lake/packages/mathlib/././Mathlib/Order/Hom/Set.lean:141:9: `OrderIso.subsingleton_of_wellFoundedLT'` is missing a doc-string, please add one.
Declarations whose name ends with a `'` are expected to contain an explanation for the presence of a `'` in their doc-string. This may consist of discussion of the difference relative to the unprimed version, or an explanation as to why no better naming scheme is possible.
note: this linter can be disabled with `set_option linter.docPrime false`
warning: ././.lake/packages/mathlib/././Mathlib/Order/Hom/Set.lean:155:9: `OrderIso.subsingleton_of_wellFoundedGT'` is missing a doc-string, please add one.
Declarations whose name ends with a `'` are expected to contain an explanation for the presence of a `'` in their doc-string. This may consist of discussion of the difference relative to the unprimed version, or an explanation as to why no better naming scheme is possible.
note: this linter can be disabled with `set_option linter.docPrime false`
⚠ [531/899] Replayed Mathlib.Order.CompleteLattice
warning: ././.lake/packages/mathlib/././Mathlib/Order/CompleteLattice.lean:436:6: `sSup_eq_bot'` is missing a doc-string, please add one.
Declarations whose name ends with a `'` are expected to contain an explanation for the presence of a `'` in their doc-string. This may consist of discussion of the difference relative to the unprimed version, or an explanation as to why no better naming scheme is possible.
note: this linter can be disabled with `set_option linter.docPrime false`
warning: ././.lake/packages/mathlib/././Mathlib/Order/CompleteLattice.lean:506:8: `sSup_eq_iSup'` is missing a doc-string, please add one.
Declarations whose name ends with a `'` are expected to contain an explanation for the presence of a `'` in their doc-string. This may consist of discussion of the difference relative to the unprimed version, or an explanation as to why no better naming scheme is possible.
note: this linter can be disabled with `set_option linter.docPrime false`
warning: ././.lake/packages/mathlib/././Mathlib/Order/CompleteLattice.lean:515:8: `biSup_congr'` is missing a doc-string, please add one.
Declarations whose name ends with a `'` are expected to contain an explanation for the presence of a `'` in their doc-string. This may consist of discussion of the difference relative to the unprimed version, or an explanation as to why no better naming scheme is possible.
note: this linter can be disabled with `set_option linter.docPrime false`
warning: ././.lake/packages/mathlib/././Mathlib/Order/CompleteLattice.lean:551:8: `iSup_range'` is missing a doc-string, please add one.
Declarations whose name ends with a `'` are expected to contain an explanation for the presence of a `'` in their doc-string. This may consist of discussion of the difference relative to the unprimed version, or an explanation as to why no better naming scheme is possible.
note: this linter can be disabled with `set_option linter.docPrime false`
warning: ././.lake/packages/mathlib/././Mathlib/Order/CompleteLattice.lean:555:8: `sSup_image'` is missing a doc-string, please add one.
Declarations whose name ends with a `'` are expected to contain an explanation for the presence of a `'` in their doc-string. This may consist of discussion of the difference relative to the unprimed version, or an explanation as to why no better naming scheme is possible.
note: this linter can be disabled with `set_option linter.docPrime false`
warning: ././.lake/packages/mathlib/././Mathlib/Order/CompleteLattice.lean:567:8: `sInf_eq_iInf'` is missing a doc-string, please add one.
Declarations whose name ends with a `'` are expected to contain an explanation for the presence of a `'` in their doc-string. This may consist of discussion of the difference relative to the unprimed version, or an explanation as to why no better naming scheme is possible.
note: this linter can be disabled with `set_option linter.docPrime false`
warning: ././.lake/packages/mathlib/././Mathlib/Order/CompleteLattice.lean:577:8: `biInf_congr'` is missing a doc-string, please add one.
Declarations whose name ends with a `'` are expected to contain an explanation for the presence of a `'` in their doc-string. This may consist of discussion of the difference relative to the unprimed version, or an explanation as to why no better naming scheme is possible.
note: this linter can be disabled with `set_option linter.docPrime false`
warning: ././.lake/packages/mathlib/././Mathlib/Order/CompleteLattice.lean:608:8: `iInf_range'` is missing a doc-string, please add one.
Declarations whose name ends with a `'` are expected to contain an explanation for the presence of a `'` in their doc-string. This may consist of discussion of the difference relative to the unprimed version, or an explanation as to why no better naming scheme is possible.
note: this linter can be disabled with `set_option linter.docPrime false`
warning: ././.lake/packages/mathlib/././Mathlib/Order/CompleteLattice.lean:611:8: `sInf_image'` is missing a doc-string, please add one.
Declarations whose name ends with a `'` are expected to contain an explanation for the presence of a `'` in their doc-string. This may consist of discussion of the difference relative to the unprimed version, or an explanation as to why no better naming scheme is possible.
note: this linter can be disabled with `set_option linter.docPrime false`
warning: ././.lake/packages/mathlib/././Mathlib/Order/CompleteLattice.lean:626:8: `le_iSup'` is missing a doc-string, please add one.
Declarations whose name ends with a `'` are expected to contain an explanation for the presence of a `'` in their doc-string. This may consist of discussion of the difference relative to the unprimed version, or an explanation as to why no better naming scheme is possible.
note: this linter can be disabled with `set_option linter.docPrime false`
warning: ././.lake/packages/mathlib/././Mathlib/Order/CompleteLattice.lean:629:8: `iInf_le'` is missing a doc-string, please add one.
Declarations whose name ends with a `'` are expected to contain an explanation for the presence of a `'` in their doc-string. This may consist of discussion of the difference relative to the unprimed version, or an explanation as to why no better naming scheme is possible.
note: this linter can be disabled with `set_option linter.docPrime false`
warning: ././.lake/packages/mathlib/././Mathlib/Order/CompleteLattice.lean:698:8: `iSup_mono'` is missing a doc-string, please add one.
Declarations whose name ends with a `'` are expected to contain an explanation for the presence of a `'` in their doc-string. This may consist of discussion of the difference relative to the unprimed version, or an explanation as to why no better naming scheme is possible.
note: this linter can be disabled with `set_option linter.docPrime false`
warning: ././.lake/packages/mathlib/././Mathlib/Order/CompleteLattice.lean:701:8: `iInf_mono'` is missing a doc-string, please add one.
Declarations whose name ends with a `'` are expected to contain an explanation for the presence of a `'` in their doc-string. This may consist of discussion of the difference relative to the unprimed version, or an explanation as to why no better naming scheme is possible.
note: this linter can be disabled with `set_option linter.docPrime false`
warning: ././.lake/packages/mathlib/././Mathlib/Order/CompleteLattice.lean:704:8: `iSup₂_mono'` is missing a doc-string, please add one.
Declarations whose name ends with a `'` are expected to contain an explanation for the presence of a `'` in their doc-string. This may consist of discussion of the difference relative to the unprimed version, or an explanation as to why no better naming scheme is possible.
note: this linter can be disabled with `set_option linter.docPrime false`
warning: ././.lake/packages/mathlib/././Mathlib/Order/CompleteLattice.lean:710:8: `iInf₂_mono'` is missing a doc-string, please add one.
Declarations whose name ends with a `'` are expected to contain an explanation for the presence of a `'` in their doc-string. This may consist of discussion of the difference relative to the unprimed version, or an explanation as to why no better naming scheme is possible.
note: this linter can be disabled with `set_option linter.docPrime false`
warning: ././.lake/packages/mathlib/././Mathlib/Order/CompleteLattice.lean:991:8: `iSup_subtype'` is missing a doc-string, please add one.
Declarations whose name ends with a `'` are expected to contain an explanation for the presence of a `'` in their doc-string. This may consist of discussion of the difference relative to the unprimed version, or an explanation as to why no better naming scheme is possible.
note: this linter can be disabled with `set_option linter.docPrime false`
warning: ././.lake/packages/mathlib/././Mathlib/Order/CompleteLattice.lean:995:8: `iInf_subtype'` is missing a doc-string, please add one.
Declarations whose name ends with a `'` are expected to contain an explanation for the presence of a `'` in their doc-string. This may consist of discussion of the difference relative to the unprimed version, or an explanation as to why no better naming scheme is possible.
note: this linter can be disabled with `set_option linter.docPrime false`
warning: ././.lake/packages/mathlib/././Mathlib/Order/CompleteLattice.lean:999:8: `iSup_subtype''` is missing a doc-string, please add one.
Declarations whose name ends with a `'` are expected to contain an explanation for the presence of a `'` in their doc-string. This may consist of discussion of the difference relative to the unprimed version, or an explanation as to why no better naming scheme is possible.
note: this linter can be disabled with `set_option linter.docPrime false`
warning: ././.lake/packages/mathlib/././Mathlib/Order/CompleteLattice.lean:1002:8: `iInf_subtype''` is missing a doc-string, please add one.
Declarations whose name ends with a `'` are expected to contain an explanation for the presence of a `'` in their doc-string. This may consist of discussion of the difference relative to the unprimed version, or an explanation as to why no better naming scheme is possible.
note: this linter can be disabled with `set_option linter.docPrime false`
warning: ././.lake/packages/mathlib/././Mathlib/Order/CompleteLattice.lean:1285:8: `iSup_of_empty'` is missing a doc-string, please add one.
Declarations whose name ends with a `'` are expected to contain an explanation for the presence of a `'` in their doc-string. This may consist of discussion of the difference relative to the unprimed version, or an explanation as to why no better naming scheme is possible.
note: this linter can be disabled with `set_option linter.docPrime false`
warning: ././.lake/packages/mathlib/././Mathlib/Order/CompleteLattice.lean:1323:6: `iSup_sigma'` is missing a doc-string, please add one.
Declarations whose name ends with a `'` are expected to contain an explanation for the presence of a `'` in their doc-string. This may consist of discussion of the difference relative to the unprimed version, or an explanation as to why no better naming scheme is possible.
note: this linter can be disabled with `set_option linter.docPrime false`
warning: ././.lake/packages/mathlib/././Mathlib/Order/CompleteLattice.lean:1326:6: `iInf_sigma'` is missing a doc-string, please add one.
Declarations whose name ends with a `'` are expected to contain an explanation for the presence of a `'` in their doc-string. This may consist of discussion of the difference relative to the unprimed version, or an explanation as to why no better naming scheme is possible.
note: this linter can be disabled with `set_option linter.docPrime false`
warning: ././.lake/packages/mathlib/././Mathlib/Order/CompleteLattice.lean:1337:6: `iSup_psigma'` is missing a doc-string, please add one.
Declarations whose name ends with a `'` are expected to contain an explanation for the presence of a `'` in their doc-string. This may consist of discussion of the difference relative to the unprimed version, or an explanation as to why no better naming scheme is possible.
note: this linter can be disabled with `set_option linter.docPrime false`
warning: ././.lake/packages/mathlib/././Mathlib/Order/CompleteLattice.lean:1340:6: `iInf_psigma'` is missing a doc-string, please add one.
Declarations whose name ends with a `'` are expected to contain an explanation for the presence of a `'` in their doc-string. This may consist of discussion of the difference relative to the unprimed version, or an explanation as to why no better naming scheme is possible.
note: this linter can be disabled with `set_option linter.docPrime false`
warning: ././.lake/packages/mathlib/././Mathlib/Order/CompleteLattice.lean:1349:6: `iSup_prod'` is missing a doc-string, please add one.
Declarations whose name ends with a `'` are expected to contain an explanation for the presence of a `'` in their doc-string. This may consist of discussion of the difference relative to the unprimed version, or an explanation as to why no better naming scheme is possible.
note: this linter can be disabled with `set_option linter.docPrime false`
warning: ././.lake/packages/mathlib/././Mathlib/Order/CompleteLattice.lean:1352:6: `iInf_prod'` is missing a doc-string, please add one.
Declarations whose name ends with a `'` are expected to contain an explanation for the presence of a `'` in their doc-string. This may consist of discussion of the difference relative to the unprimed version, or an explanation as to why no better naming scheme is possible.
note: this linter can be disabled with `set_option linter.docPrime false`
⚠ [532/899] Replayed Mathlib.Order.CompleteBooleanAlgebra
warning: ././.lake/packages/mathlib/././Mathlib/Order/CompleteBooleanAlgebra.lean:231:6: `CompletelyDistribLattice.MinimalAxioms.iInf_iSup_eq'` is missing a doc-string, please add one.
Declarations whose name ends with a `'` are expected to contain an explanation for the presence of a `'` in their doc-string. This may consist of discussion of the difference relative to the unprimed version, or an explanation as to why no better naming scheme is possible.
note: this linter can be disabled with `set_option linter.docPrime false`
warning: ././.lake/packages/mathlib/././Mathlib/Order/CompleteBooleanAlgebra.lean:596:8: `compl_sInf'` is missing a doc-string, please add one.
Declarations whose name ends with a `'` are expected to contain an explanation for the presence of a `'` in their doc-string. This may consist of discussion of the difference relative to the unprimed version, or an explanation as to why no better naming scheme is possible.
note: this linter can be disabled with `set_option linter.docPrime false`
warning: ././.lake/packages/mathlib/././Mathlib/Order/CompleteBooleanAlgebra.lean:599:8: `compl_sSup'` is missing a doc-string, please add one.
Declarations whose name ends with a `'` are expected to contain an explanation for the presence of a `'` in their doc-string. This may consist of discussion of the difference relative to the unprimed version, or an explanation as to why no better naming scheme is possible.
note: this linter can be disabled with `set_option linter.docPrime false`
⚠ [534/899] Replayed Mathlib.Order.GaloisConnection
warning: ././.lake/packages/mathlib/././Mathlib/Order/GaloisConnection.lean:157:8: `GaloisConnection.u_l_u_eq_u'` is missing a doc-string, please add one.
Declarations whose name ends with a `'` are expected to contain an explanation for the presence of a `'` in their doc-string. This may consist of discussion of the difference relative to the unprimed version, or an explanation as to why no better naming scheme is possible.
note: this linter can be disabled with `set_option linter.docPrime false`
warning: ././.lake/packages/mathlib/././Mathlib/Order/GaloisConnection.lean:184:8: `GaloisConnection.l_u_l_eq_l'` is missing a doc-string, please add one.
Declarations whose name ends with a `'` are expected to contain an explanation for the presence of a `'` in their doc-string. This may consist of discussion of the difference relative to the unprimed version, or an explanation as to why no better naming scheme is possible.
note: this linter can be disabled with `set_option linter.docPrime false`
⚠ [535/899] Replayed Mathlib.Data.Set.Lattice
warning: ././.lake/packages/mathlib/././Mathlib/Data/Set/Lattice.lean:288:8: `Set.iUnion_mono''` is missing a doc-string, please add one.
Declarations whose name ends with a `'` are expected to contain an explanation for the presence of a `'` in their doc-string. This may consist of discussion of the difference relative to the unprimed version, or an explanation as to why no better naming scheme is possible.
note: this linter can be disabled with `set_option linter.docPrime false`
warning: ././.lake/packages/mathlib/././Mathlib/Data/Set/Lattice.lean:301:8: `Set.iInter_mono''` is missing a doc-string, please add one.
Declarations whose name ends with a `'` are expected to contain an explanation for the presence of a `'` in their doc-string. This may consist of discussion of the difference relative to the unprimed version, or an explanation as to why no better naming scheme is possible.
note: this linter can be disabled with `set_option linter.docPrime false`
warning: ././.lake/packages/mathlib/././Mathlib/Data/Set/Lattice.lean:310:8: `Set.iUnion_mono'` is missing a doc-string, please add one.
Declarations whose name ends with a `'` are expected to contain an explanation for the presence of a `'` in their doc-string. This may consist of discussion of the difference relative to the unprimed version, or an explanation as to why no better naming scheme is possible.
note: this linter can be disabled with `set_option linter.docPrime false`
warning: ././.lake/packages/mathlib/././Mathlib/Data/Set/Lattice.lean:316:8: `Set.iUnion₂_mono'` is missing a doc-string, please add one.
Declarations whose name ends with a `'` are expected to contain an explanation for the presence of a `'` in their doc-string. This may consist of discussion of the difference relative to the unprimed version, or an explanation as to why no better naming scheme is possible.
note: this linter can be disabled with `set_option linter.docPrime false`
warning: ././.lake/packages/mathlib/././Mathlib/Data/Set/Lattice.lean:320:8: `Set.iInter_mono'` is missing a doc-string, please add one.
Declarations whose name ends with a `'` are expected to contain an explanation for the presence of a `'` in their doc-string. This may consist of discussion of the difference relative to the unprimed version, or an explanation as to why no better naming scheme is possible.
note: this linter can be disabled with `set_option linter.docPrime false`
warning: ././.lake/packages/mathlib/././Mathlib/Data/Set/Lattice.lean:328:8: `Set.iInter₂_mono'` is missing a doc-string, please add one.
Declarations whose name ends with a `'` are expected to contain an explanation for the presence of a `'` in their doc-string. This may consist of discussion of the difference relative to the unprimed version, or an explanation as to why no better naming scheme is possible.
note: this linter can be disabled with `set_option linter.docPrime false`
warning: ././.lake/packages/mathlib/././Mathlib/Data/Set/Lattice.lean:628:8: `Set.iUnion_sigma'` is missing a doc-string, please add one.
Declarations whose name ends with a `'` are expected to contain an explanation for the presence of a `'` in their doc-string. This may consist of discussion of the difference relative to the unprimed version, or an explanation as to why no better naming scheme is possible.
note: this linter can be disabled with `set_option linter.docPrime false`
warning: ././.lake/packages/mathlib/././Mathlib/Data/Set/Lattice.lean:635:8: `Set.iInter_sigma'` is missing a doc-string, please add one.
Declarations whose name ends with a `'` are expected to contain an explanation for the presence of a `'` in their doc-string. This may consist of discussion of the difference relative to the unprimed version, or an explanation as to why no better naming scheme is possible.
note: this linter can be disabled with `set_option linter.docPrime false`
warning: ././.lake/packages/mathlib/././Mathlib/Data/Set/Lattice.lean:658:8: `Set.biUnion_and'` is missing a doc-string, please add one.
Declarations whose name ends with a `'` are expected to contain an explanation for the presence of a `'` in their doc-string. This may consist of discussion of the difference relative to the unprimed version, or an explanation as to why no better naming scheme is possible.
note: this linter can be disabled with `set_option linter.docPrime false`
warning: ././.lake/packages/mathlib/././Mathlib/Data/Set/Lattice.lean:670:8: `Set.biInter_and'` is missing a doc-string, please add one.
Declarations whose name ends with a `'` are expected to contain an explanation for the presence of a `'` in their doc-string. This may consist of discussion of the difference relative to the unprimed version, or an explanation as to why no better naming scheme is possible.
note: this linter can be disabled with `set_option linter.docPrime false`
warning: ././.lake/packages/mathlib/././Mathlib/Data/Set/Lattice.lean:1443:8: `Set.iUnion_iUnion_eq'` is missing a doc-string, please add one.
Declarations whose name ends with a `'` are expected to contain an explanation for the presence of a `'` in their doc-string. This may consist of discussion of the difference relative to the unprimed version, or an explanation as to why no better naming scheme is possible.
note: this linter can be disabled with `set_option linter.docPrime false`
warning: ././.lake/packages/mathlib/././Mathlib/Data/Set/Lattice.lean:1451:8: `Set.iInter_iInter_eq'` is missing a doc-string, please add one.
Declarations whose name ends with a `'` are expected to contain an explanation for the presence of a `'` in their doc-string. This may consist of discussion of the difference relative to the unprimed version, or an explanation as to why no better naming scheme is possible.
note: this linter can be disabled with `set_option linter.docPrime false`
⚠ [536/899] Replayed Mathlib.Order.ConditionallyCompleteLattice.Basic
warning: ././.lake/packages/mathlib/././Mathlib/Order/ConditionallyCompleteLattice/Basic.lean:84:8: `WithTop.coe_sInf'` is missing a doc-string, please add one.
Declarations whose name ends with a `'` are expected to contain an explanation for the presence of a `'` in their doc-string. This may consist of discussion of the difference relative to the unprimed version, or an explanation as to why no better naming scheme is possible.
note: this linter can be disabled with `set_option linter.docPrime false`
warning: ././.lake/packages/mathlib/././Mathlib/Order/ConditionallyCompleteLattice/Basic.lean:96:8: `WithTop.coe_sSup'` is missing a doc-string, please add one.
Declarations whose name ends with a `'` are expected to contain an explanation for the presence of a `'` in their doc-string. This may consist of discussion of the difference relative to the unprimed version, or an explanation as to why no better naming scheme is possible.
note: this linter can be disabled with `set_option linter.docPrime false`
warning: ././.lake/packages/mathlib/././Mathlib/Order/ConditionallyCompleteLattice/Basic.lean:111:8: `WithBot.coe_sSup'` is missing a doc-string, please add one.
Declarations whose name ends with a `'` are expected to contain an explanation for the presence of a `'` in their doc-string. This may consist of discussion of the difference relative to the unprimed version, or an explanation as to why no better naming scheme is possible.
note: this linter can be disabled with `set_option linter.docPrime false`
warning: ././.lake/packages/mathlib/././Mathlib/Order/ConditionallyCompleteLattice/Basic.lean:116:8: `WithBot.coe_sInf'` is missing a doc-string, please add one.
Declarations whose name ends with a `'` are expected to contain an explanation for the presence of a `'` in their doc-string. This may consist of discussion of the difference relative to the unprimed version, or an explanation as to why no better naming scheme is possible.
note: this linter can be disabled with `set_option linter.docPrime false`
warning: ././.lake/packages/mathlib/././Mathlib/Order/ConditionallyCompleteLattice/Basic.lean:764:8: `le_csInf_iff'` is missing a doc-string, please add one.
Declarations whose name ends with a `'` are expected to contain an explanation for the presence of a `'` in their doc-string. This may consist of discussion of the difference relative to the unprimed version, or an explanation as to why no better naming scheme is possible.
note: this linter can be disabled with `set_option linter.docPrime false`
warning: ././.lake/packages/mathlib/././Mathlib/Order/ConditionallyCompleteLattice/Basic.lean:799:8: `isLUB_csSup'` is missing a doc-string, please add one.
Declarations whose name ends with a `'` are expected to contain an explanation for the presence of a `'` in their doc-string. This may consist of discussion of the difference relative to the unprimed version, or an explanation as to why no better naming scheme is possible.
note: this linter can be disabled with `set_option linter.docPrime false`
warning: ././.lake/packages/mathlib/././Mathlib/Order/ConditionallyCompleteLattice/Basic.lean:809:8: `csSup_le'` is missing a doc-string, please add one.
Declarations whose name ends with a `'` are expected to contain an explanation for the presence of a `'` in their doc-string. This may consist of discussion of the difference relative to the unprimed version, or an explanation as to why no better naming scheme is possible.
note: this linter can be disabled with `set_option linter.docPrime false`
warning: ././.lake/packages/mathlib/././Mathlib/Order/ConditionallyCompleteLattice/Basic.lean:817:8: `le_csSup_iff'` is missing a doc-string, please add one.
Declarations whose name ends with a `'` are expected to contain an explanation for the presence of a `'` in their doc-string. This may consist of discussion of the difference relative to the unprimed version, or an explanation as to why no better naming scheme is possible.
note: this linter can be disabled with `set_option linter.docPrime false`
warning: ././.lake/packages/mathlib/././Mathlib/Order/ConditionallyCompleteLattice/Basic.lean:821:8: `le_csInf_iff''` is missing a doc-string, please add one.
Declarations whose name ends with a `'` are expected to contain an explanation for the presence of a `'` in their doc-string. This may consist of discussion of the difference relative to the unprimed version, or an explanation as to why no better naming scheme is possible.
note: this linter can be disabled with `set_option linter.docPrime false`
warning: ././.lake/packages/mathlib/././Mathlib/Order/ConditionallyCompleteLattice/Basic.lean:825:8: `csInf_le'` is missing a doc-string, please add one.
Declarations whose name ends with a `'` are expected to contain an explanation for the presence of a `'` in their doc-string. This may consist of discussion of the difference relative to the unprimed version, or an explanation as to why no better naming scheme is possible.
note: this linter can be disabled with `set_option linter.docPrime false`
warning: ././.lake/packages/mathlib/././Mathlib/Order/ConditionallyCompleteLattice/Basic.lean:827:8: `exists_lt_of_lt_csSup'` is missing a doc-string, please add one.
Declarations whose name ends with a `'` are expected to contain an explanation for the presence of a `'` in their doc-string. This may consist of discussion of the difference relative to the unprimed version, or an explanation as to why no better naming scheme is possible.
note: this linter can be disabled with `set_option linter.docPrime false`
warning: ././.lake/packages/mathlib/././Mathlib/Order/ConditionallyCompleteLattice/Basic.lean:831:8: `not_mem_of_lt_csInf'` is missing a doc-string, please add one.
Declarations whose name ends with a `'` are expected to contain an explanation for the presence of a `'` in their doc-string. This may consist of discussion of the difference relative to the unprimed version, or an explanation as to why no better naming scheme is possible.
note: this linter can be disabled with `set_option linter.docPrime false`
warning: ././.lake/packages/mathlib/././Mathlib/Order/ConditionallyCompleteLattice/Basic.lean:834:8: `csInf_le_csInf'` is missing a doc-string, please add one.
Declarations whose name ends with a `'` are expected to contain an explanation for the presence of a `'` in their doc-string. This may consist of discussion of the difference relative to the unprimed version, or an explanation as to why no better naming scheme is possible.
note: this linter can be disabled with `set_option linter.docPrime false`
warning: ././.lake/packages/mathlib/././Mathlib/Order/ConditionallyCompleteLattice/Basic.lean:837:8: `csSup_le_csSup'` is missing a doc-string, please add one.
Declarations whose name ends with a `'` are expected to contain an explanation for the presence of a `'` in their doc-string. This may consist of discussion of the difference relative to the unprimed version, or an explanation as to why no better naming scheme is possible.
note: this linter can be disabled with `set_option linter.docPrime false`
⚠ [539/899] Replayed Mathlib.Order.Interval.Set.UnorderedInterval
warning: ././.lake/packages/mathlib/././Mathlib/Order/Interval/Set/UnorderedInterval.lean:82:6: `Set.Icc_subset_uIcc'` is missing a doc-string, please add one.
Declarations whose name ends with a `'` are expected to contain an explanation for the presence of a `'` in their doc-string. This may consist of discussion of the difference relative to the unprimed version, or an explanation as to why no better naming scheme is possible.
note: this linter can be disabled with `set_option linter.docPrime false`
warning: ././.lake/packages/mathlib/././Mathlib/Order/Interval/Set/UnorderedInterval.lean:103:6: `Set.uIcc_subset_uIcc_iff_le'` is missing a doc-string, please add one.
Declarations whose name ends with a `'` are expected to contain an explanation for the presence of a `'` in their doc-string. This may consist of discussion of the difference relative to the unprimed version, or an explanation as to why no better naming scheme is possible.
note: this linter can be disabled with `set_option linter.docPrime false`
warning: ././.lake/packages/mathlib/././Mathlib/Order/Interval/Set/UnorderedInterval.lean:140:6: `Set.eq_of_mem_uIcc_of_mem_uIcc'` is missing a doc-string, please add one.
Declarations whose name ends with a `'` are expected to contain an explanation for the presence of a `'` in their doc-string. This may consist of discussion of the difference relative to the unprimed version, or an explanation as to why no better naming scheme is possible.
note: this linter can be disabled with `set_option linter.docPrime false`
warning: ././.lake/packages/mathlib/././Mathlib/Order/Interval/Set/UnorderedInterval.lean:271:6: `Set.Ioc_subset_uIoc'` is missing a doc-string, please add one.
Declarations whose name ends with a `'` are expected to contain an explanation for the presence of a `'` in their doc-string. This may consist of discussion of the difference relative to the unprimed version, or an explanation as to why no better naming scheme is possible.
note: this linter can be disabled with `set_option linter.docPrime false`
warning: ././.lake/packages/mathlib/././Mathlib/Order/Interval/Set/UnorderedInterval.lean:279:6: `Set.eq_of_mem_uIoc_of_mem_uIoc'` is missing a doc-string, please add one.
Declarations whose name ends with a `'` are expected to contain an explanation for the presence of a `'` in their doc-string. This may consist of discussion of the difference relative to the unprimed version, or an explanation as to why no better naming scheme is possible.
note: this linter can be disabled with `set_option linter.docPrime false`
⚠ [541/899] Replayed Mathlib.Data.Set.Pairwise.Basic
warning: ././.lake/packages/mathlib/././Mathlib/Data/Set/Pairwise/Basic.lean:73:8: `Set.Pairwise.mono'` is missing a doc-string, please add one.
Declarations whose name ends with a `'` are expected to contain an explanation for the presence of a `'` in their doc-string. This may consist of discussion of the difference relative to the unprimed version, or an explanation as to why no better naming scheme is possible.
note: this linter can be disabled with `set_option linter.docPrime false`
warning: ././.lake/packages/mathlib/././Mathlib/Data/Set/Pairwise/Basic.lean:311:8: `Set.PairwiseDisjoint.elim'` is missing a doc-string, please add one.
Declarations whose name ends with a `'` are expected to contain an explanation for the presence of a `'` in their doc-string. This may consist of discussion of the difference relative to the unprimed version, or an explanation as to why no better naming scheme is possible.
note: this linter can be disabled with `set_option linter.docPrime false`
⚠ [542/899] Replayed Mathlib.Order.Antichain
warning: ././.lake/packages/mathlib/././Mathlib/Order/Antichain.lean:56:18: `IsAntichain.eq'` is missing a doc-string, please add one.
Declarations whose name ends with a `'` are expected to contain an explanation for the presence of a `'` in their doc-string. This may consist of discussion of the difference relative to the unprimed version, or an explanation as to why no better naming scheme is possible.
note: this linter can be disabled with `set_option linter.docPrime false`
⚠ [543/899] Replayed Mathlib.Order.Interval.Set.OrdConnected
warning: ././.lake/packages/mathlib/././Mathlib/Order/Interval/Set/OrdConnected.lean:122:9: `Set.OrdConnected.inter'` is missing a doc-string, please add one.
Declarations whose name ends with a `'` are expected to contain an explanation for the presence of a `'` in their doc-string. This may consist of discussion of the difference relative to the unprimed version, or an explanation as to why no better naming scheme is possible.
note: this linter can be disabled with `set_option linter.docPrime false`
warning: ././.lake/packages/mathlib/././Mathlib/Order/Interval/Set/OrdConnected.lean:141:9: `Set.ordConnected_iInter'` is missing a doc-string, please add one.
Declarations whose name ends with a `'` are expected to contain an explanation for the presence of a `'` in their doc-string. This may consist of discussion of the difference relative to the unprimed version, or an explanation as to why no better naming scheme is possible.
note: this linter can be disabled with `set_option linter.docPrime false`
warning: ././.lake/packages/mathlib/././Mathlib/Order/Interval/Set/OrdConnected.lean:154:9: `Set.ordConnected_pi'` is missing a doc-string, please add one.
Declarations whose name ends with a `'` are expected to contain an explanation for the presence of a `'` in their doc-string. This may consist of discussion of the difference relative to the unprimed version, or an explanation as to why no better naming scheme is possible.
note: this linter can be disabled with `set_option linter.docPrime false`
⚠ [547/899] Replayed Mathlib.Data.Rat.Defs
warning: ././.lake/packages/mathlib/././Mathlib/Data/Rat/Defs.lean:111:8: `Rat.normalize_eq_mk'` is missing a doc-string, please add one.
Declarations whose name ends with a `'` are expected to contain an explanation for the presence of a `'` in their doc-string. This may consist of discussion of the difference relative to the unprimed version, or an explanation as to why no better naming scheme is possible.
note: this linter can be disabled with `set_option linter.docPrime false`
warning: ././.lake/packages/mathlib/././Mathlib/Data/Rat/Defs.lean:125:14: `Rat.divInt_self'` is missing a doc-string, please add one.
Declarations whose name ends with a `'` are expected to contain an explanation for the presence of a `'` in their doc-string. This may consist of discussion of the difference relative to the unprimed version, or an explanation as to why no better naming scheme is possible.
note: this linter can be disabled with `set_option linter.docPrime false`
warning: ././.lake/packages/mathlib/././Mathlib/Data/Rat/Defs.lean:172:8: `Rat.add_def''` is missing a doc-string, please add one.
Declarations whose name ends with a `'` are expected to contain an explanation for the presence of a `'` in their doc-string. This may consist of discussion of the difference relative to the unprimed version, or an explanation as to why no better naming scheme is possible.
note: this linter can be disabled with `set_option linter.docPrime false`
warning: ././.lake/packages/mathlib/././Mathlib/Data/Rat/Defs.lean:186:6: `Rat.sub_def''` is missing a doc-string, please add one.
Declarations whose name ends with a `'` are expected to contain an explanation for the presence of a `'` in their doc-string. This may consist of discussion of the difference relative to the unprimed version, or an explanation as to why no better naming scheme is possible.
note: this linter can be disabled with `set_option linter.docPrime false`
warning: ././.lake/packages/mathlib/././Mathlib/Data/Rat/Defs.lean:190:6: `Rat.divInt_mul_divInt'` is missing a doc-string, please add one.
Declarations whose name ends with a `'` are expected to contain an explanation for the presence of a `'` in their doc-string. This may consist of discussion of the difference relative to the unprimed version, or an explanation as to why no better naming scheme is possible.
note: this linter can be disabled with `set_option linter.docPrime false`
warning: ././.lake/packages/mathlib/././Mathlib/Data/Rat/Defs.lean:199:6: `Rat.mk'_mul_mk'` is missing a doc-string, please add one.
Declarations whose name ends with a `'` are expected to contain an explanation for the presence of a `'` in their doc-string. This may consist of discussion of the difference relative to the unprimed version, or an explanation as to why no better naming scheme is possible.
note: this linter can be disabled with `set_option linter.docPrime false`
warning: ././.lake/packages/mathlib/././Mathlib/Data/Rat/Defs.lean:238:14: `Rat.inv_divInt'` is missing a doc-string, please add one.
Declarations whose name ends with a `'` are expected to contain an explanation for the presence of a `'` in their doc-string. This may consist of discussion of the difference relative to the unprimed version, or an explanation as to why no better naming scheme is possible.
note: this linter can be disabled with `set_option linter.docPrime false`
warning: ././.lake/packages/mathlib/././Mathlib/Data/Rat/Defs.lean:243:6: `Rat.inv_def'` is missing a doc-string, please add one.
Declarations whose name ends with a `'` are expected to contain an explanation for the presence of a `'` in their doc-string. This may consist of discussion of the difference relative to the unprimed version, or an explanation as to why no better naming scheme is possible.
note: this linter can be disabled with `set_option linter.docPrime false`
warning: ././.lake/packages/mathlib/././Mathlib/Data/Rat/Defs.lean:249:6: `Rat.div_def'` is missing a doc-string, please add one.
Declarations whose name ends with a `'` are expected to contain an explanation for the presence of a `'` in their doc-string. This may consist of discussion of the difference relative to the unprimed version, or an explanation as to why no better naming scheme is possible.
note: this linter can be disabled with `set_option linter.docPrime false`
⚠ [550/899] Replayed Mathlib.Data.NNRat.Defs
warning: ././.lake/packages/mathlib/././Mathlib/Data/NNRat/Defs.lean:265:8: `Rat.toNNRat_lt_toNNRat_iff'` is missing a doc-string, please add one.
Declarations whose name ends with a `'` are expected to contain an explanation for the presence of a `'` in their doc-string. This may consist of discussion of the difference relative to the unprimed version, or an explanation as to why no better naming scheme is possible.
note: this linter can be disabled with `set_option linter.docPrime false`
warning: ././.lake/packages/mathlib/././Mathlib/Data/NNRat/Defs.lean:287:8: `Rat.le_toNNRat_iff_coe_le'` is missing a doc-string, please add one.
Declarations whose name ends with a `'` are expected to contain an explanation for the presence of a `'` in their doc-string. This may consist of discussion of the difference relative to the unprimed version, or an explanation as to why no better naming scheme is possible.
note: this linter can be disabled with `set_option linter.docPrime false`
⚠ [555/899] Replayed Mathlib.Algebra.Ring.Parity
warning: ././.lake/packages/mathlib/././Mathlib/Algebra/Ring/Parity.lean:119:14: `odd_add_self_one'` is missing a doc-string, please add one.
Declarations whose name ends with a `'` are expected to contain an explanation for the presence of a `'` in their doc-string. This may consist of discussion of the difference relative to the unprimed version, or an explanation as to why no better naming scheme is possible.
note: this linter can be disabled with `set_option linter.docPrime false`
warning: ././.lake/packages/mathlib/././Mathlib/Algebra/Ring/Parity.lean:121:14: `odd_add_one_self'` is missing a doc-string, please add one.
Declarations whose name ends with a `'` are expected to contain an explanation for the presence of a `'` in their doc-string. This may consist of discussion of the difference relative to the unprimed version, or an explanation as to why no better naming scheme is possible.
note: this linter can be disabled with `set_option linter.docPrime false`
warning: ././.lake/packages/mathlib/././Mathlib/Algebra/Ring/Parity.lean:223:6: `Nat.even_or_odd'` is missing a doc-string, please add one.
Declarations whose name ends with a `'` are expected to contain an explanation for the presence of a `'` in their doc-string. This may consist of discussion of the difference relative to the unprimed version, or an explanation as to why no better naming scheme is possible.
note: this linter can be disabled with `set_option linter.docPrime false`
warning: ././.lake/packages/mathlib/././Mathlib/Algebra/Ring/Parity.lean:226:6: `Nat.even_xor_odd'` is missing a doc-string, please add one.
Declarations whose name ends with a `'` are expected to contain an explanation for the presence of a `'` in their doc-string. This may consist of discussion of the difference relative to the unprimed version, or an explanation as to why no better naming scheme is possible.
note: this linter can be disabled with `set_option linter.docPrime false`
warning: ././.lake/packages/mathlib/././Mathlib/Algebra/Ring/Parity.lean:244:6: `Nat.even_add'` is missing a doc-string, please add one.
Declarations whose name ends with a `'` are expected to contain an explanation for the presence of a `'` in their doc-string. This may consist of discussion of the difference relative to the unprimed version, or an explanation as to why no better naming scheme is possible.
note: this linter can be disabled with `set_option linter.docPrime false`
warning: ././.lake/packages/mathlib/././Mathlib/Algebra/Ring/Parity.lean:253:6: `Nat.even_sub'` is missing a doc-string, please add one.
Declarations whose name ends with a `'` are expected to contain an explanation for the presence of a `'` in their doc-string. This may consist of discussion of the difference relative to the unprimed version, or an explanation as to why no better naming scheme is possible.
note: this linter can be disabled with `set_option linter.docPrime false`
warning: ././.lake/packages/mathlib/././Mathlib/Algebra/Ring/Parity.lean:276:6: `Nat.odd_add'` is missing a doc-string, please add one.
Declarations whose name ends with a `'` are expected to contain an explanation for the presence of a `'` in their doc-string. This may consist of discussion of the difference relative to the unprimed version, or an explanation as to why no better naming scheme is possible.
note: this linter can be disabled with `set_option linter.docPrime false`
warning: ././.lake/packages/mathlib/././Mathlib/Algebra/Ring/Parity.lean:286:6: `Nat.odd_sub'` is missing a doc-string, please add one.
Declarations whose name ends with a `'` are expected to contain an explanation for the presence of a `'` in their doc-string. This may consist of discussion of the difference relative to the unprimed version, or an explanation as to why no better naming scheme is possible.
note: this linter can be disabled with `set_option linter.docPrime false`
⚠ [556/899] Replayed Mathlib.Data.Int.Cast.Lemmas
warning: ././.lake/packages/mathlib/././Mathlib/Data/Int/Cast/Lemmas.lean:108:6: `zsmul_eq_mul'` is missing a doc-string, please add one.
Declarations whose name ends with a `'` are expected to contain an explanation for the presence of a `'` in their doc-string. This may consist of discussion of the difference relative to the unprimed version, or an explanation as to why no better naming scheme is possible.
note: this linter can be disabled with `set_option linter.docPrime false`
warning: ././.lake/packages/mathlib/././Mathlib/Data/Int/Cast/Lemmas.lean:218:8: `eq_intCast'` is missing a doc-string, please add one.
Declarations whose name ends with a `'` are expected to contain an explanation for the presence of a `'` in their doc-string. This may consist of discussion of the difference relative to the unprimed version, or an explanation as to why no better naming scheme is possible.
note: this linter can be disabled with `set_option linter.docPrime false`
warning: ././.lake/packages/mathlib/././Mathlib/Data/Int/Cast/Lemmas.lean:353:8: `RingHom.eq_intCast'` is missing a doc-string, please add one.
Declarations whose name ends with a `'` are expected to contain an explanation for the presence of a `'` in their doc-string. This may consist of discussion of the difference relative to the unprimed version, or an explanation as to why no better naming scheme is possible.
note: this linter can be disabled with `set_option linter.docPrime false`
⚠ [558/899] Replayed Mathlib.Algebra.GroupWithZero.Divisibility
warning: ././.lake/packages/mathlib/././Mathlib/Algebra/GroupWithZero/Divisibility.lean:142:8: `dvd_antisymm'` is missing a doc-string, please add one.
Declarations whose name ends with a `'` are expected to contain an explanation for the presence of a `'` in their doc-string. This may consist of discussion of the difference relative to the unprimed version, or an explanation as to why no better naming scheme is possible.
note: this linter can be disabled with `set_option linter.docPrime false`
warning: ././.lake/packages/mathlib/././Mathlib/Algebra/GroupWithZero/Divisibility.lean:152:8: `eq_of_forall_dvd'` is missing a doc-string, please add one.
Declarations whose name ends with a `'` are expected to contain an explanation for the presence of a `'` in their doc-string. This may consist of discussion of the difference relative to the unprimed version, or an explanation as to why no better naming scheme is possible.
note: this linter can be disabled with `set_option linter.docPrime false`
⚠ [559/899] Replayed Mathlib.Algebra.Ring.Int.Parity
warning: ././.lake/packages/mathlib/././Mathlib/Algebra/Ring/Int/Parity.lean:43:6: `Int.even_or_odd'` is missing a doc-string, please add one.
Declarations whose name ends with a `'` are expected to contain an explanation for the presence of a `'` in their doc-string. This may consist of discussion of the difference relative to the unprimed version, or an explanation as to why no better naming scheme is possible.
note: this linter can be disabled with `set_option linter.docPrime false`
warning: ././.lake/packages/mathlib/././Mathlib/Algebra/Ring/Int/Parity.lean:51:6: `Int.even_xor'_odd'` is missing a doc-string, please add one.
Declarations whose name ends with a `'` are expected to contain an explanation for the presence of a `'` in their doc-string. This may consist of discussion of the difference relative to the unprimed version, or an explanation as to why no better naming scheme is possible.
note: this linter can be disabled with `set_option linter.docPrime false`
warning: ././.lake/packages/mathlib/././Mathlib/Algebra/Ring/Int/Parity.lean:60:6: `Int.even_add'` is missing a doc-string, please add one.
Declarations whose name ends with a `'` are expected to contain an explanation for the presence of a `'` in their doc-string. This may consist of discussion of the difference relative to the unprimed version, or an explanation as to why no better naming scheme is possible.
note: this linter can be disabled with `set_option linter.docPrime false`
warning: ././.lake/packages/mathlib/././Mathlib/Algebra/Ring/Int/Parity.lean:66:6: `Int.even_sub'` is missing a doc-string, please add one.
Declarations whose name ends with a `'` are expected to contain an explanation for the presence of a `'` in their doc-string. This may consist of discussion of the difference relative to the unprimed version, or an explanation as to why no better naming scheme is possible.
note: this linter can be disabled with `set_option linter.docPrime false`
warning: ././.lake/packages/mathlib/././Mathlib/Algebra/Ring/Int/Parity.lean:78:6: `Int.odd_pow'` is missing a doc-string, please add one.
Declarations whose name ends with a `'` are expected to contain an explanation for the presence of a `'` in their doc-string. This may consist of discussion of the difference relative to the unprimed version, or an explanation as to why no better naming scheme is possible.
note: this linter can be disabled with `set_option linter.docPrime false`
warning: ././.lake/packages/mathlib/././Mathlib/Algebra/Ring/Int/Parity.lean:83:6: `Int.odd_add'` is missing a doc-string, please add one.
Declarations whose name ends with a `'` are expected to contain an explanation for the presence of a `'` in their doc-string. This may consist of discussion of the difference relative to the unprimed version, or an explanation as to why no better naming scheme is possible.
note: this linter can be disabled with `set_option linter.docPrime false`
warning: ././.lake/packages/mathlib/././Mathlib/Algebra/Ring/Int/Parity.lean:90:6: `Int.odd_sub'` is missing a doc-string, please add one.
Declarations whose name ends with a `'` are expected to contain an explanation for the presence of a `'` in their doc-string. This may consist of discussion of the difference relative to the unprimed version, or an explanation as to why no better naming scheme is possible.
note: this linter can be disabled with `set_option linter.docPrime false`
⚠ [560/899] Replayed Mathlib.Data.PNat.Defs
warning: ././.lake/packages/mathlib/././Mathlib/Data/PNat/Defs.lean:131:8: `PNat.coe_toPNat'` is missing a doc-string, please add one.
Declarations whose name ends with a `'` are expected to contain an explanation for the presence of a `'` in their doc-string. This may consist of discussion of the difference relative to the unprimed version, or an explanation as to why no better naming scheme is possible.
note: this linter can be disabled with `set_option linter.docPrime false`
⚠ [561/899] Replayed Mathlib.Data.Rat.Lemmas
warning: ././.lake/packages/mathlib/././Mathlib/Data/Rat/Lemmas.lean:133:8: `Rat.mul_num_den'` is missing a doc-string, please add one.
Declarations whose name ends with a `'` are expected to contain an explanation for the presence of a `'` in their doc-string. This may consist of discussion of the difference relative to the unprimed version, or an explanation as to why no better naming scheme is possible.
note: this linter can be disabled with `set_option linter.docPrime false`
warning: ././.lake/packages/mathlib/././Mathlib/Data/Rat/Lemmas.lean:147:8: `Rat.add_num_den'` is missing a doc-string, please add one.
Declarations whose name ends with a `'` are expected to contain an explanation for the presence of a `'` in their doc-string. This may consist of discussion of the difference relative to the unprimed version, or an explanation as to why no better naming scheme is possible.
note: this linter can be disabled with `set_option linter.docPrime false`
warning: ././.lake/packages/mathlib/././Mathlib/Data/Rat/Lemmas.lean:166:8: `Rat.substr_num_den'` is missing a doc-string, please add one.
Declarations whose name ends with a `'` are expected to contain an explanation for the presence of a `'` in their doc-string. This may consist of discussion of the difference relative to the unprimed version, or an explanation as to why no better naming scheme is possible.
note: this linter can be disabled with `set_option linter.docPrime false`
⚠ [568/899] Replayed Mathlib.Tactic.Ring.Basic
warning: ././.lake/packages/mathlib/././Mathlib/Tactic/Ring/Basic.lean:944:8: `Mathlib.Tactic.Ring.atom_pf'` is missing a doc-string, please add one.
Declarations whose name ends with a `'` are expected to contain an explanation for the presence of a `'` in their doc-string. This may consist of discussion of the difference relative to the unprimed version, or an explanation as to why no better naming scheme is possible.
note: this linter can be disabled with `set_option linter.docPrime false`
⚠ [573/899] Replayed Mathlib.Algebra.Order.Monoid.Unbundled.ExistsOfLE
warning: ././.lake/packages/mathlib/././Mathlib/Algebra/Order/Monoid/Unbundled/ExistsOfLE.lean:51:21: `exists_one_lt_mul_of_lt'` is missing a doc-string, please add one.
Declarations whose name ends with a `'` are expected to contain an explanation for the presence of a `'` in their doc-string. This may consist of discussion of the difference relative to the unprimed version, or an explanation as to why no better naming scheme is possible.
note: this linter can be disabled with `set_option linter.docPrime false`
warning: ././.lake/packages/mathlib/././Mathlib/Algebra/Order/Monoid/Unbundled/ExistsOfLE.lean:77:8: `le_of_forall_one_lt_lt_mul'` is missing a doc-string, please add one.
Declarations whose name ends with a `'` are expected to contain an explanation for the presence of a `'` in their doc-string. This may consist of discussion of the difference relative to the unprimed version, or an explanation as to why no better naming scheme is possible.
note: this linter can be disabled with `set_option linter.docPrime false`
warning: ././.lake/packages/mathlib/././Mathlib/Algebra/Order/Monoid/Unbundled/ExistsOfLE.lean:81:8: `le_iff_forall_one_lt_lt_mul'` is missing a doc-string, please add one.
Declarations whose name ends with a `'` are expected to contain an explanation for the presence of a `'` in their doc-string. This may consist of discussion of the difference relative to the unprimed version, or an explanation as to why no better naming scheme is possible.
note: this linter can be disabled with `set_option linter.docPrime false`
⚠ [574/899] Replayed Mathlib.Algebra.Order.Monoid.Canonical.Defs
warning: ././.lake/packages/mathlib/././Mathlib/Algebra/Order/Monoid/Canonical/Defs.lean:103:8: `le_iff_exists_mul'` is missing a doc-string, please add one.
Declarations whose name ends with a `'` are expected to contain an explanation for the presence of a `'` in their doc-string. This may consist of discussion of the difference relative to the unprimed version, or an explanation as to why no better naming scheme is possible.
note: this linter can be disabled with `set_option linter.docPrime false`
warning: ././.lake/packages/mathlib/././Mathlib/Algebra/Order/Monoid/Canonical/Defs.lean:189:26: `NeZero.of_gt'` is missing a doc-string, please add one.
Declarations whose name ends with a `'` are expected to contain an explanation for the presence of a `'` in their doc-string. This may consist of discussion of the difference relative to the unprimed version, or an explanation as to why no better naming scheme is possible.
note: this linter can be disabled with `set_option linter.docPrime false`
warning: ././.lake/packages/mathlib/././Mathlib/Algebra/Order/Monoid/Canonical/Defs.lean:226:8: `min_mul_distrib'` is missing a doc-string, please add one.
Declarations whose name ends with a `'` are expected to contain an explanation for the presence of a `'` in their doc-string. This may consist of discussion of the difference relative to the unprimed version, or an explanation as to why no better naming scheme is possible.
note: this linter can be disabled with `set_option linter.docPrime false`
⚠ [578/899] Replayed Mathlib.Algebra.GroupWithZero.WithZero
warning: ././.lake/packages/mathlib/././Mathlib/Algebra/GroupWithZero/WithZero.lean:132:6: `WithZero.map'_map'` is missing a doc-string, please add one.
Declarations whose name ends with a `'` are expected to contain an explanation for the presence of a `'` in their doc-string. This may consist of discussion of the difference relative to the unprimed version, or an explanation as to why no better naming scheme is possible.
note: this linter can be disabled with `set_option linter.docPrime false`
⚠ [579/899] Replayed Mathlib.Algebra.Order.Group.Defs
warning: ././.lake/packages/mathlib/././Mathlib/Algebra/Order/Group/Defs.lean:115:8: `LinearOrderedCommGroup.mul_lt_mul_left'` is missing a doc-string, please add one.
Declarations whose name ends with a `'` are expected to contain an explanation for the presence of a `'` in their doc-string. This may consist of discussion of the difference relative to the unprimed version, or an explanation as to why no better naming scheme is possible.
note: this linter can be disabled with `set_option linter.docPrime false`
warning: ././.lake/packages/mathlib/././Mathlib/Algebra/Order/Group/Defs.lean:119:8: `eq_one_of_inv_eq'` is missing a doc-string, please add one.
Declarations whose name ends with a `'` are expected to contain an explanation for the presence of a `'` in their doc-string. This may consist of discussion of the difference relative to the unprimed version, or an explanation as to why no better naming scheme is possible.
note: this linter can be disabled with `set_option linter.docPrime false`
warning: ././.lake/packages/mathlib/././Mathlib/Algebra/Order/Group/Defs.lean:130:8: `exists_one_lt'` is missing a doc-string, please add one.
Declarations whose name ends with a `'` are expected to contain an explanation for the presence of a `'` in their doc-string. This may consist of discussion of the difference relative to the unprimed version, or an explanation as to why no better naming scheme is possible.
note: this linter can be disabled with `set_option linter.docPrime false`
warning: ././.lake/packages/mathlib/././Mathlib/Algebra/Order/Group/Defs.lean:177:8: `inv_le_inv'` is missing a doc-string, please add one.
Declarations whose name ends with a `'` are expected to contain an explanation for the presence of a `'` in their doc-string. This may consist of discussion of the difference relative to the unprimed version, or an explanation as to why no better naming scheme is possible.
note: this linter can be disabled with `set_option linter.docPrime false`
warning: ././.lake/packages/mathlib/././Mathlib/Algebra/Order/Group/Defs.lean:181:8: `inv_lt_inv'` is missing a doc-string, please add one.
Declarations whose name ends with a `'` are expected to contain an explanation for the presence of a `'` in their doc-string. This may consist of discussion of the difference relative to the unprimed version, or an explanation as to why no better naming scheme is possible.
note: this linter can be disabled with `set_option linter.docPrime false`
⚠ [580/899] Replayed Mathlib.Algebra.Order.Monoid.Unbundled.WithTop
warning: ././.lake/packages/mathlib/././Mathlib/Algebra/Order/Monoid/Unbundled/WithTop.lean:53:8: `WithTop.untop_one'` is missing a doc-string, please add one.
Declarations whose name ends with a `'` are expected to contain an explanation for the presence of a `'` in their doc-string. This may consist of discussion of the difference relative to the unprimed version, or an explanation as to why no better naming scheme is possible.
note: this linter can be disabled with `set_option linter.docPrime false`
warning: ././.lake/packages/mathlib/././Mathlib/Algebra/Order/Monoid/Unbundled/WithTop.lean:429:8: `WithBot.unbot_one'` is missing a doc-string, please add one.
Declarations whose name ends with a `'` are expected to contain an explanation for the presence of a `'` in their doc-string. This may consist of discussion of the difference relative to the unprimed version, or an explanation as to why no better naming scheme is possible.
note: this linter can be disabled with `set_option linter.docPrime false`
⚠ [590/899] Replayed Mathlib.Algebra.Order.GroupWithZero.Canonical
warning: ././.lake/packages/mathlib/././Mathlib/Algebra/Order/GroupWithZero/Canonical.lean:69:14: `zero_le'` is missing a doc-string, please add one.
Declarations whose name ends with a `'` are expected to contain an explanation for the presence of a `'` in their doc-string. This may consist of discussion of the difference relative to the unprimed version, or an explanation as to why no better naming scheme is possible.
note: this linter can be disabled with `set_option linter.docPrime false`
warning: ././.lake/packages/mathlib/././Mathlib/Algebra/Order/GroupWithZero/Canonical.lean:73:8: `not_lt_zero'` is missing a doc-string, please add one.
Declarations whose name ends with a `'` are expected to contain an explanation for the presence of a `'` in their doc-string. This may consist of discussion of the difference relative to the unprimed version, or an explanation as to why no better naming scheme is possible.
note: this linter can be disabled with `set_option linter.docPrime false`
⚠ [591/899] Replayed Mathlib.Algebra.Order.Monoid.NatCast
warning: ././.lake/packages/mathlib/././Mathlib/Algebra/Order/Monoid/NatCast.lean:49:6: `one_le_two'` is missing a doc-string, please add one.
Declarations whose name ends with a `'` are expected to contain an explanation for the presence of a `'` in their doc-string. This may consist of discussion of the difference relative to the unprimed version, or an explanation as to why no better naming scheme is possible.
note: this linter can be disabled with `set_option linter.docPrime false`
⚠ [593/899] Replayed Mathlib.Algebra.Order.Ring.Unbundled.Basic
warning: ././.lake/packages/mathlib/././Mathlib/Algebra/Order/Ring/Unbundled/Basic.lean:177:8: `mul_le_mul_of_nonneg_of_nonpos'` is missing a doc-string, please add one.
Declarations whose name ends with a `'` are expected to contain an explanation for the presence of a `'` in their doc-string. This may consist of discussion of the difference relative to the unprimed version, or an explanation as to why no better naming scheme is possible.
note: this linter can be disabled with `set_option linter.docPrime false`
warning: ././.lake/packages/mathlib/././Mathlib/Algebra/Order/Ring/Unbundled/Basic.lean:187:8: `mul_le_mul_of_nonpos_of_nonneg'` is missing a doc-string, please add one.
Declarations whose name ends with a `'` are expected to contain an explanation for the presence of a `'` in their doc-string. This may consist of discussion of the difference relative to the unprimed version, or an explanation as to why no better naming scheme is possible.
note: this linter can be disabled with `set_option linter.docPrime false`
warning: ././.lake/packages/mathlib/././Mathlib/Algebra/Order/Ring/Unbundled/Basic.lean:197:8: `mul_le_mul_of_nonpos_of_nonpos'` is missing a doc-string, please add one.
Declarations whose name ends with a `'` are expected to contain an explanation for the presence of a `'` in their doc-string. This may consist of discussion of the difference relative to the unprimed version, or an explanation as to why no better naming scheme is possible.
note: this linter can be disabled with `set_option linter.docPrime false`
warning: ././.lake/packages/mathlib/././Mathlib/Algebra/Order/Ring/Unbundled/Basic.lean:484:8: `add_le_mul'` is missing a doc-string, please add one.
Declarations whose name ends with a `'` are expected to contain an explanation for the presence of a `'` in their doc-string. This may consist of discussion of the difference relative to the unprimed version, or an explanation as to why no better naming scheme is possible.
note: this linter can be disabled with `set_option linter.docPrime false`
⚠ [600/899] Replayed Mathlib.Data.PNat.Basic
warning: ././.lake/packages/mathlib/././Mathlib/Data/PNat/Basic.lean:298:8: `PNat.mod_add_div'` is missing a doc-string, please add one.
Declarations whose name ends with a `'` are expected to contain an explanation for the presence of a `'` in their doc-string. This may consist of discussion of the difference relative to the unprimed version, or an explanation as to why no better naming scheme is possible.
note: this linter can be disabled with `set_option linter.docPrime false`
warning: ././.lake/packages/mathlib/././Mathlib/Data/PNat/Basic.lean:302:8: `PNat.div_add_mod'` is missing a doc-string, please add one.
Declarations whose name ends with a `'` are expected to contain an explanation for the presence of a `'` in their doc-string. This may consist of discussion of the difference relative to the unprimed version, or an explanation as to why no better naming scheme is possible.
note: this linter can be disabled with `set_option linter.docPrime false`
warning: ././.lake/packages/mathlib/././Mathlib/Data/PNat/Basic.lean:334:8: `PNat.dvd_iff'` is missing a doc-string, please add one.
Declarations whose name ends with a `'` are expected to contain an explanation for the presence of a `'` in their doc-string. This may consist of discussion of the difference relative to the unprimed version, or an explanation as to why no better naming scheme is possible.
note: this linter can be disabled with `set_option linter.docPrime false`
⚠ [607/899] Replayed Mathlib.Data.List.Defs
warning: ././.lake/packages/mathlib/././Mathlib/Data/List/Defs.lean:241:9: `List.decidableChain'` is missing a doc-string, please add one.
Declarations whose name ends with a `'` are expected to contain an explanation for the presence of a `'` in their doc-string. This may consist of discussion of the difference relative to the unprimed version, or an explanation as to why no better naming scheme is possible.
note: this linter can be disabled with `set_option linter.docPrime false`
⚠ [608/899] Replayed Mathlib.Data.Nat.Bits
warning: ././.lake/packages/mathlib/././Mathlib/Data/Nat/Bits.lean:225:8: `Nat.bit_add'` is missing a doc-string, please add one.
Declarations whose name ends with a `'` are expected to contain an explanation for the presence of a `'` in their doc-string. This may consist of discussion of the difference relative to the unprimed version, or an explanation as to why no better naming scheme is possible.
note: this linter can be disabled with `set_option linter.docPrime false`
⚠ [609/899] Replayed Mathlib.Data.Nat.Size
warning: ././.lake/packages/mathlib/././Mathlib/Data/Nat/Size.lean:57:8: `Nat.size_shiftLeft'` is missing a doc-string, please add one.
Declarations whose name ends with a `'` are expected to contain an explanation for the presence of a `'` in their doc-string. This may consist of discussion of the difference relative to the unprimed version, or an explanation as to why no better naming scheme is possible.
note: this linter can be disabled with `set_option linter.docPrime false`
⚠ [614/899] Replayed Mathlib.Data.Fin.Basic
warning: ././.lake/packages/mathlib/././Mathlib/Data/Fin/Basic.lean:102:6: `Fin.size_positive'` is missing a doc-string, please add one.
Declarations whose name ends with a `'` are expected to contain an explanation for the presence of a `'` in their doc-string. This may consist of discussion of the difference relative to the unprimed version, or an explanation as to why no better naming scheme is possible.
note: this linter can be disabled with `set_option linter.docPrime false`
warning: ././.lake/packages/mathlib/././Mathlib/Data/Fin/Basic.lean:326:8: `Fin.last_pos'` is missing a doc-string, please add one.
Declarations whose name ends with a `'` are expected to contain an explanation for the presence of a `'` in their doc-string. This may consist of discussion of the difference relative to the unprimed version, or an explanation as to why no better naming scheme is possible.
note: this linter can be disabled with `set_option linter.docPrime false`
warning: ././.lake/packages/mathlib/././Mathlib/Data/Fin/Basic.lean:393:8: `Fin.val_one'` is missing a doc-string, please add one.
Declarations whose name ends with a `'` are expected to contain an explanation for the presence of a `'` in their doc-string. This may consist of discussion of the difference relative to the unprimed version, or an explanation as to why no better naming scheme is possible.
note: this linter can be disabled with `set_option linter.docPrime false`
warning: ././.lake/packages/mathlib/././Mathlib/Data/Fin/Basic.lean:397:8: `Fin.val_one''` is missing a doc-string, please add one.
Declarations whose name ends with a `'` are expected to contain an explanation for the presence of a `'` in their doc-string. This may consist of discussion of the difference relative to the unprimed version, or an explanation as to why no better naming scheme is possible.
note: this linter can be disabled with `set_option linter.docPrime false`
warning: ././.lake/packages/mathlib/././Mathlib/Data/Fin/Basic.lean:529:8: `Fin.succ_zero_eq_one'` is missing a doc-string, please add one.
Declarations whose name ends with a `'` are expected to contain an explanation for the presence of a `'` in their doc-string. This may consist of discussion of the difference relative to the unprimed version, or an explanation as to why no better naming scheme is possible.
note: this linter can be disabled with `set_option linter.docPrime false`
warning: ././.lake/packages/mathlib/././Mathlib/Data/Fin/Basic.lean:534:8: `Fin.one_pos'` is missing a doc-string, please add one.
Declarations whose name ends with a `'` are expected to contain an explanation for the presence of a `'` in their doc-string. This may consist of discussion of the difference relative to the unprimed version, or an explanation as to why no better naming scheme is possible.
note: this linter can be disabled with `set_option linter.docPrime false`
warning: ././.lake/packages/mathlib/././Mathlib/Data/Fin/Basic.lean:535:8: `Fin.zero_ne_one'` is missing a doc-string, please add one.
Declarations whose name ends with a `'` are expected to contain an explanation for the presence of a `'` in their doc-string. This may consist of discussion of the difference relative to the unprimed version, or an explanation as to why no better naming scheme is possible.
note: this linter can be disabled with `set_option linter.docPrime false`
warning: ././.lake/packages/mathlib/././Mathlib/Data/Fin/Basic.lean:706:8: `Fin.forall_fin_succ'` is missing a doc-string, please add one.
Declarations whose name ends with a `'` are expected to contain an explanation for the presence of a `'` in their doc-string. This may consist of discussion of the difference relative to the unprimed version, or an explanation as to why no better naming scheme is possible.
note: this linter can be disabled with `set_option linter.docPrime false`
warning: ././.lake/packages/mathlib/././Mathlib/Data/Fin/Basic.lean:714:8: `Fin.exists_fin_succ'` is missing a doc-string, please add one.
Declarations whose name ends with a `'` are expected to contain an explanation for the presence of a `'` in their doc-string. This may consist of discussion of the difference relative to the unprimed version, or an explanation as to why no better naming scheme is possible.
note: this linter can be disabled with `set_option linter.docPrime false`
warning: ././.lake/packages/mathlib/././Mathlib/Data/Fin/Basic.lean:801:8: `Fin.pred_one'` is missing a doc-string, please add one.
Declarations whose name ends with a `'` are expected to contain an explanation for the presence of a `'` in their doc-string. This may consist of discussion of the difference relative to the unprimed version, or an explanation as to why no better naming scheme is possible.
note: this linter can be disabled with `set_option linter.docPrime false`
warning: ././.lake/packages/mathlib/././Mathlib/Data/Fin/Basic.lean:908:8: `Fin.castPred_zero'` is missing a doc-string, please add one.
Declarations whose name ends with a `'` are expected to contain an explanation for the presence of a `'` in their doc-string. This may consist of discussion of the difference relative to the unprimed version, or an explanation as to why no better naming scheme is possible.
note: this linter can be disabled with `set_option linter.docPrime false`
warning: ././.lake/packages/mathlib/././Mathlib/Data/Fin/Basic.lean:1531:18: `Fin.mul_one'` is missing a doc-string, please add one.
Declarations whose name ends with a `'` are expected to contain an explanation for the presence of a `'` in their doc-string. This may consist of discussion of the difference relative to the unprimed version, or an explanation as to why no better naming scheme is possible.
note: this linter can be disabled with `set_option linter.docPrime false`
warning: ././.lake/packages/mathlib/././Mathlib/Data/Fin/Basic.lean:1538:18: `Fin.one_mul'` is missing a doc-string, please add one.
Declarations whose name ends with a `'` are expected to contain an explanation for the presence of a `'` in their doc-string. This may consist of discussion of the difference relative to the unprimed version, or an explanation as to why no better naming scheme is possible.
note: this linter can be disabled with `set_option linter.docPrime false`
warning: ././.lake/packages/mathlib/././Mathlib/Data/Fin/Basic.lean:1541:18: `Fin.mul_zero'` is missing a doc-string, please add one.
Declarations whose name ends with a `'` are expected to contain an explanation for the presence of a `'` in their doc-string. This may consist of discussion of the difference relative to the unprimed version, or an explanation as to why no better naming scheme is possible.
note: this linter can be disabled with `set_option linter.docPrime false`
warning: ././.lake/packages/mathlib/././Mathlib/Data/Fin/Basic.lean:1543:18: `Fin.zero_mul'` is missing a doc-string, please add one.
Declarations whose name ends with a `'` are expected to contain an explanation for the presence of a `'` in their doc-string. This may consist of discussion of the difference relative to the unprimed version, or an explanation as to why no better naming scheme is possible.
note: this linter can be disabled with `set_option linter.docPrime false`
⚠ [617/899] Replayed Mathlib.Data.Int.GCD
warning: ././.lake/packages/mathlib/././Mathlib/Data/Int/GCD.lean:278:8: `Int.exists_gcd_one'` is missing a doc-string, please add one.
Declarations whose name ends with a `'` are expected to contain an explanation for the presence of a `'` in their doc-string. This may consist of discussion of the difference relative to the unprimed version, or an explanation as to why no better naming scheme is possible.
note: this linter can be disabled with `set_option linter.docPrime false`
⚠ [618/899] Replayed Mathlib.Data.Nat.ModEq
warning: ././.lake/packages/mathlib/././Mathlib/Data/Nat/ModEq.lean:95:18: `Nat.ModEq.mul_left'` is missing a doc-string, please add one.
Declarations whose name ends with a `'` are expected to contain an explanation for the presence of a `'` in their doc-string. This may consist of discussion of the difference relative to the unprimed version, or an explanation as to why no better naming scheme is possible.
note: this linter can be disabled with `set_option linter.docPrime false`
warning: ././.lake/packages/mathlib/././Mathlib/Data/Nat/ModEq.lean:102:18: `Nat.ModEq.mul_right'` is missing a doc-string, please add one.
Declarations whose name ends with a `'` are expected to contain an explanation for the presence of a `'` in their doc-string. This may consist of discussion of the difference relative to the unprimed version, or an explanation as to why no better naming scheme is possible.
note: this linter can be disabled with `set_option linter.docPrime false`
warning: ././.lake/packages/mathlib/././Mathlib/Data/Nat/ModEq.lean:141:18: `Nat.ModEq.add_left_cancel'` is missing a doc-string, please add one.
Declarations whose name ends with a `'` are expected to contain an explanation for the presence of a `'` in their doc-string. This may consist of discussion of the difference relative to the unprimed version, or an explanation as to why no better naming scheme is possible.
note: this linter can be disabled with `set_option linter.docPrime false`
warning: ././.lake/packages/mathlib/././Mathlib/Data/Nat/ModEq.lean:149:18: `Nat.ModEq.add_right_cancel'` is missing a doc-string, please add one.
Declarations whose name ends with a `'` are expected to contain an explanation for the presence of a `'` in their doc-string. This may consist of discussion of the difference relative to the unprimed version, or an explanation as to why no better naming scheme is possible.
note: this linter can be disabled with `set_option linter.docPrime false`
warning: ././.lake/packages/mathlib/././Mathlib/Data/Nat/ModEq.lean:160:18: `Nat.ModEq.mul_left_cancel_iff'` is missing a doc-string, please add one.
Declarations whose name ends with a `'` are expected to contain an explanation for the presence of a `'` in their doc-string. This may consist of discussion of the difference relative to the unprimed version, or an explanation as to why no better naming scheme is possible.
note: this linter can be disabled with `set_option linter.docPrime false`
warning: ././.lake/packages/mathlib/././Mathlib/Data/Nat/ModEq.lean:172:18: `Nat.ModEq.mul_right_cancel_iff'` is missing a doc-string, please add one.
Declarations whose name ends with a `'` are expected to contain an explanation for the presence of a `'` in their doc-string. This may consist of discussion of the difference relative to the unprimed version, or an explanation as to why no better naming scheme is possible.
note: this linter can be disabled with `set_option linter.docPrime false`
warning: ././.lake/packages/mathlib/././Mathlib/Data/Nat/ModEq.lean:254:6: `Nat.ModEq.cancel_left_div_gcd'` is missing a doc-string, please add one.
Declarations whose name ends with a `'` are expected to contain an explanation for the presence of a `'` in their doc-string. This may consist of discussion of the difference relative to the unprimed version, or an explanation as to why no better naming scheme is possible.
note: this linter can be disabled with `set_option linter.docPrime false`
warning: ././.lake/packages/mathlib/././Mathlib/Data/Nat/ModEq.lean:258:6: `Nat.ModEq.cancel_right_div_gcd'` is missing a doc-string, please add one.
Declarations whose name ends with a `'` are expected to contain an explanation for the presence of a `'` in their doc-string. This may consist of discussion of the difference relative to the unprimed version, or an explanation as to why no better naming scheme is possible.
note: this linter can be disabled with `set_option linter.docPrime false`
⚠ [626/899] Replayed Mathlib.Data.List.Basic
warning: ././.lake/packages/mathlib/././Mathlib/Data/List/Basic.lean:214:8: `List.replicate_succ'` is missing a doc-string, please add one.
Declarations whose name ends with a `'` are expected to contain an explanation for the presence of a `'` in their doc-string. This may consist of discussion of the difference relative to the unprimed version, or an explanation as to why no better naming scheme is possible.
note: this linter can be disabled with `set_option linter.docPrime false`
warning: ././.lake/packages/mathlib/././Mathlib/Data/List/Basic.lean:230:8: `List.replicate_right_inj'` is missing a doc-string, please add one.
Declarations whose name ends with a `'` are expected to contain an explanation for the presence of a `'` in their doc-string. This may consist of discussion of the difference relative to the unprimed version, or an explanation as to why no better naming scheme is possible.
note: this linter can be disabled with `set_option linter.docPrime false`
warning: ././.lake/packages/mathlib/././Mathlib/Data/List/Basic.lean:257:8: `List.reverse_cons'` is missing a doc-string, please add one.
Declarations whose name ends with a `'` are expected to contain an explanation for the presence of a `'` in their doc-string. This may consist of discussion of the difference relative to the unprimed version, or an explanation as to why no better naming scheme is possible.
note: this linter can be disabled with `set_option linter.docPrime false`
warning: ././.lake/packages/mathlib/././Mathlib/Data/List/Basic.lean:260:8: `List.reverse_concat'` is missing a doc-string, please add one.
Declarations whose name ends with a `'` are expected to contain an explanation for the presence of a `'` in their doc-string. This may consist of discussion of the difference relative to the unprimed version, or an explanation as to why no better naming scheme is possible.
note: this linter can be disabled with `set_option linter.docPrime false`
warning: ././.lake/packages/mathlib/././Mathlib/Data/List/Basic.lean:297:8: `List.getLast_append'` is missing a doc-string, please add one.
Declarations whose name ends with a `'` are expected to contain an explanation for the presence of a `'` in their doc-string. This may consist of discussion of the difference relative to the unprimed version, or an explanation as to why no better naming scheme is possible.
note: this linter can be disabled with `set_option linter.docPrime false`
warning: ././.lake/packages/mathlib/././Mathlib/Data/List/Basic.lean:303:8: `List.getLast_concat'` is missing a doc-string, please add one.
Declarations whose name ends with a `'` are expected to contain an explanation for the presence of a `'` in their doc-string. This may consist of discussion of the difference relative to the unprimed version, or an explanation as to why no better naming scheme is possible.
note: this linter can be disabled with `set_option linter.docPrime false`
warning: ././.lake/packages/mathlib/././Mathlib/Data/List/Basic.lean:307:8: `List.getLast_singleton'` is missing a doc-string, please add one.
Declarations whose name ends with a `'` are expected to contain an explanation for the presence of a `'` in their doc-string. This may consist of discussion of the difference relative to the unprimed version, or an explanation as to why no better naming scheme is possible.
note: this linter can be disabled with `set_option linter.docPrime false`
warning: ././.lake/packages/mathlib/././Mathlib/Data/List/Basic.lean:619:6: `List.cons_sublist_cons'` is missing a doc-string, please add one.
Declarations whose name ends with a `'` are expected to contain an explanation for the presence of a `'` in their doc-string. This may consist of discussion of the difference relative to the unprimed version, or an explanation as to why no better naming scheme is possible.
note: this linter can be disabled with `set_option linter.docPrime false`
warning: ././.lake/packages/mathlib/././Mathlib/Data/List/Basic.lean:767:8: `List.ext_get?'` is missing a doc-string, please add one.
Declarations whose name ends with a `'` are expected to contain an explanation for the presence of a `'` in their doc-string. This may consist of discussion of the difference relative to the unprimed version, or an explanation as to why no better naming scheme is possible.
note: this linter can be disabled with `set_option linter.docPrime false`
warning: ././.lake/packages/mathlib/././Mathlib/Data/List/Basic.lean:786:8: `List.ext_get?_iff'` is missing a doc-string, please add one.
Declarations whose name ends with a `'` are expected to contain an explanation for the presence of a `'` in their doc-string. This may consist of discussion of the difference relative to the unprimed version, or an explanation as to why no better naming scheme is possible.
note: this linter can be disabled with `set_option linter.docPrime false`
warning: ././.lake/packages/mathlib/././Mathlib/Data/List/Basic.lean:834:8: `List.get_reverse'` is missing a doc-string, please add one.
Declarations whose name ends with a `'` are expected to contain an explanation for the presence of a `'` in their doc-string. This may consist of discussion of the difference relative to the unprimed version, or an explanation as to why no better naming scheme is possible.
note: this linter can be disabled with `set_option linter.docPrime false`
warning: ././.lake/packages/mathlib/././Mathlib/Data/List/Basic.lean:1059:8: `List.takeI_left'` is missing a doc-string, please add one.
Declarations whose name ends with a `'` are expected to contain an explanation for the presence of a `'` in their doc-string. This may consist of discussion of the difference relative to the unprimed version, or an explanation as to why no better naming scheme is possible.
note: this linter can be disabled with `set_option linter.docPrime false`
warning: ././.lake/packages/mathlib/././Mathlib/Data/List/Basic.lean:1083:8: `List.takeD_left'` is missing a doc-string, please add one.
Declarations whose name ends with a `'` are expected to contain an explanation for the presence of a `'` in their doc-string. This may consist of discussion of the difference relative to the unprimed version, or an explanation as to why no better naming scheme is possible.
note: this linter can be disabled with `set_option linter.docPrime false`
warning: ././.lake/packages/mathlib/././Mathlib/Data/List/Basic.lean:1114:8: `List.foldl_fixed'` is missing a doc-string, please add one.
Declarations whose name ends with a `'` are expected to contain an explanation for the presence of a `'` in their doc-string. This may consist of discussion of the difference relative to the unprimed version, or an explanation as to why no better naming scheme is possible.
note: this linter can be disabled with `set_option linter.docPrime false`
warning: ././.lake/packages/mathlib/././Mathlib/Data/List/Basic.lean:1118:8: `List.foldr_fixed'` is missing a doc-string, please add one.
Declarations whose name ends with a `'` are expected to contain an explanation for the presence of a `'` in their doc-string. This may consist of discussion of the difference relative to the unprimed version, or an explanation as to why no better naming scheme is possible.
note: this linter can be disabled with `set_option linter.docPrime false`
warning: ././.lake/packages/mathlib/././Mathlib/Data/List/Basic.lean:1298:8: `List.foldl_eq_of_comm'` is missing a doc-string, please add one.
Declarations whose name ends with a `'` are expected to contain an explanation for the presence of a `'` in their doc-string. This may consist of discussion of the difference relative to the unprimed version, or an explanation as to why no better naming scheme is possible.
note: this linter can be disabled with `set_option linter.docPrime false`
warning: ././.lake/packages/mathlib/././Mathlib/Data/List/Basic.lean:1302:8: `List.foldl_eq_foldr'` is missing a doc-string, please add one.
Declarations whose name ends with a `'` are expected to contain an explanation for the presence of a `'` in their doc-string. This may consist of discussion of the difference relative to the unprimed version, or an explanation as to why no better naming scheme is possible.
note: this linter can be disabled with `set_option linter.docPrime false`
warning: ././.lake/packages/mathlib/././Mathlib/Data/List/Basic.lean:1312:8: `List.foldr_eq_of_comm'` is missing a doc-string, please add one.
Declarations whose name ends with a `'` are expected to contain an explanation for the presence of a `'` in their doc-string. This may consist of discussion of the difference relative to the unprimed version, or an explanation as to why no better naming scheme is possible.
note: this linter can be disabled with `set_option linter.docPrime false`
warning: ././.lake/packages/mathlib/././Mathlib/Data/List/Basic.lean:1625:8: `List.lookmap_id'` is missing a doc-string, please add one.
Declarations whose name ends with a `'` are expected to contain an explanation for the presence of a `'` in their doc-string. This may consist of discussion of the difference relative to the unprimed version, or an explanation as to why no better naming scheme is possible.
note: this linter can be disabled with `set_option linter.docPrime false`
warning: ././.lake/packages/mathlib/././Mathlib/Data/List/Basic.lean:1702:8: `List.filter_subset'` is missing a doc-string, please add one.
Declarations whose name ends with a `'` are expected to contain an explanation for the presence of a `'` in their doc-string. This may consist of discussion of the difference relative to the unprimed version, or an explanation as to why no better naming scheme is possible.
note: this linter can be disabled with `set_option linter.docPrime false`
warning: ././.lake/packages/mathlib/././Mathlib/Data/List/Basic.lean:1736:6: `List.map_filter'` is missing a doc-string, please add one.
Declarations whose name ends with a `'` are expected to contain an explanation for the presence of a `'` in their doc-string. This may consist of discussion of the difference relative to the unprimed version, or an explanation as to why no better naming scheme is possible.
note: this linter can be disabled with `set_option linter.docPrime false`
warning: ././.lake/packages/mathlib/././Mathlib/Data/List/Basic.lean:1741:6: `List.filter_attach'` is missing a doc-string, please add one.
Declarations whose name ends with a `'` are expected to contain an explanation for the presence of a `'` in their doc-string. This may consist of discussion of the difference relative to the unprimed version, or an explanation as to why no better naming scheme is possible.
note: this linter can be disabled with `set_option linter.docPrime false`
warning: ././.lake/packages/mathlib/././Mathlib/Data/List/Basic.lean:2080:8: `List.map₂Left_eq_map₂Left'` is missing a doc-string, please add one.
Declarations whose name ends with a `'` are expected to contain an explanation for the presence of a `'` in their doc-string. This may consist of discussion of the difference relative to the unprimed version, or an explanation as to why no better naming scheme is possible.
note: this linter can be disabled with `set_option linter.docPrime false`
warning: ././.lake/packages/mathlib/././Mathlib/Data/List/Basic.lean:2119:8: `List.map₂Right_eq_map₂Right'` is missing a doc-string, please add one.
Declarations whose name ends with a `'` are expected to contain an explanation for the presence of a `'` in their doc-string. This may consist of discussion of the difference relative to the unprimed version, or an explanation as to why no better naming scheme is possible.
note: this linter can be disabled with `set_option linter.docPrime false`
warning: ././.lake/packages/mathlib/././Mathlib/Data/List/Basic.lean:2153:8: `List.zipLeft_eq_zipLeft'` is missing a doc-string, please add one.
Declarations whose name ends with a `'` are expected to contain an explanation for the presence of a `'` in their doc-string. This may consist of discussion of the difference relative to the unprimed version, or an explanation as to why no better naming scheme is possible.
note: this linter can be disabled with `set_option linter.docPrime false`
warning: ././.lake/packages/mathlib/././Mathlib/Data/List/Basic.lean:2189:8: `List.zipRight_eq_zipRight'` is missing a doc-string, please add one.
Declarations whose name ends with a `'` are expected to contain an explanation for the presence of a `'` in their doc-string. This may consist of discussion of the difference relative to the unprimed version, or an explanation as to why no better naming scheme is possible.
note: this linter can be disabled with `set_option linter.docPrime false`
⚠ [629/899] Replayed Mathlib.Data.List.Forall2
warning: ././.lake/packages/mathlib/././Mathlib/Data/List/Forall2.lean:108:8: `List.left_unique_forall₂'` is missing a doc-string, please add one.
Declarations whose name ends with a `'` are expected to contain an explanation for the presence of a `'` in their doc-string. This may consist of discussion of the difference relative to the unprimed version, or an explanation as to why no better naming scheme is possible.
note: this linter can be disabled with `set_option linter.docPrime false`
warning: ././.lake/packages/mathlib/././Mathlib/Data/List/Forall2.lean:116:8: `List.right_unique_forall₂'` is missing a doc-string, please add one.
Declarations whose name ends with a `'` are expected to contain an explanation for the presence of a `'` in their doc-string. This may consist of discussion of the difference relative to the unprimed version, or an explanation as to why no better naming scheme is possible.
note: this linter can be disabled with `set_option linter.docPrime false`
⚠ [630/899] Replayed Mathlib.Data.List.Lattice
warning: ././.lake/packages/mathlib/././Mathlib/Data/List/Lattice.lean:111:8: `List.inter_nil'` is missing a doc-string, please add one.
Declarations whose name ends with a `'` are expected to contain an explanation for the presence of a `'` in their doc-string. This may consist of discussion of the difference relative to the unprimed version, or an explanation as to why no better naming scheme is possible.
note: this linter can be disabled with `set_option linter.docPrime false`
⚠ [634/899] Replayed Mathlib.Data.Multiset.Basic
warning: ././.lake/packages/mathlib/././Mathlib/Data/Multiset/Basic.lean:51:8: `Multiset.quot_mk_to_coe'` is missing a doc-string, please add one.
Declarations whose name ends with a `'` are expected to contain an explanation for the presence of a `'` in their doc-string. This may consist of discussion of the difference relative to the unprimed version, or an explanation as to why no better naming scheme is possible.
note: this linter can be disabled with `set_option linter.docPrime false`
warning: ././.lake/packages/mathlib/././Mathlib/Data/Multiset/Basic.lean:55:8: `Multiset.quot_mk_to_coe''` is missing a doc-string, please add one.
Declarations whose name ends with a `'` are expected to contain an explanation for the presence of a `'` in their doc-string. This may consist of discussion of the difference relative to the unprimed version, or an explanation as to why no better naming scheme is possible.
note: this linter can be disabled with `set_option linter.docPrime false`
warning: ././.lake/packages/mathlib/././Mathlib/Data/Multiset/Basic.lean:398:8: `Multiset.induction_on'` is missing a doc-string, please add one.
Declarations whose name ends with a `'` are expected to contain an explanation for the presence of a `'` in their doc-string. This may consist of discussion of the difference relative to the unprimed version, or an explanation as to why no better naming scheme is possible.
note: this linter can be disabled with `set_option linter.docPrime false`
warning: ././.lake/packages/mathlib/././Mathlib/Data/Multiset/Basic.lean:1151:8: `Multiset.map_id'` is missing a doc-string, please add one.
Declarations whose name ends with a `'` are expected to contain an explanation for the presence of a `'` in their doc-string. This may consist of discussion of the difference relative to the unprimed version, or an explanation as to why no better naming scheme is possible.
note: this linter can be disabled with `set_option linter.docPrime false`
warning: ././.lake/packages/mathlib/././Mathlib/Data/Multiset/Basic.lean:1159:16: `Multiset.map_const'` is missing a doc-string, please add one.
Declarations whose name ends with a `'` are expected to contain an explanation for the presence of a `'` in their doc-string. This may consist of discussion of the difference relative to the unprimed version, or an explanation as to why no better naming scheme is possible.
note: this linter can be disabled with `set_option linter.docPrime false`
warning: ././.lake/packages/mathlib/././Mathlib/Data/Multiset/Basic.lean:1289:8: `Multiset.foldr_induction'` is missing a doc-string, please add one.
Declarations whose name ends with a `'` are expected to contain an explanation for the presence of a `'` in their doc-string. This may consist of discussion of the difference relative to the unprimed version, or an explanation as to why no better naming scheme is possible.
note: this linter can be disabled with `set_option linter.docPrime false`
warning: ././.lake/packages/mathlib/././Mathlib/Data/Multiset/Basic.lean:1303:8: `Multiset.foldl_induction'` is missing a doc-string, please add one.
Declarations whose name ends with a `'` are expected to contain an explanation for the presence of a `'` in their doc-string. This may consist of discussion of the difference relative to the unprimed version, or an explanation as to why no better naming scheme is possible.
note: this linter can be disabled with `set_option linter.docPrime false`
warning: ././.lake/packages/mathlib/././Mathlib/Data/Multiset/Basic.lean:1376:8: `Multiset.attach_map_val'` is missing a doc-string, please add one.
Declarations whose name ends with a `'` are expected to contain an explanation for the presence of a `'` in their doc-string. This may consist of discussion of the difference relative to the unprimed version, or an explanation as to why no better naming scheme is possible.
note: this linter can be disabled with `set_option linter.docPrime false`
warning: ././.lake/packages/mathlib/././Mathlib/Data/Multiset/Basic.lean:1871:6: `Multiset.map_filter'` is missing a doc-string, please add one.
Declarations whose name ends with a `'` are expected to contain an explanation for the presence of a `'` in their doc-string. This may consist of discussion of the difference relative to the unprimed version, or an explanation as to why no better naming scheme is possible.
note: this linter can be disabled with `set_option linter.docPrime false`
warning: ././.lake/packages/mathlib/././Mathlib/Data/Multiset/Basic.lean:2252:8: `Multiset.ext'` is missing a doc-string, please add one.
Declarations whose name ends with a `'` are expected to contain an explanation for the presence of a `'` in their doc-string. This may consist of discussion of the difference relative to the unprimed version, or an explanation as to why no better naming scheme is possible.
note: this linter can be disabled with `set_option linter.docPrime false`
warning: ././.lake/packages/mathlib/././Mathlib/Data/Multiset/Basic.lean:2303:8: `Multiset.filter_eq'` is missing a doc-string, please add one.
Declarations whose name ends with a `'` are expected to contain an explanation for the presence of a `'` in their doc-string. This may consist of discussion of the difference relative to the unprimed version, or an explanation as to why no better naming scheme is possible.
note: this linter can be disabled with `set_option linter.docPrime false`
warning: ././.lake/packages/mathlib/././Mathlib/Data/Multiset/Basic.lean:2578:6: `Multiset.filter_attach'` is missing a doc-string, please add one.
Declarations whose name ends with a `'` are expected to contain an explanation for the presence of a `'` in their doc-string. This may consist of discussion of the difference relative to the unprimed version, or an explanation as to why no better naming scheme is possible.
note: this linter can be disabled with `set_option linter.docPrime false`
⚠ [636/899] Replayed Mathlib.Data.List.Pairwise
warning: ././.lake/packages/mathlib/././Mathlib/Data/List/Pairwise.lean:53:46: `List.pairwise_map'` is missing a doc-string, please add one.
Declarations whose name ends with a `'` are expected to contain an explanation for the presence of a `'` in their doc-string. This may consist of discussion of the difference relative to the unprimed version, or an explanation as to why no better naming scheme is possible.
note: this linter can be disabled with `set_option linter.docPrime false`
⚠ [638/899] Replayed Mathlib.Data.Finset.Defs
warning: ././.lake/packages/mathlib/././Mathlib/Data/Finset/Defs.lean:123:14: `Finset.forall_mem_not_eq'` is missing a doc-string, please add one.
Declarations whose name ends with a `'` are expected to contain an explanation for the presence of a `'` in their doc-string. This may consist of discussion of the difference relative to the unprimed version, or an explanation as to why no better naming scheme is possible.
note: this linter can be disabled with `set_option linter.docPrime false`
warning: ././.lake/packages/mathlib/././Mathlib/Data/Finset/Defs.lean:151:9: `Finset.decidableMem'` is missing a doc-string, please add one.
Declarations whose name ends with a `'` are expected to contain an explanation for the presence of a `'` in their doc-string. This may consist of discussion of the difference relative to the unprimed version, or an explanation as to why no better naming scheme is possible.
note: this linter can be disabled with `set_option linter.docPrime false`
warning: ././.lake/packages/mathlib/././Mathlib/Data/Finset/Defs.lean:185:9: `Finset.PiFinsetCoe.canLift'` is missing a doc-string, please add one.
Declarations whose name ends with a `'` are expected to contain an explanation for the presence of a `'` in their doc-string. This may consist of discussion of the difference relative to the unprimed version, or an explanation as to why no better naming scheme is possible.
note: this linter can be disabled with `set_option linter.docPrime false`
warning: ././.lake/packages/mathlib/././Mathlib/Data/Finset/Defs.lean:427:8: `Finset.pairwise_subtype_iff_pairwise_finset'` is missing a doc-string, please add one.
Declarations whose name ends with a `'` are expected to contain an explanation for the presence of a `'` in their doc-string. This may consist of discussion of the difference relative to the unprimed version, or an explanation as to why no better naming scheme is possible.
note: this linter can be disabled with `set_option linter.docPrime false`
⚠ [639/899] Replayed Mathlib.Data.List.Dedup
warning: ././.lake/packages/mathlib/././Mathlib/Data/List/Dedup.lean:33:8: `List.dedup_cons_of_mem'` is missing a doc-string, please add one.
Declarations whose name ends with a `'` are expected to contain an explanation for the presence of a `'` in their doc-string. This may consist of discussion of the difference relative to the unprimed version, or an explanation as to why no better naming scheme is possible.
note: this linter can be disabled with `set_option linter.docPrime false`
warning: ././.lake/packages/mathlib/././Mathlib/Data/List/Dedup.lean:36:8: `List.dedup_cons_of_not_mem'` is missing a doc-string, please add one.
Declarations whose name ends with a `'` are expected to contain an explanation for the presence of a `'` in their doc-string. This may consist of discussion of the difference relative to the unprimed version, or an explanation as to why no better naming scheme is possible.
note: this linter can be disabled with `set_option linter.docPrime false`
⚠ [640/899] Replayed Mathlib.Data.Multiset.Dedup
warning: ././.lake/packages/mathlib/././Mathlib/Data/Multiset/Dedup.lean:56:8: `Multiset.dedup_subset'` is missing a doc-string, please add one.
Declarations whose name ends with a `'` are expected to contain an explanation for the presence of a `'` in their doc-string. This may consist of discussion of the difference relative to the unprimed version, or an explanation as to why no better naming scheme is possible.
note: this linter can be disabled with `set_option linter.docPrime false`
warning: ././.lake/packages/mathlib/././Mathlib/Data/Multiset/Dedup.lean:60:8: `Multiset.subset_dedup'` is missing a doc-string, please add one.
Declarations whose name ends with a `'` are expected to contain an explanation for the presence of a `'` in their doc-string. This may consist of discussion of the difference relative to the unprimed version, or an explanation as to why no better naming scheme is possible.
note: this linter can be disabled with `set_option linter.docPrime false`
⚠ [645/899] Replayed Mathlib.Data.Finset.Insert
warning: ././.lake/packages/mathlib/././Mathlib/Data/Finset/Insert.lean:170:8: `Finset.subset_singleton_iff'` is missing a doc-string, please add one.
Declarations whose name ends with a `'` are expected to contain an explanation for the presence of a `'` in their doc-string. This may consist of discussion of the difference relative to the unprimed version, or an explanation as to why no better naming scheme is possible.
note: this linter can be disabled with `set_option linter.docPrime false`
warning: ././.lake/packages/mathlib/././Mathlib/Data/Finset/Insert.lean:359:8: `Finset.insert_val'` is missing a doc-string, please add one.
Declarations whose name ends with a `'` are expected to contain an explanation for the presence of a `'` in their doc-string. This may consist of discussion of the difference relative to the unprimed version, or an explanation as to why no better naming scheme is possible.
note: this linter can be disabled with `set_option linter.docPrime false`
warning: ././.lake/packages/mathlib/././Mathlib/Data/Finset/Insert.lean:673:8: `Finset.pairwise_cons'` is missing a doc-string, please add one.
Declarations whose name ends with a `'` are expected to contain an explanation for the presence of a `'` in their doc-string. This may consist of discussion of the difference relative to the unprimed version, or an explanation as to why no better naming scheme is possible.
note: this linter can be disabled with `set_option linter.docPrime false`
⚠ [648/899] Replayed Mathlib.Data.Finset.SDiff
warning: ././.lake/packages/mathlib/././Mathlib/Data/Finset/SDiff.lean:182:6: `Finset.insert_sdiff_insert'` is missing a doc-string, please add one.
Declarations whose name ends with a `'` are expected to contain an explanation for the presence of a `'` in their doc-string. This may consist of discussion of the difference relative to the unprimed version, or an explanation as to why no better naming scheme is possible.
note: this linter can be disabled with `set_option linter.docPrime false`
warning: ././.lake/packages/mathlib/././Mathlib/Data/Finset/SDiff.lean:213:8: `Finset.sdiff_sdiff_left'` is missing a doc-string, please add one.
Declarations whose name ends with a `'` are expected to contain an explanation for the presence of a `'` in their doc-string. This may consist of discussion of the difference relative to the unprimed version, or an explanation as to why no better naming scheme is possible.
note: this linter can be disabled with `set_option linter.docPrime false`
⚠ [653/899] Replayed Mathlib.Data.Finset.Filter
warning: ././.lake/packages/mathlib/././Mathlib/Data/Finset/Filter.lean:222:6: `Finset.filter_inj'` is missing a doc-string, please add one.
Declarations whose name ends with a `'` are expected to contain an explanation for the presence of a `'` in their doc-string. This may consist of discussion of the difference relative to the unprimed version, or an explanation as to why no better naming scheme is possible.
note: this linter can be disabled with `set_option linter.docPrime false`
⚠ [655/899] Replayed Mathlib.Data.Finset.Basic
warning: ././.lake/packages/mathlib/././Mathlib/Data/Finset/Basic.lean:194:8: `Finset.erase_injOn'` is missing a doc-string, please add one.
Declarations whose name ends with a `'` are expected to contain an explanation for the presence of a `'` in their doc-string. This may consist of discussion of the difference relative to the unprimed version, or an explanation as to why no better naming scheme is possible.
note: this linter can be disabled with `set_option linter.docPrime false`
warning: ././.lake/packages/mathlib/././Mathlib/Data/Finset/Basic.lean:349:8: `Finset.disjoint_filter_filter'` is missing a doc-string, please add one.
Declarations whose name ends with a `'` are expected to contain an explanation for the presence of a `'` in their doc-string. This may consist of discussion of the difference relative to the unprimed version, or an explanation as to why no better naming scheme is possible.
note: this linter can be disabled with `set_option linter.docPrime false`
warning: ././.lake/packages/mathlib/././Mathlib/Data/Finset/Basic.lean:491:8: `Finset.filter_ne'` is missing a doc-string, please add one.
Declarations whose name ends with a `'` are expected to contain an explanation for the presence of a `'` in their doc-string. This may consist of discussion of the difference relative to the unprimed version, or an explanation as to why no better naming scheme is possible.
note: this linter can be disabled with `set_option linter.docPrime false`
⚠ [656/899] Replayed Mathlib.Data.List.Flatten
warning: ././.lake/packages/mathlib/././Mathlib/Data/List/Flatten.lean:137:8: `List.drop_take_succ_join_eq_get'` is missing a doc-string, please add one.
Declarations whose name ends with a `'` are expected to contain an explanation for the presence of a `'` in their doc-string. This may consist of discussion of the difference relative to the unprimed version, or an explanation as to why no better naming scheme is possible.
note: this linter can be disabled with `set_option linter.docPrime false`
⚠ [658/899] Replayed Mathlib.Data.List.Lex
warning: ././.lake/packages/mathlib/././Mathlib/Data/List/Lex.lean:158:9: `List.LT'` is missing a doc-string, please add one.
Declarations whose name ends with a `'` are expected to contain an explanation for the presence of a `'` in their doc-string. This may consist of discussion of the difference relative to the unprimed version, or an explanation as to why no better naming scheme is possible.
note: this linter can be disabled with `set_option linter.docPrime false`
warning: ././.lake/packages/mathlib/././Mathlib/Data/List/Lex.lean:168:9: `List.LE'` is missing a doc-string, please add one.
Declarations whose name ends with a `'` are expected to contain an explanation for the presence of a `'` in their doc-string. This may consist of discussion of the difference relative to the unprimed version, or an explanation as to why no better naming scheme is possible.
note: this linter can be disabled with `set_option linter.docPrime false`
⚠ [659/899] Replayed Mathlib.Data.List.Chain
warning: ././.lake/packages/mathlib/././Mathlib/Data/List/Chain.lean:204:8: `List.chain'_map_of_chain'` is missing a doc-string, please add one.
Declarations whose name ends with a `'` are expected to contain an explanation for the presence of a `'` in their doc-string. This may consist of discussion of the difference relative to the unprimed version, or an explanation as to why no better naming scheme is possible.
note: this linter can be disabled with `set_option linter.docPrime false`
warning: ././.lake/packages/mathlib/././Mathlib/Data/List/Chain.lean:208:8: `List.Pairwise.chain'` is missing a doc-string, please add one.
Declarations whose name ends with a `'` are expected to contain an explanation for the presence of a `'` in their doc-string. This may consist of discussion of the difference relative to the unprimed version, or an explanation as to why no better naming scheme is possible.
note: this linter can be disabled with `set_option linter.docPrime false`
warning: ././.lake/packages/mathlib/././Mathlib/Data/List/Chain.lean:235:8: `List.Chain'.cons'` is missing a doc-string, please add one.
Declarations whose name ends with a `'` are expected to contain an explanation for the presence of a `'` in their doc-string. This may consist of discussion of the difference relative to the unprimed version, or an explanation as to why no better naming scheme is possible.
note: this linter can be disabled with `set_option linter.docPrime false`
warning: ././.lake/packages/mathlib/././Mathlib/Data/List/Chain.lean:239:8: `List.chain'_cons'` is missing a doc-string, please add one.
Declarations whose name ends with a `'` are expected to contain an explanation for the presence of a `'` in their doc-string. This may consist of discussion of the difference relative to the unprimed version, or an explanation as to why no better naming scheme is possible.
note: this linter can be disabled with `set_option linter.docPrime false`
⚠ [661/899] Replayed Mathlib.Data.List.Rotate
warning: ././.lake/packages/mathlib/././Mathlib/Data/List/Rotate.lean:52:8: `List.length_rotate'` is missing a doc-string, please add one.
Declarations whose name ends with a `'` are expected to contain an explanation for the presence of a `'` in their doc-string. This may consist of discussion of the difference relative to the unprimed version, or an explanation as to why no better naming scheme is possible.
note: this linter can be disabled with `set_option linter.docPrime false`
warning: ././.lake/packages/mathlib/././Mathlib/Data/List/Rotate.lean:68:8: `List.rotate'_rotate'` is missing a doc-string, please add one.
Declarations whose name ends with a `'` are expected to contain an explanation for the presence of a `'` in their doc-string. This may consist of discussion of the difference relative to the unprimed version, or an explanation as to why no better naming scheme is possible.
note: this linter can be disabled with `set_option linter.docPrime false`
warning: ././.lake/packages/mathlib/././Mathlib/Data/List/Rotate.lean:96:8: `List.rotate_eq_rotate'` is missing a doc-string, please add one.
Declarations whose name ends with a `'` are expected to contain an explanation for the presence of a `'` in their doc-string. This may consist of discussion of the difference relative to the unprimed version, or an explanation as to why no better naming scheme is possible.
note: this linter can be disabled with `set_option linter.docPrime false`
warning: ././.lake/packages/mathlib/././Mathlib/Data/List/Rotate.lean:408:8: `List.isRotated_nil_iff'` is missing a doc-string, please add one.
Declarations whose name ends with a `'` are expected to contain an explanation for the presence of a `'` in their doc-string. This may consist of discussion of the difference relative to the unprimed version, or an explanation as to why no better naming scheme is possible.
note: this linter can be disabled with `set_option linter.docPrime false`
warning: ././.lake/packages/mathlib/././Mathlib/Data/List/Rotate.lean:416:8: `List.isRotated_singleton_iff'` is missing a doc-string, please add one.
Declarations whose name ends with a `'` are expected to contain an explanation for the presence of a `'` in their doc-string. This may consist of discussion of the difference relative to the unprimed version, or an explanation as to why no better naming scheme is possible.
note: this linter can be disabled with `set_option linter.docPrime false`
⚠ [662/899] Replayed Mathlib.Algebra.BigOperators.Group.List
warning: ././.lake/packages/mathlib/././Mathlib/Algebra/BigOperators/Group/List.lean:536:8: `List.alternatingProd_cons_cons'` is missing a doc-string, please add one.
Declarations whose name ends with a `'` are expected to contain an explanation for the presence of a `'` in their doc-string. This may consist of discussion of the difference relative to the unprimed version, or an explanation as to why no better naming scheme is possible.
note: this linter can be disabled with `set_option linter.docPrime false`
warning: ././.lake/packages/mathlib/././Mathlib/Algebra/BigOperators/Group/List.lean:550:8: `List.alternatingProd_cons'` is missing a doc-string, please add one.
Declarations whose name ends with a `'` are expected to contain an explanation for the presence of a `'` in their doc-string. This may consist of discussion of the difference relative to the unprimed version, or an explanation as to why no better naming scheme is possible.
note: this linter can be disabled with `set_option linter.docPrime false`
⚠ [664/899] Replayed Mathlib.Algebra.BigOperators.Group.Multiset
warning: ././.lake/packages/mathlib/././Mathlib/Algebra/BigOperators/Group/Multiset.lean:137:8: `Multiset.prod_hom'` is missing a doc-string, please add one.
Declarations whose name ends with a `'` are expected to contain an explanation for the presence of a `'` in their doc-string. This may consist of discussion of the difference relative to the unprimed version, or an explanation as to why no better naming scheme is possible.
note: this linter can be disabled with `set_option linter.docPrime false`
warning: ././.lake/packages/mathlib/././Mathlib/Algebra/BigOperators/Group/Multiset.lean:261:8: `Multiset.prod_map_inv'` is missing a doc-string, please add one.
Declarations whose name ends with a `'` are expected to contain an explanation for the presence of a `'` in their doc-string. This may consist of discussion of the difference relative to the unprimed version, or an explanation as to why no better naming scheme is possible.
note: this linter can be disabled with `set_option linter.docPrime false`
⚠ [667/899] Replayed Mathlib.Data.Finset.Image
warning: ././.lake/packages/mathlib/././Mathlib/Data/Finset/Image.lean:84:8: `Finset.mem_map'` is missing a doc-string, please add one.
Declarations whose name ends with a `'` are expected to contain an explanation for the presence of a `'` in their doc-string. This may consist of discussion of the difference relative to the unprimed version, or an explanation as to why no better naming scheme is possible.
note: this linter can be disabled with `set_option linter.docPrime false`
warning: ././.lake/packages/mathlib/././Mathlib/Data/Finset/Image.lean:187:6: `Finset.map_filter'` is missing a doc-string, please add one.
Declarations whose name ends with a `'` are expected to contain an explanation for the presence of a `'` in their doc-string. This may consist of discussion of the difference relative to the unprimed version, or an explanation as to why no better naming scheme is possible.
note: this linter can be disabled with `set_option linter.docPrime false`
warning: ././.lake/packages/mathlib/././Mathlib/Data/Finset/Image.lean:192:6: `Finset.filter_attach'` is missing a doc-string, please add one.
Declarations whose name ends with a `'` are expected to contain an explanation for the presence of a `'` in their doc-string. This may consist of discussion of the difference relative to the unprimed version, or an explanation as to why no better naming scheme is possible.
note: this linter can be disabled with `set_option linter.docPrime false`
warning: ././.lake/packages/mathlib/././Mathlib/Data/Finset/Image.lean:284:8: `Finset.range_add_one'` is missing a doc-string, please add one.
Declarations whose name ends with a `'` are expected to contain an explanation for the presence of a `'` in their doc-string. This may consist of discussion of the difference relative to the unprimed version, or an explanation as to why no better naming scheme is possible.
note: this linter can be disabled with `set_option linter.docPrime false`
warning: ././.lake/packages/mathlib/././Mathlib/Data/Finset/Image.lean:376:8: `Finset.image_id'` is missing a doc-string, please add one.
Declarations whose name ends with a `'` are expected to contain an explanation for the presence of a `'` in their doc-string. This may consist of discussion of the difference relative to the unprimed version, or an explanation as to why no better naming scheme is possible.
note: this linter can be disabled with `set_option linter.docPrime false`
warning: ././.lake/packages/mathlib/././Mathlib/Data/Finset/Image.lean:495:8: `Finset.mem_range_iff_mem_finset_range_of_mod_eq'` is missing a doc-string, please add one.
Declarations whose name ends with a `'` are expected to contain an explanation for the presence of a `'` in their doc-string. This may consist of discussion of the difference relative to the unprimed version, or an explanation as to why no better naming scheme is possible.
note: this linter can be disabled with `set_option linter.docPrime false`
⚠ [668/899] Replayed Mathlib.Data.Nat.Find
warning: ././.lake/packages/mathlib/././Mathlib/Data/Nat/Find.lean:71:18: `Nat.find_min'` is missing a doc-string, please add one.
Declarations whose name ends with a `'` are expected to contain an explanation for the presence of a `'` in their doc-string. This may consist of discussion of the difference relative to the unprimed version, or an explanation as to why no better naming scheme is possible.
note: this linter can be disabled with `set_option linter.docPrime false`
⚠ [669/899] Replayed Mathlib.Data.Fin.Tuple.Basic
warning: ././.lake/packages/mathlib/././Mathlib/Data/Fin/Tuple/Basic.lean:851:8: `Fin.insertNth_zero'` is missing a doc-string, please add one.
Declarations whose name ends with a `'` are expected to contain an explanation for the presence of a `'` in their doc-string. This may consist of discussion of the difference relative to the unprimed version, or an explanation as to why no better naming scheme is possible.
note: this linter can be disabled with `set_option linter.docPrime false`
warning: ././.lake/packages/mathlib/././Mathlib/Data/Fin/Tuple/Basic.lean:867:8: `Fin.insertNth_last'` is missing a doc-string, please add one.
Declarations whose name ends with a `'` are expected to contain an explanation for the presence of a `'` in their doc-string. This may consist of discussion of the difference relative to the unprimed version, or an explanation as to why no better naming scheme is possible.
note: this linter can be disabled with `set_option linter.docPrime false`
warning: ././.lake/packages/mathlib/././Mathlib/Data/Fin/Tuple/Basic.lean:1011:8: `Fin.find_min'` is missing a doc-string, please add one.
Declarations whose name ends with a `'` are expected to contain an explanation for the presence of a `'` in their doc-string. This may consist of discussion of the difference relative to the unprimed version, or an explanation as to why no better naming scheme is possible.
note: this linter can be disabled with `set_option linter.docPrime false`
⚠ [670/899] Replayed Mathlib.Data.List.OfFn
warning: ././.lake/packages/mathlib/././Mathlib/Data/List/OfFn.lean:61:8: `List.ofFn_succ'` is missing a doc-string, please add one.
Declarations whose name ends with a `'` are expected to contain an explanation for the presence of a `'` in their doc-string. This may consist of discussion of the difference relative to the unprimed version, or an explanation as to why no better naming scheme is possible.
note: this linter can be disabled with `set_option linter.docPrime false`
⚠ [672/899] Replayed Mathlib.Data.Fintype.Basic
warning: ././.lake/packages/mathlib/././Mathlib/Data/Fintype/Basic.lean:293:8: `Finset.insert_inj_on'` is missing a doc-string, please add one.
Declarations whose name ends with a `'` are expected to contain an explanation for the presence of a `'` in their doc-string. This may consist of discussion of the difference relative to the unprimed version, or an explanation as to why no better naming scheme is possible.
note: this linter can be disabled with `set_option linter.docPrime false`
warning: ././.lake/packages/mathlib/././Mathlib/Data/Fintype/Basic.lean:827:16: `Fin.univ_image_getElem'` is missing a doc-string, please add one.
Declarations whose name ends with a `'` are expected to contain an explanation for the presence of a `'` in their doc-string. This may consist of discussion of the difference relative to the unprimed version, or an explanation as to why no better naming scheme is possible.
note: this linter can be disabled with `set_option linter.docPrime false`
warning: ././.lake/packages/mathlib/././Mathlib/Data/Fintype/Basic.lean:831:8: `Fin.univ_image_get'` is missing a doc-string, please add one.
Declarations whose name ends with a `'` are expected to contain an explanation for the presence of a `'` in their doc-string. This may consist of discussion of the difference relative to the unprimed version, or an explanation as to why no better naming scheme is possible.
note: this linter can be disabled with `set_option linter.docPrime false`
⚠ [678/899] Replayed Mathlib.Data.Fintype.Card
warning: ././.lake/packages/mathlib/././Mathlib/Data/Fintype/Card.lean:128:8: `Fintype.card_of_finset'` is missing a doc-string, please add one.
Declarations whose name ends with a `'` are expected to contain an explanation for the presence of a `'` in their doc-string. This may consist of discussion of the difference relative to the unprimed version, or an explanation as to why no better naming scheme is possible.
note: this linter can be disabled with `set_option linter.docPrime false`
warning: ././.lake/packages/mathlib/././Mathlib/Data/Fintype/Card.lean:142:8: `Fintype.card_congr'` is missing a doc-string, please add one.
Declarations whose name ends with a `'` are expected to contain an explanation for the presence of a `'` in their doc-string. This may consist of discussion of the difference relative to the unprimed version, or an explanation as to why no better naming scheme is possible.
note: this linter can be disabled with `set_option linter.docPrime false`
warning: ././.lake/packages/mathlib/././Mathlib/Data/Fintype/Card.lean:310:8: `Fintype.card_subtype_eq'` is missing a doc-string, please add one.
Declarations whose name ends with a `'` are expected to contain an explanation for the presence of a `'` in their doc-string. This may consist of discussion of the difference relative to the unprimed version, or an explanation as to why no better naming scheme is possible.
note: this linter can be disabled with `set_option linter.docPrime false`
⚠ [689/899] Replayed Mathlib.Data.Finset.Piecewise
warning: ././.lake/packages/mathlib/././Mathlib/Data/Finset/Piecewise.lean:157:6: `Finset.piecewise_le_piecewise'` is missing a doc-string, please add one.
Declarations whose name ends with a `'` are expected to contain an explanation for the presence of a `'` in their doc-string. This may consist of discussion of the difference relative to the unprimed version, or an explanation as to why no better naming scheme is possible.
note: this linter can be disabled with `set_option linter.docPrime false`
warning: ././.lake/packages/mathlib/././Mathlib/Data/Finset/Piecewise.lean:170:6: `Finset.piecewise_mem_Icc'` is missing a doc-string, please add one.
Declarations whose name ends with a `'` are expected to contain an explanation for the presence of a `'` in their doc-string. This may consist of discussion of the difference relative to the unprimed version, or an explanation as to why no better naming scheme is possible.
note: this linter can be disabled with `set_option linter.docPrime false`
⚠ [692/899] Replayed Mathlib.Control.Applicative
warning: ././.lake/packages/mathlib/././Mathlib/Control/Applicative.lean:34:8: `Applicative.pure_seq_eq_map'` is missing a doc-string, please add one.
Declarations whose name ends with a `'` are expected to contain an explanation for the presence of a `'` in their doc-string. This may consist of discussion of the difference relative to the unprimed version, or an explanation as to why no better naming scheme is possible.
note: this linter can be disabled with `set_option linter.docPrime false`
⚠ [693/899] Replayed Mathlib.Control.Traversable.Basic
warning: ././.lake/packages/mathlib/././Mathlib/Control/Traversable/Basic.lean:139:8: `ApplicativeTransformation.preserves_map'` is missing a doc-string, please add one.
Declarations whose name ends with a `'` are expected to contain an explanation for the presence of a `'` in their doc-string. This may consist of discussion of the difference relative to the unprimed version, or an explanation as to why no better naming scheme is possible.
note: this linter can be disabled with `set_option linter.docPrime false`
⚠ [694/899] Replayed Mathlib.Data.Vector.Basic
warning: ././.lake/packages/mathlib/././Mathlib/Data/Vector/Basic.lean:626:8: `Mathlib.Vector.prod_set'` is missing a doc-string, please add one.
Declarations whose name ends with a `'` are expected to contain an explanation for the presence of a `'` in their doc-string. This may consist of discussion of the difference relative to the unprimed version, or an explanation as to why no better naming scheme is possible.
note: this linter can be disabled with `set_option linter.docPrime false`
⚠ [799/899] Replayed Mathlib.Algebra.Order.Ring.Basic
warning: ././.lake/packages/mathlib/././Mathlib/Algebra/Order/Ring/Basic.lean:81:6: `pow_add_pow_le'` is missing a doc-string, please add one.
Declarations whose name ends with a `'` are expected to contain an explanation for the presence of a `'` in their doc-string. This may consist of discussion of the difference relative to the unprimed version, or an explanation as to why no better naming scheme is possible.
note: this linter can be disabled with `set_option linter.docPrime false`
⚠ [802/899] Replayed Mathlib.Order.Cover
warning: ././.lake/packages/mathlib/././Mathlib/Order/Cover.lean:97:6: `WCovBy.of_le_of_le'` is missing a doc-string, please add one.
Declarations whose name ends with a `'` are expected to contain an explanation for the presence of a `'` in their doc-string. This may consist of discussion of the difference relative to the unprimed version, or an explanation as to why no better naming scheme is possible.
note: this linter can be disabled with `set_option linter.docPrime false`
warning: ././.lake/packages/mathlib/././Mathlib/Order/Cover.lean:253:8: `CovBy.ne'` is missing a doc-string, please add one.
Declarations whose name ends with a `'` are expected to contain an explanation for the presence of a `'` in their doc-string. This may consist of discussion of the difference relative to the unprimed version, or an explanation as to why no better naming scheme is possible.
note: this linter can be disabled with `set_option linter.docPrime false`
⚠ [803/899] Replayed Mathlib.Algebra.Group.Support
warning: ././.lake/packages/mathlib/././Mathlib/Algebra/Group/Support.lean:52:8: `Function.mulSupport_subset_iff'` is missing a doc-string, please add one.
Declarations whose name ends with a `'` are expected to contain an explanation for the presence of a `'` in their doc-string. This may consist of discussion of the difference relative to the unprimed version, or an explanation as to why no better naming scheme is possible.
note: this linter can be disabled with `set_option linter.docPrime false`
warning: ././.lake/packages/mathlib/././Mathlib/Algebra/Group/Support.lean:135:8: `Function.mulSupport_one'` is missing a doc-string, please add one.
Declarations whose name ends with a `'` are expected to contain an explanation for the presence of a `'` in their doc-string. This may consist of discussion of the difference relative to the unprimed version, or an explanation as to why no better naming scheme is possible.
note: this linter can be disabled with `set_option linter.docPrime false`
warning: ././.lake/packages/mathlib/././Mathlib/Algebra/Group/Support.lean:183:8: `Function.mulSupport_prod_mk'` is missing a doc-string, please add one.
Declarations whose name ends with a `'` are expected to contain an explanation for the presence of a `'` in their doc-string. This may consist of discussion of the difference relative to the unprimed version, or an explanation as to why no better naming scheme is possible.
note: this linter can be disabled with `set_option linter.docPrime false`
warning: ././.lake/packages/mathlib/././Mathlib/Algebra/Group/Support.lean:198:8: `Function.mulSupport_curry'` is missing a doc-string, please add one.
Declarations whose name ends with a `'` are expected to contain an explanation for the presence of a `'` in their doc-string. This may consist of discussion of the difference relative to the unprimed version, or an explanation as to why no better naming scheme is possible.
note: this linter can be disabled with `set_option linter.docPrime false`
warning: ././.lake/packages/mathlib/././Mathlib/Algebra/Group/Support.lean:226:8: `Function.mulSupport_inv'` is missing a doc-string, please add one.
Declarations whose name ends with a `'` are expected to contain an explanation for the presence of a `'` in their doc-string. This may consist of discussion of the difference relative to the unprimed version, or an explanation as to why no better naming scheme is possible.
note: this linter can be disabled with `set_option linter.docPrime false`
⚠ [806/899] Replayed Mathlib.Data.Nat.Factorial.Basic
warning: ././.lake/packages/mathlib/././Mathlib/Data/Nat/Factorial/Basic.lean:114:8: `Nat.factorial_inj'` is missing a doc-string, please add one.
Declarations whose name ends with a `'` are expected to contain an explanation for the presence of a `'` in their doc-string. This may consist of discussion of the difference relative to the unprimed version, or an explanation as to why no better naming scheme is possible.
note: this linter can be disabled with `set_option linter.docPrime false`
warning: ././.lake/packages/mathlib/././Mathlib/Data/Nat/Factorial/Basic.lean:252:8: `Nat.pow_lt_ascFactorial'` is missing a doc-string, please add one.
Declarations whose name ends with a `'` are expected to contain an explanation for the presence of a `'` in their doc-string. This may consist of discussion of the difference relative to the unprimed version, or an explanation as to why no better naming scheme is possible.
note: this linter can be disabled with `set_option linter.docPrime false`
warning: ././.lake/packages/mathlib/././Mathlib/Data/Nat/Factorial/Basic.lean:338:8: `Nat.add_descFactorial_eq_ascFactorial'` is missing a doc-string, please add one.
Declarations whose name ends with a `'` are expected to contain an explanation for the presence of a `'` in their doc-string. This may consist of discussion of the difference relative to the unprimed version, or an explanation as to why no better naming scheme is possible.
note: this linter can be disabled with `set_option linter.docPrime false`
warning: ././.lake/packages/mathlib/././Mathlib/Data/Nat/Factorial/Basic.lean:391:8: `Nat.pow_sub_lt_descFactorial'` is missing a doc-string, please add one.
Declarations whose name ends with a `'` are expected to contain an explanation for the presence of a `'` in their doc-string. This may consist of discussion of the difference relative to the unprimed version, or an explanation as to why no better naming scheme is possible.
note: this linter can be disabled with `set_option linter.docPrime false`
⚠ [808/899] Replayed Mathlib.Algebra.Order.Group.Abs
warning: ././.lake/packages/mathlib/././Mathlib/Algebra/Order/Group/Abs.lean:72:8: `le_abs'` is missing a doc-string, please add one.
Declarations whose name ends with a `'` are expected to contain an explanation for the presence of a `'` in their doc-string. This may consist of discussion of the difference relative to the unprimed version, or an explanation as to why no better naming scheme is possible.
note: this linter can be disabled with `set_option linter.docPrime false`
warning: ././.lake/packages/mathlib/././Mathlib/Algebra/Order/Group/Abs.lean:81:8: `apply_abs_le_mul_of_one_le'` is missing a doc-string, please add one.
Declarations whose name ends with a `'` are expected to contain an explanation for the presence of a `'` in their doc-string. This may consist of discussion of the difference relative to the unprimed version, or an explanation as to why no better naming scheme is possible.
note: this linter can be disabled with `set_option linter.docPrime false`
warning: ././.lake/packages/mathlib/././Mathlib/Algebra/Order/Group/Abs.lean:100:8: `abs_add'` is missing a doc-string, please add one.
Declarations whose name ends with a `'` are expected to contain an explanation for the presence of a `'` in their doc-string. This may consist of discussion of the difference relative to the unprimed version, or an explanation as to why no better naming scheme is possible.
note: this linter can be disabled with `set_option linter.docPrime false`
⚠ [811/899] Replayed Mathlib.Tactic.Positivity.Core
warning: ././.lake/packages/mathlib/././Mathlib/Tactic/Positivity/Core.lean:29:6: `ne_of_ne_of_eq'` is missing a doc-string, please add one.
Declarations whose name ends with a `'` are expected to contain an explanation for the presence of a `'` in their doc-string. This may consist of discussion of the difference relative to the unprimed version, or an explanation as to why no better naming scheme is possible.
note: this linter can be disabled with `set_option linter.docPrime false`
warning: ././.lake/packages/mathlib/././Mathlib/Tactic/Positivity/Core.lean:123:6: `Mathlib.Meta.Positivity.lt_of_le_of_ne'` is missing a doc-string, please add one.
Declarations whose name ends with a `'` are expected to contain an explanation for the presence of a `'` in their doc-string. This may consist of discussion of the difference relative to the unprimed version, or an explanation as to why no better naming scheme is possible.
note: this linter can be disabled with `set_option linter.docPrime false`
⚠ [821/899] Replayed Mathlib.Algebra.CharZero.Lemmas
warning: ././.lake/packages/mathlib/././Mathlib/Algebra/CharZero/Lemmas.lean:100:8: `nat_mul_inj'` is missing a doc-string, please add one.
Declarations whose name ends with a `'` are expected to contain an explanation for the presence of a `'` in their doc-string. This may consist of discussion of the difference relative to the unprimed version, or an explanation as to why no better naming scheme is possible.
note: this linter can be disabled with `set_option linter.docPrime false`
⚠ [824/899] Replayed Mathlib.Algebra.Order.Ring.Abs
warning: ././.lake/packages/mathlib/././Mathlib/Algebra/Order/Ring/Abs.lean:100:6: `sq_lt_sq'` is missing a doc-string, please add one.
Declarations whose name ends with a `'` are expected to contain an explanation for the presence of a `'` in their doc-string. This may consist of discussion of the difference relative to the unprimed version, or an explanation as to why no better naming scheme is possible.
note: this linter can be disabled with `set_option linter.docPrime false`
warning: ././.lake/packages/mathlib/././Mathlib/Algebra/Order/Ring/Abs.lean:107:6: `sq_le_sq'` is missing a doc-string, please add one.
Declarations whose name ends with a `'` are expected to contain an explanation for the presence of a `'` in their doc-string. This may consist of discussion of the difference relative to the unprimed version, or an explanation as to why no better naming scheme is possible.
note: this linter can be disabled with `set_option linter.docPrime false`
warning: ././.lake/packages/mathlib/././Mathlib/Algebra/Order/Ring/Abs.lean:113:6: `abs_lt_of_sq_lt_sq'` is missing a doc-string, please add one.
Declarations whose name ends with a `'` are expected to contain an explanation for the presence of a `'` in their doc-string. This may consist of discussion of the difference relative to the unprimed version, or an explanation as to why no better naming scheme is possible.
note: this linter can be disabled with `set_option linter.docPrime false`
warning: ././.lake/packages/mathlib/././Mathlib/Algebra/Order/Ring/Abs.lean:122:6: `abs_le_of_sq_le_sq'` is missing a doc-string, please add one.
Declarations whose name ends with a `'` are expected to contain an explanation for the presence of a `'` in their doc-string. This may consist of discussion of the difference relative to the unprimed version, or an explanation as to why no better naming scheme is possible.
note: this linter can be disabled with `set_option linter.docPrime false`
⚠ [825/899] Replayed Mathlib.Order.Bounds.OrderIso
warning: ././.lake/packages/mathlib/././Mathlib/Order/Bounds/OrderIso.lean:34:8: `OrderIso.isLUB_image'` is missing a doc-string, please add one.
Declarations whose name ends with a `'` are expected to contain an explanation for the presence of a `'` in their doc-string. This may consist of discussion of the difference relative to the unprimed version, or an explanation as to why no better naming scheme is possible.
note: this linter can be disabled with `set_option linter.docPrime false`
warning: ././.lake/packages/mathlib/././Mathlib/Order/Bounds/OrderIso.lean:41:8: `OrderIso.isGLB_image'` is missing a doc-string, please add one.
Declarations whose name ends with a `'` are expected to contain an explanation for the presence of a `'` in their doc-string. This may consist of discussion of the difference relative to the unprimed version, or an explanation as to why no better naming scheme is possible.
note: this linter can be disabled with `set_option linter.docPrime false`
warning: ././.lake/packages/mathlib/././Mathlib/Order/Bounds/OrderIso.lean:48:8: `OrderIso.isLUB_preimage'` is missing a doc-string, please add one.
Declarations whose name ends with a `'` are expected to contain an explanation for the presence of a `'` in their doc-string. This may consist of discussion of the difference relative to the unprimed version, or an explanation as to why no better naming scheme is possible.
note: this linter can be disabled with `set_option linter.docPrime false`
warning: ././.lake/packages/mathlib/././Mathlib/Order/Bounds/OrderIso.lean:55:8: `OrderIso.isGLB_preimage'` is missing a doc-string, please add one.
Declarations whose name ends with a `'` are expected to contain an explanation for the presence of a `'` in their doc-string. This may consist of discussion of the difference relative to the unprimed version, or an explanation as to why no better naming scheme is possible.
note: this linter can be disabled with `set_option linter.docPrime false`
⚠ [826/899] Replayed Mathlib.Algebra.Order.Field.Basic
warning: ././.lake/packages/mathlib/././Mathlib/Algebra/Order/Field/Basic.lean:34:8: `lt_div_iff'` is missing a doc-string, please add one.
Declarations whose name ends with a `'` are expected to contain an explanation for the presence of a `'` in their doc-string. This may consist of discussion of the difference relative to the unprimed version, or an explanation as to why no better naming scheme is possible.
note: this linter can be disabled with `set_option linter.docPrime false`
warning: ././.lake/packages/mathlib/././Mathlib/Algebra/Order/Field/Basic.lean:40:8: `div_lt_iff'` is missing a doc-string, please add one.
Declarations whose name ends with a `'` are expected to contain an explanation for the presence of a `'` in their doc-string. This may consist of discussion of the difference relative to the unprimed version, or an explanation as to why no better naming scheme is possible.
note: this linter can be disabled with `set_option linter.docPrime false`
warning: ././.lake/packages/mathlib/././Mathlib/Algebra/Order/Field/Basic.lean:46:8: `inv_mul_le_iff'` is missing a doc-string, please add one.
Declarations whose name ends with a `'` are expected to contain an explanation for the presence of a `'` in their doc-string. This may consist of discussion of the difference relative to the unprimed version, or an explanation as to why no better naming scheme is possible.
note: this linter can be disabled with `set_option linter.docPrime false`
warning: ././.lake/packages/mathlib/././Mathlib/Algebra/Order/Field/Basic.lean:52:8: `mul_inv_le_iff'` is missing a doc-string, please add one.
Declarations whose name ends with a `'` are expected to contain an explanation for the presence of a `'` in their doc-string. This may consist of discussion of the difference relative to the unprimed version, or an explanation as to why no better naming scheme is possible.
note: this linter can be disabled with `set_option linter.docPrime false`
warning: ././.lake/packages/mathlib/././Mathlib/Algebra/Order/Field/Basic.lean:58:8: `inv_mul_lt_iff'` is missing a doc-string, please add one.
Declarations whose name ends with a `'` are expected to contain an explanation for the presence of a `'` in their doc-string. This may consist of discussion of the difference relative to the unprimed version, or an explanation as to why no better naming scheme is possible.
note: this linter can be disabled with `set_option linter.docPrime false`
warning: ././.lake/packages/mathlib/././Mathlib/Algebra/Order/Field/Basic.lean:64:8: `mul_inv_lt_iff'` is missing a doc-string, please add one.
Declarations whose name ends with a `'` are expected to contain an explanation for the presence of a `'` in their doc-string. This may consist of discussion of the difference relative to the unprimed version, or an explanation as to why no better naming scheme is possible.
note: this linter can be disabled with `set_option linter.docPrime false`
warning: ././.lake/packages/mathlib/././Mathlib/Algebra/Order/Field/Basic.lean:70:8: `inv_pos_le_iff_one_le_mul'` is missing a doc-string, please add one.
Declarations whose name ends with a `'` are expected to contain an explanation for the presence of a `'` in their doc-string. This may consist of discussion of the difference relative to the unprimed version, or an explanation as to why no better naming scheme is possible.
note: this linter can be disabled with `set_option linter.docPrime false`
warning: ././.lake/packages/mathlib/././Mathlib/Algebra/Order/Field/Basic.lean:76:8: `inv_pos_lt_iff_one_lt_mul'` is missing a doc-string, please add one.
Declarations whose name ends with a `'` are expected to contain an explanation for the presence of a `'` in their doc-string. This may consist of discussion of the difference relative to the unprimed version, or an explanation as to why no better naming scheme is possible.
note: this linter can be disabled with `set_option linter.docPrime false`
warning: ././.lake/packages/mathlib/././Mathlib/Algebra/Order/Field/Basic.lean:226:8: `div_lt_div'` is missing a doc-string, please add one.
Declarations whose name ends with a `'` are expected to contain an explanation for the presence of a `'` in their doc-string. This may consist of discussion of the difference relative to the unprimed version, or an explanation as to why no better naming scheme is possible.
note: this linter can be disabled with `set_option linter.docPrime false`
warning: ././.lake/packages/mathlib/././Mathlib/Algebra/Order/Field/Basic.lean:495:8: `div_le_iff_of_neg'` is missing a doc-string, please add one.
Declarations whose name ends with a `'` are expected to contain an explanation for the presence of a `'` in their doc-string. This may consist of discussion of the difference relative to the unprimed version, or an explanation as to why no better naming scheme is possible.
note: this linter can be disabled with `set_option linter.docPrime false`
warning: ././.lake/packages/mathlib/././Mathlib/Algebra/Order/Field/Basic.lean:501:8: `le_div_iff_of_neg'` is missing a doc-string, please add one.
Declarations whose name ends with a `'` are expected to contain an explanation for the presence of a `'` in their doc-string. This may consist of discussion of the difference relative to the unprimed version, or an explanation as to why no better naming scheme is possible.
note: this linter can be disabled with `set_option linter.docPrime false`
warning: ././.lake/packages/mathlib/././Mathlib/Algebra/Order/Field/Basic.lean:507:8: `div_lt_iff_of_neg'` is missing a doc-string, please add one.
Declarations whose name ends with a `'` are expected to contain an explanation for the presence of a `'` in their doc-string. This may consist of discussion of the difference relative to the unprimed version, or an explanation as to why no better naming scheme is possible.
note: this linter can be disabled with `set_option linter.docPrime false`
warning: ././.lake/packages/mathlib/././Mathlib/Algebra/Order/Field/Basic.lean:513:8: `lt_div_iff_of_neg'` is missing a doc-string, please add one.
Declarations whose name ends with a `'` are expected to contain an explanation for the presence of a `'` in their doc-string. This may consist of discussion of the difference relative to the unprimed version, or an explanation as to why no better naming scheme is possible.
note: this linter can be disabled with `set_option linter.docPrime false`
⚠ [843/899] Replayed Mathlib.Order.Hom.Lattice
warning: ././.lake/packages/mathlib/././Mathlib/Order/Hom/Lattice.lean:1050:8: `LatticeHom.coe_comp_sup_hom'` is missing a doc-string, please add one.
Declarations whose name ends with a `'` are expected to contain an explanation for the presence of a `'` in their doc-string. This may consist of discussion of the difference relative to the unprimed version, or an explanation as to why no better naming scheme is possible.
note: this linter can be disabled with `set_option linter.docPrime false`
warning: ././.lake/packages/mathlib/././Mathlib/Order/Hom/Lattice.lean:1060:8: `LatticeHom.coe_comp_inf_hom'` is missing a doc-string, please add one.
Declarations whose name ends with a `'` are expected to contain an explanation for the presence of a `'` in their doc-string. This may consist of discussion of the difference relative to the unprimed version, or an explanation as to why no better naming scheme is possible.
note: this linter can be disabled with `set_option linter.docPrime false`
warning: ././.lake/packages/mathlib/././Mathlib/Order/Hom/Lattice.lean:1233:8: `BoundedLatticeHom.coe_comp_lattice_hom'` is missing a doc-string, please add one.
Declarations whose name ends with a `'` are expected to contain an explanation for the presence of a `'` in their doc-string. This may consist of discussion of the difference relative to the unprimed version, or an explanation as to why no better naming scheme is possible.
note: this linter can be disabled with `set_option linter.docPrime false`
warning: ././.lake/packages/mathlib/././Mathlib/Order/Hom/Lattice.lean:1244:8: `BoundedLatticeHom.coe_comp_sup_hom'` is missing a doc-string, please add one.
Declarations whose name ends with a `'` are expected to contain an explanation for the presence of a `'` in their doc-string. This may consist of discussion of the difference relative to the unprimed version, or an explanation as to why no better naming scheme is possible.
note: this linter can be disabled with `set_option linter.docPrime false`
warning: ././.lake/packages/mathlib/././Mathlib/Order/Hom/Lattice.lean:1254:8: `BoundedLatticeHom.coe_comp_inf_hom'` is missing a doc-string, please add one.
Declarations whose name ends with a `'` are expected to contain an explanation for the presence of a `'` in their doc-string. This may consist of discussion of the difference relative to the unprimed version, or an explanation as to why no better naming scheme is possible.
note: this linter can be disabled with `set_option linter.docPrime false`
⚠ [844/899] Replayed Mathlib.Data.Finset.Lattice.Fold
warning: ././.lake/packages/mathlib/././Mathlib/Data/Finset/Lattice/Fold.lean:706:8: `Finset.coe_sup'` is missing a doc-string, please add one.
Declarations whose name ends with a `'` are expected to contain an explanation for the presence of a `'` in their doc-string. This may consist of discussion of the difference relative to the unprimed version, or an explanation as to why no better naming scheme is possible.
note: this linter can be disabled with `set_option linter.docPrime false`
warning: ././.lake/packages/mathlib/././Mathlib/Data/Finset/Lattice/Fold.lean:731:8: `Finset.le_sup'` is missing a doc-string, please add one.
Declarations whose name ends with a `'` are expected to contain an explanation for the presence of a `'` in their doc-string. This may consist of discussion of the difference relative to the unprimed version, or an explanation as to why no better naming scheme is possible.
note: this linter can be disabled with `set_option linter.docPrime false`
warning: ././.lake/packages/mathlib/././Mathlib/Data/Finset/Lattice/Fold.lean:817:8: `map_finset_sup'` is missing a doc-string, please add one.
Declarations whose name ends with a `'` are expected to contain an explanation for the presence of a `'` in their doc-string. This may consist of discussion of the difference relative to the unprimed version, or an explanation as to why no better naming scheme is possible.
note: this linter can be disabled with `set_option linter.docPrime false`
warning: ././.lake/packages/mathlib/././Mathlib/Data/Finset/Lattice/Fold.lean:822:6: `Finset.nsmul_sup'` is missing a doc-string, please add one.
Declarations whose name ends with a `'` are expected to contain an explanation for the presence of a `'` in their doc-string. This may consist of discussion of the difference relative to the unprimed version, or an explanation as to why no better naming scheme is possible.
note: this linter can be disabled with `set_option linter.docPrime false`
warning: ././.lake/packages/mathlib/././Mathlib/Data/Finset/Lattice/Fold.lean:879:8: `Finset.coe_inf'` is missing a doc-string, please add one.
Declarations whose name ends with a `'` are expected to contain an explanation for the presence of a `'` in their doc-string. This may consist of discussion of the difference relative to the unprimed version, or an explanation as to why no better naming scheme is possible.
note: this linter can be disabled with `set_option linter.docPrime false`
warning: ././.lake/packages/mathlib/././Mathlib/Data/Finset/Lattice/Fold.lean:900:8: `Finset.le_inf'` is missing a doc-string, please add one.
Declarations whose name ends with a `'` are expected to contain an explanation for the presence of a `'` in their doc-string. This may consist of discussion of the difference relative to the unprimed version, or an explanation as to why no better naming scheme is possible.
note: this linter can be disabled with `set_option linter.docPrime false`
warning: ././.lake/packages/mathlib/././Mathlib/Data/Finset/Lattice/Fold.lean:972:8: `map_finset_inf'` is missing a doc-string, please add one.
Declarations whose name ends with a `'` are expected to contain an explanation for the presence of a `'` in their doc-string. This may consist of discussion of the difference relative to the unprimed version, or an explanation as to why no better naming scheme is possible.
note: this linter can be disabled with `set_option linter.docPrime false`
warning: ././.lake/packages/mathlib/././Mathlib/Data/Finset/Lattice/Fold.lean:977:6: `Finset.nsmul_inf'` is missing a doc-string, please add one.
Declarations whose name ends with a `'` are expected to contain an explanation for the presence of a `'` in their doc-string. This may consist of discussion of the difference relative to the unprimed version, or an explanation as to why no better naming scheme is possible.
note: this linter can be disabled with `set_option linter.docPrime false`
warning: ././.lake/packages/mathlib/././Mathlib/Data/Finset/Lattice/Fold.lean:1066:8: `Finset.toDual_sup'` is missing a doc-string, please add one.
Declarations whose name ends with a `'` are expected to contain an explanation for the presence of a `'` in their doc-string. This may consist of discussion of the difference relative to the unprimed version, or an explanation as to why no better naming scheme is possible.
note: this linter can be disabled with `set_option linter.docPrime false`
warning: ././.lake/packages/mathlib/././Mathlib/Data/Finset/Lattice/Fold.lean:1071:8: `Finset.toDual_inf'` is missing a doc-string, please add one.
Declarations whose name ends with a `'` are expected to contain an explanation for the presence of a `'` in their doc-string. This may consist of discussion of the difference relative to the unprimed version, or an explanation as to why no better naming scheme is possible.
note: this linter can be disabled with `set_option linter.docPrime false`
warning: ././.lake/packages/mathlib/././Mathlib/Data/Finset/Lattice/Fold.lean:1076:8: `Finset.ofDual_sup'` is missing a doc-string, please add one.
Declarations whose name ends with a `'` are expected to contain an explanation for the presence of a `'` in their doc-string. This may consist of discussion of the difference relative to the unprimed version, or an explanation as to why no better naming scheme is possible.
note: this linter can be disabled with `set_option linter.docPrime false`
warning: ././.lake/packages/mathlib/././Mathlib/Data/Finset/Lattice/Fold.lean:1081:8: `Finset.ofDual_inf'` is missing a doc-string, please add one.
Declarations whose name ends with a `'` are expected to contain an explanation for the presence of a `'` in their doc-string. This may consist of discussion of the difference relative to the unprimed version, or an explanation as to why no better naming scheme is possible.
note: this linter can be disabled with `set_option linter.docPrime false`
warning: ././.lake/packages/mathlib/././Mathlib/Data/Finset/Lattice/Fold.lean:1099:8: `Finset.sup'_inf_sup'` is missing a doc-string, please add one.
Declarations whose name ends with a `'` are expected to contain an explanation for the presence of a `'` in their doc-string. This may consist of discussion of the difference relative to the unprimed version, or an explanation as to why no better naming scheme is possible.
note: this linter can be disabled with `set_option linter.docPrime false`
warning: ././.lake/packages/mathlib/././Mathlib/Data/Finset/Lattice/Fold.lean:1109:8: `Finset.inf'_sup_inf'` is missing a doc-string, please add one.
Declarations whose name ends with a `'` are expected to contain an explanation for the presence of a `'` in their doc-string. This may consist of discussion of the difference relative to the unprimed version, or an explanation as to why no better naming scheme is possible.
note: this linter can be disabled with `set_option linter.docPrime false`
warning: ././.lake/packages/mathlib/././Mathlib/Data/Finset/Lattice/Fold.lean:1146:8: `Finset.exists_mem_eq_sup'` is missing a doc-string, please add one.
Declarations whose name ends with a `'` are expected to contain an explanation for the presence of a `'` in their doc-string. This may consist of discussion of the difference relative to the unprimed version, or an explanation as to why no better naming scheme is possible.
note: this linter can be disabled with `set_option linter.docPrime false`
warning: ././.lake/packages/mathlib/././Mathlib/Data/Finset/Lattice/Fold.lean:1156:8: `Finset.exists_mem_eq_inf'` is missing a doc-string, please add one.
Declarations whose name ends with a `'` are expected to contain an explanation for the presence of a `'` in their doc-string. This may consist of discussion of the difference relative to the unprimed version, or an explanation as to why no better naming scheme is possible.
note: this linter can be disabled with `set_option linter.docPrime false`
warning: ././.lake/packages/mathlib/././Mathlib/Data/Finset/Lattice/Fold.lean:1211:8: `Finset.sup_singleton''` is missing a doc-string, please add one.
Declarations whose name ends with a `'` are expected to contain an explanation for the presence of a `'` in their doc-string. This may consist of discussion of the difference relative to the unprimed version, or an explanation as to why no better naming scheme is possible.
note: this linter can be disabled with `set_option linter.docPrime false`
warning: ././.lake/packages/mathlib/././Mathlib/Data/Finset/Lattice/Fold.lean:1218:8: `Finset.sup_singleton'` is missing a doc-string, please add one.
Declarations whose name ends with a `'` are expected to contain an explanation for the presence of a `'` in their doc-string. This may consist of discussion of the difference relative to the unprimed version, or an explanation as to why no better naming scheme is possible.
note: this linter can be disabled with `set_option linter.docPrime false`
⚠ [845/899] Replayed Mathlib.Data.Set.Sigma
warning: ././.lake/packages/mathlib/././Mathlib/Data/Set/Sigma.lean:124:8: `biSup_sigma'` is missing a doc-string, please add one.
Declarations whose name ends with a `'` are expected to contain an explanation for the presence of a `'` in their doc-string. This may consist of discussion of the difference relative to the unprimed version, or an explanation as to why no better naming scheme is possible.
note: this linter can be disabled with `set_option linter.docPrime false`
warning: ././.lake/packages/mathlib/././Mathlib/Data/Set/Sigma.lean:132:8: `biInf_sigma'` is missing a doc-string, please add one.
Declarations whose name ends with a `'` are expected to contain an explanation for the presence of a `'` in their doc-string. This may consist of discussion of the difference relative to the unprimed version, or an explanation as to why no better naming scheme is possible.
note: this linter can be disabled with `set_option linter.docPrime false`
warning: ././.lake/packages/mathlib/././Mathlib/Data/Set/Sigma.lean:142:8: `Set.biUnion_sigma'` is missing a doc-string, please add one.
Declarations whose name ends with a `'` are expected to contain an explanation for the presence of a `'` in their doc-string. This may consist of discussion of the difference relative to the unprimed version, or an explanation as to why no better naming scheme is possible.
note: this linter can be disabled with `set_option linter.docPrime false`
warning: ././.lake/packages/mathlib/././Mathlib/Data/Set/Sigma.lean:150:8: `Set.biInter_sigma'` is missing a doc-string, please add one.
Declarations whose name ends with a `'` are expected to contain an explanation for the presence of a `'` in their doc-string. This may consist of discussion of the difference relative to the unprimed version, or an explanation as to why no better naming scheme is possible.
note: this linter can be disabled with `set_option linter.docPrime false`
⚠ [848/899] Replayed Mathlib.Data.Finset.Sigma
warning: ././.lake/packages/mathlib/././Mathlib/Data/Finset/Sigma.lean:107:8: `biSup_finsetSigma'` is missing a doc-string, please add one.
Declarations whose name ends with a `'` are expected to contain an explanation for the presence of a `'` in their doc-string. This may consist of discussion of the difference relative to the unprimed version, or an explanation as to why no better naming scheme is possible.
note: this linter can be disabled with `set_option linter.docPrime false`
warning: ././.lake/packages/mathlib/././Mathlib/Data/Finset/Sigma.lean:115:8: `biInf_finsetSigma'` is missing a doc-string, please add one.
Declarations whose name ends with a `'` are expected to contain an explanation for the presence of a `'` in their doc-string. This may consist of discussion of the difference relative to the unprimed version, or an explanation as to why no better naming scheme is possible.
note: this linter can be disabled with `set_option linter.docPrime false`
warning: ././.lake/packages/mathlib/././Mathlib/Data/Finset/Sigma.lean:123:8: `Set.biUnion_finsetSigma'` is missing a doc-string, please add one.
Declarations whose name ends with a `'` are expected to contain an explanation for the presence of a `'` in their doc-string. This may consist of discussion of the difference relative to the unprimed version, or an explanation as to why no better naming scheme is possible.
note: this linter can be disabled with `set_option linter.docPrime false`
warning: ././.lake/packages/mathlib/././Mathlib/Data/Finset/Sigma.lean:131:8: `Set.biInter_finsetSigma'` is missing a doc-string, please add one.
Declarations whose name ends with a `'` are expected to contain an explanation for the presence of a `'` in their doc-string. This may consist of discussion of the difference relative to the unprimed version, or an explanation as to why no better naming scheme is possible.
note: this linter can be disabled with `set_option linter.docPrime false`
⚠ [849/899] Replayed Mathlib.Data.Fintype.Sigma
warning: ././.lake/packages/mathlib/././Mathlib/Data/Fintype/Sigma.lean:27:6: `Set.biUnion_finsetSigma_univ'` is missing a doc-string, please add one.
Declarations whose name ends with a `'` are expected to contain an explanation for the presence of a `'` in their doc-string. This may consist of discussion of the difference relative to the unprimed version, or an explanation as to why no better naming scheme is possible.
note: this linter can be disabled with `set_option linter.docPrime false`
⚠ [853/899] Replayed Mathlib.Data.Setoid.Basic
warning: ././.lake/packages/mathlib/././Mathlib/Data/Setoid/Basic.lean:61:8: `Setoid.ext'` is missing a doc-string, please add one.
Declarations whose name ends with a `'` are expected to contain an explanation for the presence of a `'` in their doc-string. This may consist of discussion of the difference relative to the unprimed version, or an explanation as to why no better naming scheme is possible.
note: this linter can be disabled with `set_option linter.docPrime false`
warning: ././.lake/packages/mathlib/././Mathlib/Data/Setoid/Basic.lean:81:8: `Setoid.refl'` is missing a doc-string, please add one.
Declarations whose name ends with a `'` are expected to contain an explanation for the presence of a `'` in their doc-string. This may consist of discussion of the difference relative to the unprimed version, or an explanation as to why no better naming scheme is possible.
note: this linter can be disabled with `set_option linter.docPrime false`
warning: ././.lake/packages/mathlib/././Mathlib/Data/Setoid/Basic.lean:84:8: `Setoid.symm'` is missing a doc-string, please add one.
Declarations whose name ends with a `'` are expected to contain an explanation for the presence of a `'` in their doc-string. This may consist of discussion of the difference relative to the unprimed version, or an explanation as to why no better naming scheme is possible.
note: this linter can be disabled with `set_option linter.docPrime false`
warning: ././.lake/packages/mathlib/././Mathlib/Data/Setoid/Basic.lean:87:8: `Setoid.trans'` is missing a doc-string, please add one.
Declarations whose name ends with a `'` are expected to contain an explanation for the presence of a `'` in their doc-string. This may consist of discussion of the difference relative to the unprimed version, or an explanation as to why no better naming scheme is possible.
note: this linter can be disabled with `set_option linter.docPrime false`
warning: ././.lake/packages/mathlib/././Mathlib/Data/Setoid/Basic.lean:89:8: `Setoid.comm'` is missing a doc-string, please add one.
Declarations whose name ends with a `'` are expected to contain an explanation for the presence of a `'` in their doc-string. This may consist of discussion of the difference relative to the unprimed version, or an explanation as to why no better naming scheme is possible.
note: this linter can be disabled with `set_option linter.docPrime false`
warning: ././.lake/packages/mathlib/././Mathlib/Data/Setoid/Basic.lean:104:8: `Setoid.ker_apply_mk_out'` is missing a doc-string, please add one.
Declarations whose name ends with a `'` are expected to contain an explanation for the presence of a `'` in their doc-string. This may consist of discussion of the difference relative to the unprimed version, or an explanation as to why no better naming scheme is possible.
note: this linter can be disabled with `set_option linter.docPrime false`
⚠ [855/899] Replayed Mathlib.Data.Sym.Basic
warning: ././.lake/packages/mathlib/././Mathlib/Data/Sym/Basic.lean:307:9: `Sym.inhabitedSym'` is missing a doc-string, please add one.
Declarations whose name ends with a `'` are expected to contain an explanation for the presence of a `'` in their doc-string. This may consist of discussion of the difference relative to the unprimed version, or an explanation as to why no better naming scheme is possible.
note: this linter can be disabled with `set_option linter.docPrime false`
⚠ [859/899] Replayed Mathlib.Algebra.Group.Indicator
warning: ././.lake/packages/mathlib/././Mathlib/Algebra/Group/Indicator.lean:103:8: `Set.mulIndicator_eq_one'` is missing a doc-string, please add one.
Declarations whose name ends with a `'` are expected to contain an explanation for the presence of a `'` in their doc-string. This may consist of discussion of the difference relative to the unprimed version, or an explanation as to why no better naming scheme is possible.
note: this linter can be disabled with `set_option linter.docPrime false`
warning: ././.lake/packages/mathlib/././Mathlib/Algebra/Group/Indicator.lean:157:8: `Set.mulIndicator_empty'` is missing a doc-string, please add one.
Declarations whose name ends with a `'` are expected to contain an explanation for the presence of a `'` in their doc-string. This may consist of discussion of the difference relative to the unprimed version, or an explanation as to why no better naming scheme is possible.
note: this linter can be disabled with `set_option linter.docPrime false`
warning: ././.lake/packages/mathlib/././Mathlib/Algebra/Group/Indicator.lean:167:8: `Set.mulIndicator_one'` is missing a doc-string, please add one.
Declarations whose name ends with a `'` are expected to contain an explanation for the presence of a `'` in their doc-string. This may consist of discussion of the difference relative to the unprimed version, or an explanation as to why no better naming scheme is possible.
note: this linter can be disabled with `set_option linter.docPrime false`
warning: ././.lake/packages/mathlib/././Mathlib/Algebra/Group/Indicator.lean:305:8: `Set.mulIndicator_mul'` is missing a doc-string, please add one.
Declarations whose name ends with a `'` are expected to contain an explanation for the presence of a `'` in their doc-string. This may consist of discussion of the difference relative to the unprimed version, or an explanation as to why no better naming scheme is possible.
note: this linter can be disabled with `set_option linter.docPrime false`
warning: ././.lake/packages/mathlib/././Mathlib/Algebra/Group/Indicator.lean:367:8: `Set.mulIndicator_inv'` is missing a doc-string, please add one.
Declarations whose name ends with a `'` are expected to contain an explanation for the presence of a `'` in their doc-string. This may consist of discussion of the difference relative to the unprimed version, or an explanation as to why no better naming scheme is possible.
note: this linter can be disabled with `set_option linter.docPrime false`
warning: ././.lake/packages/mathlib/././Mathlib/Algebra/Group/Indicator.lean:381:8: `Set.mulIndicator_div'` is missing a doc-string, please add one.
Declarations whose name ends with a `'` are expected to contain an explanation for the presence of a `'` in their doc-string. This may consist of discussion of the difference relative to the unprimed version, or an explanation as to why no better naming scheme is possible.
note: this linter can be disabled with `set_option linter.docPrime false`
warning: ././.lake/packages/mathlib/././Mathlib/Algebra/Group/Indicator.lean:391:8: `Set.mulIndicator_compl'` is missing a doc-string, please add one.
Declarations whose name ends with a `'` are expected to contain an explanation for the presence of a `'` in their doc-string. This may consist of discussion of the difference relative to the unprimed version, or an explanation as to why no better naming scheme is possible.
note: this linter can be disabled with `set_option linter.docPrime false`
warning: ././.lake/packages/mathlib/././Mathlib/Algebra/Group/Indicator.lean:403:8: `Set.mulIndicator_diff'` is missing a doc-string, please add one.
Declarations whose name ends with a `'` are expected to contain an explanation for the presence of a `'` in their doc-string. This may consist of discussion of the difference relative to the unprimed version, or an explanation as to why no better naming scheme is possible.
note: this linter can be disabled with `set_option linter.docPrime false`
⚠ [860/899] Replayed Mathlib.Data.Finset.Max
warning: ././.lake/packages/mathlib/././Mathlib/Data/Finset/Max.lean:194:8: `Finset.le_min'` is missing a doc-string, please add one.
Declarations whose name ends with a `'` are expected to contain an explanation for the presence of a `'` in their doc-string. This may consist of discussion of the difference relative to the unprimed version, or an explanation as to why no better naming scheme is possible.
note: this linter can be disabled with `set_option linter.docPrime false`
warning: ././.lake/packages/mathlib/././Mathlib/Data/Finset/Max.lean:197:8: `Finset.isLeast_min'` is missing a doc-string, please add one.
Declarations whose name ends with a `'` are expected to contain an explanation for the presence of a `'` in their doc-string. This may consist of discussion of the difference relative to the unprimed version, or an explanation as to why no better naming scheme is possible.
note: this linter can be disabled with `set_option linter.docPrime false`
warning: ././.lake/packages/mathlib/././Mathlib/Data/Finset/Max.lean:211:8: `Finset.le_max'` is missing a doc-string, please add one.
Declarations whose name ends with a `'` are expected to contain an explanation for the presence of a `'` in their doc-string. This may consist of discussion of the difference relative to the unprimed version, or an explanation as to why no better naming scheme is possible.
note: this linter can be disabled with `set_option linter.docPrime false`
warning: ././.lake/packages/mathlib/././Mathlib/Data/Finset/Max.lean:217:8: `Finset.isGreatest_max'` is missing a doc-string, please add one.
Declarations whose name ends with a `'` are expected to contain an explanation for the presence of a `'` in their doc-string. This may consist of discussion of the difference relative to the unprimed version, or an explanation as to why no better naming scheme is possible.
note: this linter can be disabled with `set_option linter.docPrime false`
warning: ././.lake/packages/mathlib/././Mathlib/Data/Finset/Max.lean:232:8: `Finset.max'_eq_sup'` is missing a doc-string, please add one.
Declarations whose name ends with a `'` are expected to contain an explanation for the presence of a `'` in their doc-string. This may consist of discussion of the difference relative to the unprimed version, or an explanation as to why no better naming scheme is possible.
note: this linter can be disabled with `set_option linter.docPrime false`
warning: ././.lake/packages/mathlib/././Mathlib/Data/Finset/Max.lean:234:8: `Finset.min'_eq_inf'` is missing a doc-string, please add one.
Declarations whose name ends with a `'` are expected to contain an explanation for the presence of a `'` in their doc-string. This may consist of discussion of the difference relative to the unprimed version, or an explanation as to why no better naming scheme is possible.
note: this linter can be disabled with `set_option linter.docPrime false`
warning: ././.lake/packages/mathlib/././Mathlib/Data/Finset/Max.lean:240:8: `Finset.min'_lt_max'` is missing a doc-string, please add one.
Declarations whose name ends with a `'` are expected to contain an explanation for the presence of a `'` in their doc-string. This may consist of discussion of the difference relative to the unprimed version, or an explanation as to why no better naming scheme is possible.
note: this linter can be disabled with `set_option linter.docPrime false`
warning: ././.lake/packages/mathlib/././Mathlib/Data/Finset/Max.lean:276:8: `Finset.ofDual_min'` is missing a doc-string, please add one.
Declarations whose name ends with a `'` are expected to contain an explanation for the presence of a `'` in their doc-string. This may consist of discussion of the difference relative to the unprimed version, or an explanation as to why no better naming scheme is possible.
note: this linter can be disabled with `set_option linter.docPrime false`
warning: ././.lake/packages/mathlib/././Mathlib/Data/Finset/Max.lean:283:8: `Finset.ofDual_max'` is missing a doc-string, please add one.
Declarations whose name ends with a `'` are expected to contain an explanation for the presence of a `'` in their doc-string. This may consist of discussion of the difference relative to the unprimed version, or an explanation as to why no better naming scheme is possible.
note: this linter can be disabled with `set_option linter.docPrime false`
warning: ././.lake/packages/mathlib/././Mathlib/Data/Finset/Max.lean:290:8: `Finset.toDual_min'` is missing a doc-string, please add one.
Declarations whose name ends with a `'` are expected to contain an explanation for the presence of a `'` in their doc-string. This may consist of discussion of the difference relative to the unprimed version, or an explanation as to why no better naming scheme is possible.
note: this linter can be disabled with `set_option linter.docPrime false`
warning: ././.lake/packages/mathlib/././Mathlib/Data/Finset/Max.lean:297:8: `Finset.toDual_max'` is missing a doc-string, please add one.
Declarations whose name ends with a `'` are expected to contain an explanation for the presence of a `'` in their doc-string. This may consist of discussion of the difference relative to the unprimed version, or an explanation as to why no better naming scheme is possible.
note: this linter can be disabled with `set_option linter.docPrime false`
warning: ././.lake/packages/mathlib/././Mathlib/Data/Finset/Max.lean:324:8: `Finset.lt_max'_of_mem_erase_max'` is missing a doc-string, please add one.
Declarations whose name ends with a `'` are expected to contain an explanation for the presence of a `'` in their doc-string. This may consist of discussion of the difference relative to the unprimed version, or an explanation as to why no better naming scheme is possible.
note: this linter can be disabled with `set_option linter.docPrime false`
warning: ././.lake/packages/mathlib/././Mathlib/Data/Finset/Max.lean:328:8: `Finset.min'_lt_of_mem_erase_min'` is missing a doc-string, please add one.
Declarations whose name ends with a `'` are expected to contain an explanation for the presence of a `'` in their doc-string. This may consist of discussion of the difference relative to the unprimed version, or an explanation as to why no better naming scheme is possible.
note: this linter can be disabled with `set_option linter.docPrime false`
warning: ././.lake/packages/mathlib/././Mathlib/Data/Finset/Max.lean:358:8: `Finset.coe_max'` is missing a doc-string, please add one.
Declarations whose name ends with a `'` are expected to contain an explanation for the presence of a `'` in their doc-string. This may consist of discussion of the difference relative to the unprimed version, or an explanation as to why no better naming scheme is possible.
note: this linter can be disabled with `set_option linter.docPrime false`
warning: ././.lake/packages/mathlib/././Mathlib/Data/Finset/Max.lean:361:8: `Finset.coe_min'` is missing a doc-string, please add one.
Declarations whose name ends with a `'` are expected to contain an explanation for the presence of a `'` in their doc-string. This may consist of discussion of the difference relative to the unprimed version, or an explanation as to why no better naming scheme is possible.
note: this linter can be disabled with `set_option linter.docPrime false`
⚠ [862/899] Replayed Mathlib.Data.Nat.Choose.Basic
warning: ././.lake/packages/mathlib/././Mathlib/Data/Nat/Choose/Basic.lean:60:8: `Nat.choose_succ_succ'` is missing a doc-string, please add one.
Declarations whose name ends with a `'` are expected to contain an explanation for the presence of a `'` in their doc-string. This may consist of discussion of the difference relative to the unprimed version, or an explanation as to why no better naming scheme is possible.
note: this linter can be disabled with `set_option linter.docPrime false`
warning: ././.lake/packages/mathlib/././Mathlib/Data/Nat/Choose/Basic.lean:228:8: `Nat.ascFactorial_eq_factorial_mul_choose'` is missing a doc-string, please add one.
Declarations whose name ends with a `'` are expected to contain an explanation for the presence of a `'` in their doc-string. This may consist of discussion of the difference relative to the unprimed version, or an explanation as to why no better naming scheme is possible.
note: this linter can be disabled with `set_option linter.docPrime false`
warning: ././.lake/packages/mathlib/././Mathlib/Data/Nat/Choose/Basic.lean:247:8: `Nat.choose_eq_asc_factorial_div_factorial'` is missing a doc-string, please add one.
Declarations whose name ends with a `'` are expected to contain an explanation for the presence of a `'` in their doc-string. This may consist of discussion of the difference relative to the unprimed version, or an explanation as to why no better naming scheme is possible.
note: this linter can be disabled with `set_option linter.docPrime false`
⚠ [863/899] Replayed Mathlib.Data.List.Sublists
warning: ././.lake/packages/mathlib/././Mathlib/Data/List/Sublists.lean:71:8: `List.mem_sublists'` is missing a doc-string, please add one.
Declarations whose name ends with a `'` are expected to contain an explanation for the presence of a `'` in their doc-string. This may consist of discussion of the difference relative to the unprimed version, or an explanation as to why no better naming scheme is possible.
note: this linter can be disabled with `set_option linter.docPrime false`
warning: ././.lake/packages/mathlib/././Mathlib/Data/List/Sublists.lean:85:8: `List.length_sublists'` is missing a doc-string, please add one.
Declarations whose name ends with a `'` are expected to contain an explanation for the presence of a `'` in their doc-string. This may consist of discussion of the difference relative to the unprimed version, or an explanation as to why no better naming scheme is possible.
note: this linter can be disabled with `set_option linter.docPrime false`
warning: ././.lake/packages/mathlib/././Mathlib/Data/List/Sublists.lean:161:8: `List.sublists_eq_sublists'` is missing a doc-string, please add one.
Declarations whose name ends with a `'` are expected to contain an explanation for the presence of a `'` in their doc-string. This may consist of discussion of the difference relative to the unprimed version, or an explanation as to why no better naming scheme is possible.
note: this linter can be disabled with `set_option linter.docPrime false`
warning: ././.lake/packages/mathlib/././Mathlib/Data/List/Sublists.lean:251:8: `List.sublistsLen_sublist_sublists'` is missing a doc-string, please add one.
Declarations whose name ends with a `'` are expected to contain an explanation for the presence of a `'` in their doc-string. This may consist of discussion of the difference relative to the unprimed version, or an explanation as to why no better naming scheme is possible.
note: this linter can be disabled with `set_option linter.docPrime false`
warning: ././.lake/packages/mathlib/././Mathlib/Data/List/Sublists.lean:308:8: `List.Pairwise.sublists'` is missing a doc-string, please add one.
Declarations whose name ends with a `'` are expected to contain an explanation for the presence of a `'` in their doc-string. This may consist of discussion of the difference relative to the unprimed version, or an explanation as to why no better naming scheme is possible.
note: this linter can be disabled with `set_option linter.docPrime false`
warning: ././.lake/packages/mathlib/././Mathlib/Data/List/Sublists.lean:330:8: `List.nodup_sublists'` is missing a doc-string, please add one.
Declarations whose name ends with a `'` are expected to contain an explanation for the presence of a `'` in their doc-string. This may consist of discussion of the difference relative to the unprimed version, or an explanation as to why no better naming scheme is possible.
note: this linter can be disabled with `set_option linter.docPrime false`
warning: ././.lake/packages/mathlib/././Mathlib/Data/List/Sublists.lean:356:8: `List.sublists_perm_sublists'` is missing a doc-string, please add one.
Declarations whose name ends with a `'` are expected to contain an explanation for the presence of a `'` in their doc-string. This may consist of discussion of the difference relative to the unprimed version, or an explanation as to why no better naming scheme is possible.
note: this linter can be disabled with `set_option linter.docPrime false`
warning: ././.lake/packages/mathlib/././Mathlib/Data/List/Sublists.lean:390:8: `List.revzip_sublists'` is missing a doc-string, please add one.
Declarations whose name ends with a `'` are expected to contain an explanation for the presence of a `'` in their doc-string. This may consist of discussion of the difference relative to the unprimed version, or an explanation as to why no better naming scheme is possible.
note: this linter can be disabled with `set_option linter.docPrime false`
⚠ [864/899] Replayed Mathlib.Data.List.Zip
warning: ././.lake/packages/mathlib/././Mathlib/Data/List/Zip.lean:122:8: `List.get?_zipWith'` is missing a doc-string, please add one.
Declarations whose name ends with a `'` are expected to contain an explanation for the presence of a `'` in their doc-string. This may consist of discussion of the difference relative to the unprimed version, or an explanation as to why no better naming scheme is possible.
note: this linter can be disabled with `set_option linter.docPrime false`
⚠ [865/899] Replayed Mathlib.Data.Multiset.Powerset
warning: ././.lake/packages/mathlib/././Mathlib/Data/Multiset/Powerset.lean:40:8: `Multiset.powersetAux_perm_powersetAux'` is missing a doc-string, please add one.
Declarations whose name ends with a `'` are expected to contain an explanation for the presence of a `'` in their doc-string. This may consist of discussion of the difference relative to the unprimed version, or an explanation as to why no better naming scheme is possible.
note: this linter can be disabled with `set_option linter.docPrime false`
warning: ././.lake/packages/mathlib/././Mathlib/Data/Multiset/Powerset.lean:81:8: `Multiset.powerset_coe'` is missing a doc-string, please add one.
Declarations whose name ends with a `'` are expected to contain an explanation for the presence of a `'` in their doc-string. This may consist of discussion of the difference relative to the unprimed version, or an explanation as to why no better naming scheme is possible.
note: this linter can be disabled with `set_option linter.docPrime false`
warning: ././.lake/packages/mathlib/././Mathlib/Data/Multiset/Powerset.lean:113:8: `Multiset.revzip_powersetAux'` is missing a doc-string, please add one.
Declarations whose name ends with a `'` are expected to contain an explanation for the presence of a `'` in their doc-string. This may consist of discussion of the difference relative to the unprimed version, or an explanation as to why no better naming scheme is possible.
note: this linter can be disabled with `set_option linter.docPrime false`
warning: ././.lake/packages/mathlib/././Mathlib/Data/Multiset/Powerset.lean:133:8: `Multiset.revzip_powersetAux_perm_aux'` is missing a doc-string, please add one.
Declarations whose name ends with a `'` are expected to contain an explanation for the presence of a `'` in their doc-string. This may consist of discussion of the difference relative to the unprimed version, or an explanation as to why no better naming scheme is possible.
note: this linter can be disabled with `set_option linter.docPrime false`
warning: ././.lake/packages/mathlib/././Mathlib/Data/Multiset/Powerset.lean:205:8: `Multiset.powersetCard_coe'` is missing a doc-string, please add one.
Declarations whose name ends with a `'` are expected to contain an explanation for the presence of a `'` in their doc-string. This may consist of discussion of the difference relative to the unprimed version, or an explanation as to why no better naming scheme is possible.
note: this linter can be disabled with `set_option linter.docPrime false`
⚠ [867/899] Replayed Mathlib.Data.Fintype.Powerset
warning: ././.lake/packages/mathlib/././Mathlib/Data/Fintype/Powerset.lean:59:9: `Set.finite'` is missing a doc-string, please add one.
Declarations whose name ends with a `'` are expected to contain an explanation for the presence of a `'` in their doc-string. This may consist of discussion of the difference relative to the unprimed version, or an explanation as to why no better naming scheme is possible.
note: this linter can be disabled with `set_option linter.docPrime false`
⚠ [872/899] Replayed Mathlib.Data.Set.Finite
warning: ././.lake/packages/mathlib/././Mathlib/Data/Set/Finite.lean:341:9: `Set.fintypeBiUnion'` is missing a doc-string, please add one.
Declarations whose name ends with a `'` are expected to contain an explanation for the presence of a `'` in their doc-string. This may consist of discussion of the difference relative to the unprimed version, or an explanation as to why no better naming scheme is possible.
note: this linter can be disabled with `set_option linter.docPrime false`
warning: ././.lake/packages/mathlib/././Mathlib/Data/Set/Finite.lean:361:9: `Set.fintypeBind'` is missing a doc-string, please add one.
Declarations whose name ends with a `'` are expected to contain an explanation for the presence of a `'` in their doc-string. This may consist of discussion of the difference relative to the unprimed version, or an explanation as to why no better naming scheme is possible.
note: this linter can be disabled with `set_option linter.docPrime false`
warning: ././.lake/packages/mathlib/././Mathlib/Data/Set/Finite.lean:455:9: `Set.fintypeSeq'` is missing a doc-string, please add one.
Declarations whose name ends with a `'` are expected to contain an explanation for the presence of a `'` in their doc-string. This may consist of discussion of the difference relative to the unprimed version, or an explanation as to why no better naming scheme is possible.
note: this linter can be disabled with `set_option linter.docPrime false`
warning: ././.lake/packages/mathlib/././Mathlib/Data/Set/Finite.lean:568:9: `Finite.Set.finite_biUnion'` is missing a doc-string, please add one.
Declarations whose name ends with a `'` are expected to contain an explanation for the presence of a `'` in their doc-string. This may consist of discussion of the difference relative to the unprimed version, or an explanation as to why no better naming scheme is possible.
note: this linter can be disabled with `set_option linter.docPrime false`
warning: ././.lake/packages/mathlib/././Mathlib/Data/Set/Finite.lean:772:8: `Set.Finite.preimage'` is missing a doc-string, please add one.
Declarations whose name ends with a `'` are expected to contain an explanation for the presence of a `'` in their doc-string. This may consist of discussion of the difference relative to the unprimed version, or an explanation as to why no better naming scheme is possible.
note: this linter can be disabled with `set_option linter.docPrime false`
warning: ././.lake/packages/mathlib/././Mathlib/Data/Set/Finite.lean:780:6: `Set.Infinite.preimage'` is missing a doc-string, please add one.
Declarations whose name ends with a `'` are expected to contain an explanation for the presence of a `'` in their doc-string. This may consist of discussion of the difference relative to the unprimed version, or an explanation as to why no better naming scheme is possible.
note: this linter can be disabled with `set_option linter.docPrime false`
warning: ././.lake/packages/mathlib/././Mathlib/Data/Set/Finite.lean:861:8: `Set.Finite.seq'` is missing a doc-string, please add one.
Declarations whose name ends with a `'` are expected to contain an explanation for the presence of a `'` in their doc-string. This may consist of discussion of the difference relative to the unprimed version, or an explanation as to why no better naming scheme is possible.
note: this linter can be disabled with `set_option linter.docPrime false`
warning: ././.lake/packages/mathlib/././Mathlib/Data/Set/Finite.lean:960:8: `Set.Finite.toFinset_insert'` is missing a doc-string, please add one.
Declarations whose name ends with a `'` are expected to contain an explanation for the presence of a `'` in their doc-string. This may consist of discussion of the difference relative to the unprimed version, or an explanation as to why no better naming scheme is possible.
note: this linter can be disabled with `set_option linter.docPrime false`
warning: ././.lake/packages/mathlib/././Mathlib/Data/Set/Finite.lean:1092:8: `Set.empty_card'` is missing a doc-string, please add one.
Declarations whose name ends with a `'` are expected to contain an explanation for the presence of a `'` in their doc-string. This may consist of discussion of the difference relative to the unprimed version, or an explanation as to why no better naming scheme is possible.
note: this linter can be disabled with `set_option linter.docPrime false`
warning: ././.lake/packages/mathlib/././Mathlib/Data/Set/Finite.lean:1546:6: `Set.finite_diff_iUnion_Ioo'` is missing a doc-string, please add one.
Declarations whose name ends with a `'` are expected to contain an explanation for the presence of a `'` in their doc-string. This may consist of discussion of the difference relative to the unprimed version, or an explanation as to why no better naming scheme is possible.
note: this linter can be disabled with `set_option linter.docPrime false`
⚠ [874/899] Replayed Mathlib.Algebra.BigOperators.Group.Finset
warning: ././.lake/packages/mathlib/././Mathlib/Algebra/BigOperators/Group/Finset.lean:436:8: `Equiv.Perm.prod_comp'` is missing a doc-string, please add one.
Declarations whose name ends with a `'` are expected to contain an explanation for the presence of a `'` in their doc-string. This may consist of discussion of the difference relative to the unprimed version, or an explanation as to why no better naming scheme is possible.
note: this linter can be disabled with `set_option linter.docPrime false`
warning: ././.lake/packages/mathlib/././Mathlib/Algebra/BigOperators/Group/Finset.lean:681:6: `Finset.prod_fiberwise_eq_prod_filter'` is missing a doc-string, please add one.
Declarations whose name ends with a `'` are expected to contain an explanation for the presence of a `'` in their doc-string. This may consist of discussion of the difference relative to the unprimed version, or an explanation as to why no better naming scheme is possible.
note: this linter can be disabled with `set_option linter.docPrime false`
warning: ././.lake/packages/mathlib/././Mathlib/Algebra/BigOperators/Group/Finset.lean:694:6: `Finset.prod_fiberwise_of_maps_to'` is missing a doc-string, please add one.
Declarations whose name ends with a `'` are expected to contain an explanation for the presence of a `'` in their doc-string. This may consist of discussion of the difference relative to the unprimed version, or an explanation as to why no better naming scheme is possible.
note: this linter can be disabled with `set_option linter.docPrime false`
warning: ././.lake/packages/mathlib/././Mathlib/Algebra/BigOperators/Group/Finset.lean:709:6: `Finset.prod_fiberwise'` is missing a doc-string, please add one.
Declarations whose name ends with a `'` are expected to contain an explanation for the presence of a `'` in their doc-string. This may consist of discussion of the difference relative to the unprimed version, or an explanation as to why no better naming scheme is possible.
note: this linter can be disabled with `set_option linter.docPrime false`
warning: ././.lake/packages/mathlib/././Mathlib/Algebra/BigOperators/Group/Finset.lean:741:8: `Finset.prod_finset_product'` is missing a doc-string, please add one.
Declarations whose name ends with a `'` are expected to contain an explanation for the presence of a `'` in their doc-string. This may consist of discussion of the difference relative to the unprimed version, or an explanation as to why no better naming scheme is possible.
note: this linter can be disabled with `set_option linter.docPrime false`
warning: ././.lake/packages/mathlib/././Mathlib/Algebra/BigOperators/Group/Finset.lean:754:8: `Finset.prod_finset_product_right'` is missing a doc-string, please add one.
Declarations whose name ends with a `'` are expected to contain an explanation for the presence of a `'` in their doc-string. This may consist of discussion of the difference relative to the unprimed version, or an explanation as to why no better naming scheme is possible.
note: this linter can be disabled with `set_option linter.docPrime false`
warning: ././.lake/packages/mathlib/././Mathlib/Algebra/BigOperators/Group/Finset.lean:760:8: `Finset.prod_image'` is missing a doc-string, please add one.
Declarations whose name ends with a `'` are expected to contain an explanation for the presence of a `'` in their doc-string. This may consist of discussion of the difference relative to the unprimed version, or an explanation as to why no better naming scheme is possible.
note: this linter can be disabled with `set_option linter.docPrime false`
warning: ././.lake/packages/mathlib/././Mathlib/Algebra/BigOperators/Group/Finset.lean:982:6: `Finset.prod_preimage'` is missing a doc-string, please add one.
Declarations whose name ends with a `'` are expected to contain an explanation for the presence of a `'` in their doc-string. This may consist of discussion of the difference relative to the unprimed version, or an explanation as to why no better naming scheme is possible.
note: this linter can be disabled with `set_option linter.docPrime false`
warning: ././.lake/packages/mathlib/././Mathlib/Algebra/BigOperators/Group/Finset.lean:1122:8: `Finset.prod_dite_eq'` is missing a doc-string, please add one.
Declarations whose name ends with a `'` are expected to contain an explanation for the presence of a `'` in their doc-string. This may consist of discussion of the difference relative to the unprimed version, or an explanation as to why no better naming scheme is possible.
note: this linter can be disabled with `set_option linter.docPrime false`
warning: ././.lake/packages/mathlib/././Mathlib/Algebra/BigOperators/Group/Finset.lean:1170:8: `Finset.prod_pi_mulSingle'` is missing a doc-string, please add one.
Declarations whose name ends with a `'` are expected to contain an explanation for the presence of a `'` in their doc-string. This may consist of discussion of the difference relative to the unprimed version, or an explanation as to why no better naming scheme is possible.
note: this linter can be disabled with `set_option linter.docPrime false`
warning: ././.lake/packages/mathlib/././Mathlib/Algebra/BigOperators/Group/Finset.lean:1307:8: `Finset.prod_range_succ'` is missing a doc-string, please add one.
Declarations whose name ends with a `'` are expected to contain an explanation for the presence of a `'` in their doc-string. This may consist of discussion of the difference relative to the unprimed version, or an explanation as to why no better naming scheme is possible.
note: this linter can be disabled with `set_option linter.docPrime false`
warning: ././.lake/packages/mathlib/././Mathlib/Algebra/BigOperators/Group/Finset.lean:1448:8: `Finset.prod_range_div'` is missing a doc-string, please add one.
Declarations whose name ends with a `'` are expected to contain an explanation for the presence of a `'` in their doc-string. This may consist of discussion of the difference relative to the unprimed version, or an explanation as to why no better naming scheme is possible.
note: this linter can be disabled with `set_option linter.docPrime false`
warning: ././.lake/packages/mathlib/././Mathlib/Algebra/BigOperators/Group/Finset.lean:1456:8: `Finset.eq_prod_range_div'` is missing a doc-string, please add one.
Declarations whose name ends with a `'` are expected to contain an explanation for the presence of a `'` in their doc-string. This may consist of discussion of the difference relative to the unprimed version, or an explanation as to why no better naming scheme is possible.
note: this linter can be disabled with `set_option linter.docPrime false`
warning: ././.lake/packages/mathlib/././Mathlib/Algebra/BigOperators/Group/Finset.lean:1964:6: `Fintype.prod_fiberwise'` is missing a doc-string, please add one.
Declarations whose name ends with a `'` are expected to contain an explanation for the presence of a `'` in their doc-string. This may consist of discussion of the difference relative to the unprimed version, or an explanation as to why no better naming scheme is possible.
note: this linter can be disabled with `set_option linter.docPrime false`
warning: ././.lake/packages/mathlib/././Mathlib/Algebra/BigOperators/Group/Finset.lean:2128:8: `Multiset.count_sum'` is missing a doc-string, please add one.
Declarations whose name ends with a `'` are expected to contain an explanation for the presence of a `'` in their doc-string. This may consist of discussion of the difference relative to the unprimed version, or an explanation as to why no better naming scheme is possible.
note: this linter can be disabled with `set_option linter.docPrime false`
>>>>>>> 01332385
⚠ [881/899] Replayed SSA.Experimental.Bits.Fast.FiniteStateMachine
warning: ././././SSA/Experimental/Bits/Fast/FiniteStateMachine.lean:107:8: declaration uses 'sorry'
warning: ././././SSA/Experimental/Bits/Fast/FiniteStateMachine.lean:825:8: declaration uses 'sorry'
⚠ [884/899] Replayed SSA.Experimental.Bits.Fast.Tactic
warning: ././././SSA/Experimental/Bits/Fast/Tactic.lean:349:4: declaration uses 'sorry'
⚠ [885/899] Replayed SSA.Experimental.Bits.AutoStructs.ForLean
warning: ././././SSA/Experimental/Bits/AutoStructs/ForLean.lean:26:8: declaration uses 'sorry'
warning: ././././SSA/Experimental/Bits/AutoStructs/ForLean.lean:29:8: declaration uses 'sorry'
warning: ././././SSA/Experimental/Bits/AutoStructs/ForLean.lean:31:8: declaration uses 'sorry'
warning: ././././SSA/Experimental/Bits/AutoStructs/ForLean.lean:33:8: declaration uses 'sorry'
warning: ././././SSA/Experimental/Bits/AutoStructs/ForLean.lean:36:8: declaration uses 'sorry'
warning: ././././SSA/Experimental/Bits/AutoStructs/ForLean.lean:38:8: declaration uses 'sorry'
warning: ././././SSA/Experimental/Bits/AutoStructs/ForLean.lean:40:8: declaration uses 'sorry'
warning: ././././SSA/Experimental/Bits/AutoStructs/ForLean.lean:43:8: declaration uses 'sorry'
warning: ././././SSA/Experimental/Bits/AutoStructs/ForLean.lean:54:8: declaration uses 'sorry'
warning: ././././SSA/Experimental/Bits/AutoStructs/ForLean.lean:58:8: declaration uses 'sorry'
⚠ [891/899] Replayed SSA.Experimental.Bits.AutoStructs.Constructions
warning: ././././SSA/Experimental/Bits/AutoStructs/Constructions.lean:56:6: declaration uses 'sorry'
warning: ././././SSA/Experimental/Bits/AutoStructs/Constructions.lean:129:6: declaration uses 'sorry'
warning: ././././SSA/Experimental/Bits/AutoStructs/Constructions.lean:164:6: declaration uses 'sorry'
warning: ././././SSA/Experimental/Bits/AutoStructs/Constructions.lean:198:6: declaration uses 'sorry'
⚠ [892/899] Replayed SSA.Experimental.Bits.AutoStructs.FiniteStateMachine
warning: ././././SSA/Experimental/Bits/AutoStructs/FiniteStateMachine.lean:111:8: declaration uses 'sorry'
TACSTART
<<<<<<< HEAD
  TACBENCH bv_bitwise PASS, TIME_ELAPSED 30.458000 ms, 
  TACBENCH bv_ac FAIL, TIME_ELAPSED 12.243833 ms, MSGSTART 
    internal exception #4 MSGEND
  TACBENCH bv_distrib PASS, TIME_ELAPSED 9.129584 ms, 
  TACBENCH bv_ring FAIL, TIME_ELAPSED 53.765875 ms, MSGSTART 
    internal exception #4 MSGEND
  TACBENCH bv_of_bool FAIL, TIME_ELAPSED 9.069625 ms, MSGSTART 
    simp made no progress MSGEND
  TACBENCH bv_omega FAIL, TIME_ELAPSED 2.903791 ms, MSGSTART 
    omega could not prove the goal:
    a possible counterexample may satisfy the constraints
      c ≥ 0
      b - c ≥ 1
      a ≥ 0
      a - b ≤ -1
      a - b + c ≥ 0
    where
     a := ↑(~~~x ||| ~~~y).toNat
     b := ↑2 ^ w
     c := ↑(x &&& y).toNat MSGEND
  TACBENCH bv_automata_classic PASS, TIME_ELAPSED 31.799916 ms, 
  TACBENCH bv_decide FAIL, TIME_ELAPSED 66.334167 ms, MSGSTART 
    The prover found a potentially spurious counterexample:
    - It abstracted the following unsupported expressions as opaque variables: [BitVec.ofBool
       (~~~(x &&& y) == ~~~x ||| ~~~y)]
    Consider the following assignment:
    BitVec.ofBool (~~~(x &&& y) == ~~~x ||| ~~~y) = 0x0#1
     MSGEND
  TACBENCH bv_auto PASS, TIME_ELAPSED 85.463584 ms, 
TACEND
TACSTART
  TACBENCH bv_bitwise PASS, TIME_ELAPSED 29.167792 ms, 
  TACBENCH bv_ac FAIL, TIME_ELAPSED 11.485042 ms, MSGSTART 
    internal exception #4 MSGEND
  TACBENCH bv_distrib PASS, TIME_ELAPSED 8.617125 ms, 
  TACBENCH bv_ring FAIL, TIME_ELAPSED 53.060459 ms, MSGSTART 
    internal exception #4 MSGEND
  TACBENCH bv_of_bool FAIL, TIME_ELAPSED 8.328750 ms, MSGSTART 
    simp made no progress MSGEND
  TACBENCH bv_omega FAIL, TIME_ELAPSED 3.474875 ms, MSGSTART 
    omega could not prove the goal:
    a possible counterexample may satisfy the constraints
      c ≥ 0
      b - c ≥ 1
      a ≥ 0
      a - b ≤ -1
      a - b + c ≥ 0
    where
     a := ↑(~~~x &&& ~~~y).toNat
     b := ↑2 ^ w
     c := ↑(x ||| y).toNat MSGEND
  TACBENCH bv_automata_classic PASS, TIME_ELAPSED 34.214916 ms, 
  TACBENCH bv_decide FAIL, TIME_ELAPSED 67.020125 ms, MSGSTART 
    The prover found a potentially spurious counterexample:
    - It abstracted the following unsupported expressions as opaque variables: [BitVec.ofBool
       (~~~(x ||| y) == ~~~x &&& ~~~y)]
    Consider the following assignment:
    BitVec.ofBool (~~~(x ||| y) == ~~~x &&& ~~~y) = 0x0#1
     MSGEND
  TACBENCH bv_auto PASS, TIME_ELAPSED 82.660625 ms, 
TACEND
SSA/Projects/InstCombine/HackersDelight/ch2_1DeMorgan.lean:21:8: warning: declaration uses 'sorry'
TACSTART
  TACBENCH bv_bitwise FAIL, TIME_ELAPSED 84.874583 ms, MSGSTART 
    internal exception #4 MSGEND
  TACBENCH bv_ac FAIL, TIME_ELAPSED 11.690709 ms, MSGSTART 
    internal exception #4 MSGEND
  TACBENCH bv_distrib PASS, TIME_ELAPSED 10.132292 ms, 
  TACBENCH bv_ring FAIL, TIME_ELAPSED 81.775917 ms, MSGSTART 
    internal exception #4 MSGEND
  TACBENCH bv_of_bool FAIL, TIME_ELAPSED 8.839542 ms, MSGSTART 
    simp made no progress MSGEND
  TACBENCH bv_omega FAIL, TIME_ELAPSED 4.169333 ms, MSGSTART 
    omega could not prove the goal:
    a possible counterexample may satisfy the constraints
      c ≥ 0
      b - c ≥ 1
      a ≥ 0
      a - b ≤ -1
      a - b + c ≥ 0
    where
     a := ↑(2 ^ w - 1 - x.toNat + 1 % 2 ^ w) % ↑(2 ^ w)
     b := ↑2 ^ w
     c := ↑(x.toNat + (2 ^ w - 1 % 2 ^ w)) % ↑(2 ^ w) MSGEND
  TACBENCH bv_automata_classic PASS, TIME_ELAPSED 34.908875 ms, 
  TACBENCH bv_decide FAIL, TIME_ELAPSED 68.728833 ms, MSGSTART 
    The prover found a potentially spurious counterexample:
    - It abstracted the following unsupported expressions as opaque variables: [BitVec.ofBool
       (~~~(x + -1#w) == ~~~x + 1#w)]
    Consider the following assignment:
    BitVec.ofBool (~~~(x + -1#w) == ~~~x + 1#w) = 0x0#1
     MSGEND
  TACBENCH bv_auto PASS, TIME_ELAPSED 334.019041 ms, 
TACEND
TACSTART
  TACBENCH bv_bitwise FAIL, TIME_ELAPSED 88.009250 ms, MSGSTART 
    internal exception #4 MSGEND
  TACBENCH bv_ac FAIL, TIME_ELAPSED 7.456791 ms, MSGSTART 
    internal exception #4 MSGEND
  TACBENCH bv_distrib PASS, TIME_ELAPSED 5.692792 ms, 
  TACBENCH bv_ring FAIL, TIME_ELAPSED 87.964625 ms, MSGSTART 
    internal exception #4 MSGEND
  TACBENCH bv_of_bool FAIL, TIME_ELAPSED 8.619584 ms, MSGSTART 
    simp made no progress MSGEND
  TACBENCH bv_omega FAIL, TIME_ELAPSED 4.038375 ms, MSGSTART 
    omega could not prove the goal:
    a possible counterexample may satisfy the constraints
      c ≥ 0
      b - c ≥ 1
      a ≥ 0
      a - b ≤ -1
      a - b + c ≥ 0
    where
     a := ↑(x.toNat + (2 ^ w - 1 % 2 ^ w)) % ↑(2 ^ w)
     b := ↑2 ^ w
     c := ↑(2 ^ w - x.toNat) % ↑(2 ^ w) MSGEND
  TACBENCH bv_automata_classic PASS, TIME_ELAPSED 29.723291 ms, 
  TACBENCH bv_decide FAIL, TIME_ELAPSED 67.462875 ms, MSGSTART 
    The prover found a potentially spurious counterexample:
    - It abstracted the following unsupported expressions as opaque variables: [BitVec.ofBool (~~~(-x) == x + -1#w)]
    Consider the following assignment:
    BitVec.ofBool (~~~(-x) == x + -1#w) = 0x0#1
     MSGEND
  TACBENCH bv_auto PASS, TIME_ELAPSED 322.861875 ms, 
TACEND
TACSTART
  TACBENCH bv_bitwise PASS, TIME_ELAPSED 29.295834 ms, 
  TACBENCH bv_ac FAIL, TIME_ELAPSED 10.587875 ms, MSGSTART 
    internal exception #4 MSGEND
  TACBENCH bv_distrib PASS, TIME_ELAPSED 7.466000 ms, 
  TACBENCH bv_ring FAIL, TIME_ELAPSED 51.496250 ms, MSGSTART 
    internal exception #4 MSGEND
  TACBENCH bv_of_bool FAIL, TIME_ELAPSED 8.386833 ms, MSGSTART 
    simp made no progress MSGEND
  TACBENCH bv_omega FAIL, TIME_ELAPSED 2.724000 ms, MSGSTART 
    omega could not prove the goal:
    a possible counterexample may satisfy the constraints
      c ≥ 0
      b - c ≥ 1
      a ≥ 0
      a - b ≤ -1
      a - b + c ≥ 0
    where
     a := ↑(~~~x ^^^ y).toNat
     b := ↑2 ^ w
     c := ↑(x ^^^ y).toNat MSGEND
  TACBENCH bv_automata_classic PASS, TIME_ELAPSED 28.976750 ms, 
  TACBENCH bv_decide FAIL, TIME_ELAPSED 66.185000 ms, MSGSTART 
    The prover found a potentially spurious counterexample:
    - It abstracted the following unsupported expressions as opaque variables: [BitVec.ofBool
       (~~~(x ^^^ y) == ~~~x ^^^ y)]
    Consider the following assignment:
    BitVec.ofBool (~~~(x ^^^ y) == ~~~x ^^^ y) = 0x0#1
     MSGEND
  TACBENCH bv_auto PASS, TIME_ELAPSED 81.106833 ms, 
TACEND
TACSTART
  TACBENCH bv_bitwise PASS, TIME_ELAPSED 26.105542 ms, 
  TACBENCH bv_ac FAIL, TIME_ELAPSED 11.057250 ms, MSGSTART 
    internal exception #4 MSGEND
  TACBENCH bv_distrib PASS, TIME_ELAPSED 7.589042 ms, 
  TACBENCH bv_ring FAIL, TIME_ELAPSED 49.579459 ms, MSGSTART 
    internal exception #4 MSGEND
  TACBENCH bv_of_bool FAIL, TIME_ELAPSED 7.998875 ms, MSGSTART 
    simp made no progress MSGEND
  TACBENCH bv_omega FAIL, TIME_ELAPSED 2.860167 ms, MSGSTART 
    omega could not prove the goal:
    a possible counterexample may satisfy the constraints
      c ≥ 0
      b - c ≥ 1
      a ≥ 0
      a - b ≤ -1
      a - b + c ≥ 0
    where
     a := ↑(~~~x ^^^ y).toNat
     b := ↑2 ^ w
     c := ↑(x ^^^ y).toNat MSGEND
  TACBENCH bv_automata_classic PASS, TIME_ELAPSED 27.536291 ms, 
  TACBENCH bv_decide FAIL, TIME_ELAPSED 65.944250 ms, MSGSTART 
    The prover found a potentially spurious counterexample:
    - It abstracted the following unsupported expressions as opaque variables: [BitVec.ofBool
       (~~~(x ^^^ y) == ~~~x ^^^ y)]
    Consider the following assignment:
    BitVec.ofBool (~~~(x ^^^ y) == ~~~x ^^^ y) = 0x0#1
     MSGEND
  TACBENCH bv_auto PASS, TIME_ELAPSED 80.515625 ms, 
TACEND
TACSTART
  TACBENCH bv_bitwise FAIL, TIME_ELAPSED 87.997583 ms, MSGSTART 
    internal exception #4 MSGEND
  TACBENCH bv_ac FAIL, TIME_ELAPSED 9.291708 ms, MSGSTART 
    internal exception #4 MSGEND
  TACBENCH bv_distrib PASS, TIME_ELAPSED 6.312958 ms, 
  TACBENCH bv_ring FAIL, TIME_ELAPSED 85.139750 ms, MSGSTART 
    internal exception #4 MSGEND
  TACBENCH bv_of_bool FAIL, TIME_ELAPSED 9.205458 ms, MSGSTART 
    simp made no progress MSGEND
  TACBENCH bv_omega FAIL, TIME_ELAPSED 4.378125 ms, MSGSTART 
    omega could not prove the goal:
    a possible counterexample may satisfy the constraints
      c ≥ 0
      b - c ≥ 1
      a ≥ 0
      a - b ≤ -1
      a - b + c ≥ 0
    where
     a := ↑(2 ^ w - 1 - x.toNat + (2 ^ w - y.toNat)) % ↑(2 ^ w)
     b := ↑2 ^ w
     c := ↑(x.toNat + y.toNat) % ↑(2 ^ w) MSGEND
  TACBENCH bv_automata_classic PASS, TIME_ELAPSED 33.322500 ms, 
  TACBENCH bv_decide FAIL, TIME_ELAPSED 67.262458 ms, MSGSTART 
    The prover found a potentially spurious counterexample:
    - It abstracted the following unsupported expressions as opaque variables: [BitVec.ofBool (~~~(x + y) == ~~~x + -y)]
    Consider the following assignment:
    BitVec.ofBool (~~~(x + y) == ~~~x + -y) = 0x0#1
     MSGEND
  TACBENCH bv_auto PASS, TIME_ELAPSED 330.243625 ms, 
TACEND
TACSTART
  TACBENCH bv_bitwise FAIL, TIME_ELAPSED 87.285583 ms, MSGSTART 
    internal exception #4 MSGEND
  TACBENCH bv_ac FAIL, TIME_ELAPSED 9.742917 ms, MSGSTART 
    internal exception #4 MSGEND
  TACBENCH bv_distrib PASS, TIME_ELAPSED 6.771250 ms, 
  TACBENCH bv_ring FAIL, TIME_ELAPSED 84.905459 ms, MSGSTART 
    internal exception #4 MSGEND
  TACBENCH bv_of_bool FAIL, TIME_ELAPSED 8.879667 ms, MSGSTART 
    simp made no progress MSGEND
  TACBENCH bv_omega FAIL, TIME_ELAPSED 3.977084 ms, MSGSTART 
    omega could not prove the goal:
    a possible counterexample may satisfy the constraints
      c ≥ 0
      b - c ≥ 1
      a ≥ 0
      a - b ≤ -1
      a - b + c ≥ 0
    where
     a := ↑(2 ^ w - 1 - x.toNat + y.toNat) % ↑(2 ^ w)
     b := ↑2 ^ w
     c := ↑(x.toNat + (2 ^ w - y.toNat)) % ↑(2 ^ w) MSGEND
  TACBENCH bv_automata_classic PASS, TIME_ELAPSED 32.607625 ms, 
  TACBENCH bv_decide FAIL, TIME_ELAPSED 68.043084 ms, MSGSTART 
    The prover found a potentially spurious counterexample:
    - It abstracted the following unsupported expressions as opaque variables: [BitVec.ofBool (~~~(x + -y) == ~~~x + y)]
    Consider the following assignment:
    BitVec.ofBool (~~~(x + -y) == ~~~x + y) = 0x0#1
     MSGEND
  TACBENCH bv_auto PASS, TIME_ELAPSED 317.792125 ms, 
TACEND
=======
  TACBENCH auto PASS, TIME_ELAPSED 115.072939 ms, 
  TACBENCH ring FAIL, TIME_ELAPSED 80.483120 ms, MSGSTART 
    internal exception #4 MSGEND
TACEND
SSA/Projects/InstCombine/HackersDelight/ch2_1DeMorgan.lean:14:39: error: unsolved goals
w : ℕ
x y : BitVec w
⊢ ~~~(x &&& y) = ~~~x ||| ~~~y
TACSTART
  TACBENCH auto PASS, TIME_ELAPSED 113.980729 ms, 
  TACBENCH ring FAIL, TIME_ELAPSED 87.283970 ms, MSGSTART 
    internal exception #4 MSGEND
TACEND
SSA/Projects/InstCombine/HackersDelight/ch2_1DeMorgan.lean:18:39: error: unsolved goals
w : ℕ
x y : BitVec w
⊢ ~~~(x ||| y) = ~~~x &&& ~~~y
TACSTART
  TACBENCH auto PASS, TIME_ELAPSED 326.902189 ms, 
  TACBENCH ring FAIL, TIME_ELAPSED 114.341919 ms, MSGSTART 
    internal exception #4 MSGEND
TACEND
SSA/Projects/InstCombine/HackersDelight/ch2_1DeMorgan.lean:22:31: error: unsolved goals
w : ℕ
x : BitVec w
⊢ ~~~(x + 1) = ~~~x - 1
TACSTART
  TACBENCH auto PASS, TIME_ELAPSED 306.945419 ms, 
  TACBENCH ring FAIL, TIME_ELAPSED 110.975039 ms, MSGSTART 
    internal exception #4 MSGEND
TACEND
SSA/Projects/InstCombine/HackersDelight/ch2_1DeMorgan.lean:26:31: error: unsolved goals
w : ℕ
x : BitVec w
⊢ ~~~(x - 1) = ~~~x + 1
TACSTART
  TACBENCH auto PASS, TIME_ELAPSED 292.016329 ms, 
  TACBENCH ring FAIL, TIME_ELAPSED 122.347779 ms, MSGSTART 
    internal exception #4 MSGEND
TACEND
SSA/Projects/InstCombine/HackersDelight/ch2_1DeMorgan.lean:30:25: error: unsolved goals
w : ℕ
x : BitVec w
⊢ ~~~(-x) = x - 1
TACSTART
  TACBENCH auto PASS, TIME_ELAPSED 107.195520 ms, 
  TACBENCH ring FAIL, TIME_ELAPSED 76.915420 ms, MSGSTART 
    internal exception #4 MSGEND
TACEND
SSA/Projects/InstCombine/HackersDelight/ch2_1DeMorgan.lean:34:35: error: unsolved goals
w : ℕ
x y : BitVec w
⊢ ~~~(x ^^^ y) = ~~~x ^^^ y
TACSTART
  TACBENCH auto PASS, TIME_ELAPSED 106.751929 ms, 
  TACBENCH ring FAIL, TIME_ELAPSED 76.714780 ms, MSGSTART 
    internal exception #4 MSGEND
TACEND
SSA/Projects/InstCombine/HackersDelight/ch2_1DeMorgan.lean:38:35: error: unsolved goals
w : ℕ
x y : BitVec w
⊢ ~~~(x ^^^ y) = ~~~x ^^^ y
TACSTART
  TACBENCH auto PASS, TIME_ELAPSED 298.691549 ms, 
  TACBENCH ring FAIL, TIME_ELAPSED 122.589789 ms, MSGSTART 
    internal exception #4 MSGEND
TACEND
SSA/Projects/InstCombine/HackersDelight/ch2_1DeMorgan.lean:42:31: error: unsolved goals
w : ℕ
x y : BitVec w
⊢ ~~~(x + y) = ~~~x - y
TACSTART
  TACBENCH auto PASS, TIME_ELAPSED 293.288599 ms, 
  TACBENCH ring FAIL, TIME_ELAPSED 119.713569 ms, MSGSTART 
    internal exception #4 MSGEND
TACEND
SSA/Projects/InstCombine/HackersDelight/ch2_1DeMorgan.lean:46:31: error: unsolved goals
w : ℕ
x y : BitVec w
⊢ ~~~(x - y) = ~~~x + y
>>>>>>> 01332385
<|MERGE_RESOLUTION|>--- conflicted
+++ resolved
@@ -1,2667 +1,3 @@
-<<<<<<< HEAD
-=======
-⚠ [56/899] Replayed Mathlib.Algebra.Group.Defs
-warning: ././.lake/packages/mathlib/././Mathlib/Algebra/Group/Defs.lean:814:33: `pow_succ'` is missing a doc-string, please add one.
-Declarations whose name ends with a `'` are expected to contain an explanation for the presence of a `'` in their doc-string. This may consist of discussion of the difference relative to the unprimed version, or an explanation as to why no better naming scheme is possible.
-note: this linter can be disabled with `set_option linter.docPrime false`
-warning: ././.lake/packages/mathlib/././Mathlib/Algebra/Group/Defs.lean:819:6: `pow_mul_comm'` is missing a doc-string, please add one.
-Declarations whose name ends with a `'` are expected to contain an explanation for the presence of a `'` in their doc-string. This may consist of discussion of the difference relative to the unprimed version, or an explanation as to why no better naming scheme is possible.
-note: this linter can be disabled with `set_option linter.docPrime false`
-warning: ././.lake/packages/mathlib/././Mathlib/Algebra/Group/Defs.lean:828:6: `pow_three'` is missing a doc-string, please add one.
-Declarations whose name ends with a `'` are expected to contain an explanation for the presence of a `'` in their doc-string. This may consist of discussion of the difference relative to the unprimed version, or an explanation as to why no better naming scheme is possible.
-note: this linter can be disabled with `set_option linter.docPrime false`
-warning: ././.lake/packages/mathlib/././Mathlib/Algebra/Group/Defs.lean:851:6: `pow_mul'` is missing a doc-string, please add one.
-Declarations whose name ends with a `'` are expected to contain an explanation for the presence of a `'` in their doc-string. This may consist of discussion of the difference relative to the unprimed version, or an explanation as to why no better naming scheme is possible.
-note: this linter can be disabled with `set_option linter.docPrime false`
-⚠ [201/899] Replayed Mathlib.Logic.Basic
-warning: ././.lake/packages/mathlib/././Mathlib/Logic/Basic.lean:155:8: `dec_em'` is missing a doc-string, please add one.
-Declarations whose name ends with a `'` are expected to contain an explanation for the presence of a `'` in their doc-string. This may consist of discussion of the difference relative to the unprimed version, or an explanation as to why no better naming scheme is possible.
-note: this linter can be disabled with `set_option linter.docPrime false`
-warning: ././.lake/packages/mathlib/././Mathlib/Logic/Basic.lean:159:8: `em'` is missing a doc-string, please add one.
-Declarations whose name ends with a `'` are expected to contain an explanation for the presence of a `'` in their doc-string. This may consist of discussion of the difference relative to the unprimed version, or an explanation as to why no better naming scheme is possible.
-note: this linter can be disabled with `set_option linter.docPrime false`
-warning: ././.lake/packages/mathlib/././Mathlib/Logic/Basic.lean:304:8: `or_congr_left'` is missing a doc-string, please add one.
-Declarations whose name ends with a `'` are expected to contain an explanation for the presence of a `'` in their doc-string. This may consist of discussion of the difference relative to the unprimed version, or an explanation as to why no better naming scheme is possible.
-note: this linter can be disabled with `set_option linter.docPrime false`
-warning: ././.lake/packages/mathlib/././Mathlib/Logic/Basic.lean:307:8: `or_congr_right'` is missing a doc-string, please add one.
-Declarations whose name ends with a `'` are expected to contain an explanation for the presence of a `'` in their doc-string. This may consist of discussion of the difference relative to the unprimed version, or an explanation as to why no better naming scheme is possible.
-note: this linter can be disabled with `set_option linter.docPrime false`
-warning: ././.lake/packages/mathlib/././Mathlib/Logic/Basic.lean:320:8: `imp_or'` is missing a doc-string, please add one.
-Declarations whose name ends with a `'` are expected to contain an explanation for the presence of a `'` in their doc-string. This may consist of discussion of the difference relative to the unprimed version, or an explanation as to why no better naming scheme is possible.
-note: this linter can be disabled with `set_option linter.docPrime false`
-warning: ././.lake/packages/mathlib/././Mathlib/Logic/Basic.lean:359:8: `xor_iff_not_iff'` is missing a doc-string, please add one.
-Declarations whose name ends with a `'` are expected to contain an explanation for the presence of a `'` in their doc-string. This may consist of discussion of the difference relative to the unprimed version, or an explanation as to why no better naming scheme is possible.
-note: this linter can be disabled with `set_option linter.docPrime false`
-warning: ././.lake/packages/mathlib/././Mathlib/Logic/Basic.lean:418:8: `eqRec_heq'` is missing a doc-string, please add one.
-Declarations whose name ends with a `'` are expected to contain an explanation for the presence of a `'` in their doc-string. This may consist of discussion of the difference relative to the unprimed version, or an explanation as to why no better naming scheme is possible.
-note: this linter can be disabled with `set_option linter.docPrime false`
-warning: ././.lake/packages/mathlib/././Mathlib/Logic/Basic.lean:515:8: `forall_true_iff'` is missing a doc-string, please add one.
-Declarations whose name ends with a `'` are expected to contain an explanation for the presence of a `'` in their doc-string. This may consist of discussion of the difference relative to the unprimed version, or an explanation as to why no better naming scheme is possible.
-note: this linter can be disabled with `set_option linter.docPrime false`
-warning: ././.lake/packages/mathlib/././Mathlib/Logic/Basic.lean:536:8: `exists_apply_eq_apply'` is missing a doc-string, please add one.
-Declarations whose name ends with a `'` are expected to contain an explanation for the presence of a `'` in their doc-string. This may consist of discussion of the difference relative to the unprimed version, or an explanation as to why no better naming scheme is possible.
-note: this linter can be disabled with `set_option linter.docPrime false`
-warning: ././.lake/packages/mathlib/././Mathlib/Logic/Basic.lean:543:6: `exists_apply_eq_apply2'` is missing a doc-string, please add one.
-Declarations whose name ends with a `'` are expected to contain an explanation for the presence of a `'` in their doc-string. This may consist of discussion of the difference relative to the unprimed version, or an explanation as to why no better naming scheme is possible.
-note: this linter can be disabled with `set_option linter.docPrime false`
-warning: ././.lake/packages/mathlib/././Mathlib/Logic/Basic.lean:552:6: `exists_apply_eq_apply3'` is missing a doc-string, please add one.
-Declarations whose name ends with a `'` are expected to contain an explanation for the presence of a `'` in their doc-string. This may consist of discussion of the difference relative to the unprimed version, or an explanation as to why no better naming scheme is possible.
-note: this linter can be disabled with `set_option linter.docPrime false`
-warning: ././.lake/packages/mathlib/././Mathlib/Logic/Basic.lean:579:8: `forall_apply_eq_imp_iff'` is missing a doc-string, please add one.
-Declarations whose name ends with a `'` are expected to contain an explanation for the presence of a `'` in their doc-string. This may consist of discussion of the difference relative to the unprimed version, or an explanation as to why no better naming scheme is possible.
-note: this linter can be disabled with `set_option linter.docPrime false`
-warning: ././.lake/packages/mathlib/././Mathlib/Logic/Basic.lean:582:8: `forall_eq_apply_imp_iff'` is missing a doc-string, please add one.
-Declarations whose name ends with a `'` are expected to contain an explanation for the presence of a `'` in their doc-string. This may consist of discussion of the difference relative to the unprimed version, or an explanation as to why no better naming scheme is possible.
-note: this linter can be disabled with `set_option linter.docPrime false`
-warning: ././.lake/packages/mathlib/././Mathlib/Logic/Basic.lean:642:8: `forall_prop_congr'` is missing a doc-string, please add one.
-Declarations whose name ends with a `'` are expected to contain an explanation for the presence of a `'` in their doc-string. This may consist of discussion of the difference relative to the unprimed version, or an explanation as to why no better naming scheme is possible.
-note: this linter can be disabled with `set_option linter.docPrime false`
-warning: ././.lake/packages/mathlib/././Mathlib/Logic/Basic.lean:715:6: `Classical.choose_eq'` is missing a doc-string, please add one.
-Declarations whose name ends with a `'` are expected to contain an explanation for the presence of a `'` in their doc-string. This may consist of discussion of the difference relative to the unprimed version, or an explanation as to why no better naming scheme is possible.
-note: this linter can be disabled with `set_option linter.docPrime false`
-warning: ././.lake/packages/mathlib/././Mathlib/Logic/Basic.lean:851:8: `dite_eq_iff'` is missing a doc-string, please add one.
-Declarations whose name ends with a `'` are expected to contain an explanation for the presence of a `'` in their doc-string. This may consist of discussion of the difference relative to the unprimed version, or an explanation as to why no better naming scheme is possible.
-note: this linter can be disabled with `set_option linter.docPrime false`
-warning: ././.lake/packages/mathlib/././Mathlib/Logic/Basic.lean:855:8: `ite_eq_iff'` is missing a doc-string, please add one.
-Declarations whose name ends with a `'` are expected to contain an explanation for the presence of a `'` in their doc-string. This may consist of discussion of the difference relative to the unprimed version, or an explanation as to why no better naming scheme is possible.
-note: this linter can be disabled with `set_option linter.docPrime false`
-⚠ [202/899] Replayed Mathlib.Logic.ExistsUnique
-warning: ././.lake/packages/mathlib/././Mathlib/Logic/ExistsUnique.lean:109:16: `exists_unique_eq'` is missing a doc-string, please add one.
-Declarations whose name ends with a `'` are expected to contain an explanation for the presence of a `'` in their doc-string. This may consist of discussion of the difference relative to the unprimed version, or an explanation as to why no better naming scheme is possible.
-note: this linter can be disabled with `set_option linter.docPrime false`
-⚠ [205/899] Replayed Mathlib.Logic.Function.Basic
-warning: ././.lake/packages/mathlib/././Mathlib/Logic/Function/Basic.lean:83:8: `Function.Injective.eq_iff'` is missing a doc-string, please add one.
-Declarations whose name ends with a `'` are expected to contain an explanation for the presence of a `'` in their doc-string. This may consist of discussion of the difference relative to the unprimed version, or an explanation as to why no better naming scheme is possible.
-note: this linter can be disabled with `set_option linter.docPrime false`
-warning: ././.lake/packages/mathlib/././Mathlib/Logic/Function/Basic.lean:92:8: `Function.Injective.ne_iff'` is missing a doc-string, please add one.
-Declarations whose name ends with a `'` are expected to contain an explanation for the presence of a `'` in their doc-string. This may consist of discussion of the difference relative to the unprimed version, or an explanation as to why no better naming scheme is possible.
-note: this linter can be disabled with `set_option linter.docPrime false`
-warning: ././.lake/packages/mathlib/././Mathlib/Logic/Function/Basic.lean:122:8: `Function.Injective.of_comp_iff'` is missing a doc-string, please add one.
-Declarations whose name ends with a `'` are expected to contain an explanation for the presence of a `'` in their doc-string. This may consist of discussion of the difference relative to the unprimed version, or an explanation as to why no better naming scheme is possible.
-note: this linter can be disabled with `set_option linter.docPrime false`
-warning: ././.lake/packages/mathlib/././Mathlib/Logic/Function/Basic.lean:168:8: `Function.Surjective.of_comp_iff'` is missing a doc-string, please add one.
-Declarations whose name ends with a `'` are expected to contain an explanation for the presence of a `'` in their doc-string. This may consist of discussion of the difference relative to the unprimed version, or an explanation as to why no better naming scheme is possible.
-note: this linter can be disabled with `set_option linter.docPrime false`
-warning: ././.lake/packages/mathlib/././Mathlib/Logic/Function/Basic.lean:242:8: `Function.Bijective.of_comp_iff'` is missing a doc-string, please add one.
-Declarations whose name ends with a `'` are expected to contain an explanation for the presence of a `'` in their doc-string. This may consist of discussion of the difference relative to the unprimed version, or an explanation as to why no better naming scheme is possible.
-note: this linter can be disabled with `set_option linter.docPrime false`
-warning: ././.lake/packages/mathlib/././Mathlib/Logic/Function/Basic.lean:546:8: `Function.update_comp_eq_of_forall_ne'` is missing a doc-string, please add one.
-Declarations whose name ends with a `'` are expected to contain an explanation for the presence of a `'` in their doc-string. This may consist of discussion of the difference relative to the unprimed version, or an explanation as to why no better naming scheme is possible.
-note: this linter can be disabled with `set_option linter.docPrime false`
-warning: ././.lake/packages/mathlib/././Mathlib/Logic/Function/Basic.lean:557:8: `Function.update_comp_eq_of_injective'` is missing a doc-string, please add one.
-Declarations whose name ends with a `'` are expected to contain an explanation for the presence of a `'` in their doc-string. This may consist of discussion of the difference relative to the unprimed version, or an explanation as to why no better naming scheme is possible.
-note: this linter can be disabled with `set_option linter.docPrime false`
-warning: ././.lake/packages/mathlib/././Mathlib/Logic/Function/Basic.lean:654:8: `Function.extend_apply'` is missing a doc-string, please add one.
-Declarations whose name ends with a `'` are expected to contain an explanation for the presence of a `'` in their doc-string. This may consist of discussion of the difference relative to the unprimed version, or an explanation as to why no better naming scheme is possible.
-note: this linter can be disabled with `set_option linter.docPrime false`
-warning: ././.lake/packages/mathlib/././Mathlib/Logic/Function/Basic.lean:686:8: `Function.Injective.surjective_comp_right'` is missing a doc-string, please add one.
-Declarations whose name ends with a `'` are expected to contain an explanation for the presence of a `'` in their doc-string. This may consist of discussion of the difference relative to the unprimed version, or an explanation as to why no better naming scheme is possible.
-note: this linter can be disabled with `set_option linter.docPrime false`
-⚠ [220/899] Replayed Mathlib.Data.Nat.Defs
-warning: ././.lake/packages/mathlib/././Mathlib/Data/Nat/Defs.lean:89:6: `Nat.succ_pos'` is missing a doc-string, please add one.
-Declarations whose name ends with a `'` are expected to contain an explanation for the presence of a `'` in their doc-string. This may consist of discussion of the difference relative to the unprimed version, or an explanation as to why no better naming scheme is possible.
-note: this linter can be disabled with `set_option linter.docPrime false`
-warning: ././.lake/packages/mathlib/././Mathlib/Data/Nat/Defs.lean:280:16: `Nat.sub_eq_of_eq_add'` is missing a doc-string, please add one.
-Declarations whose name ends with a `'` are expected to contain an explanation for the presence of a `'` in their doc-string. This may consist of discussion of the difference relative to the unprimed version, or an explanation as to why no better naming scheme is possible.
-note: this linter can be disabled with `set_option linter.docPrime false`
-warning: ././.lake/packages/mathlib/././Mathlib/Data/Nat/Defs.lean:282:16: `Nat.eq_sub_of_add_eq'` is missing a doc-string, please add one.
-Declarations whose name ends with a `'` are expected to contain an explanation for the presence of a `'` in their doc-string. This may consist of discussion of the difference relative to the unprimed version, or an explanation as to why no better naming scheme is possible.
-note: this linter can be disabled with `set_option linter.docPrime false`
-warning: ././.lake/packages/mathlib/././Mathlib/Data/Nat/Defs.lean:285:16: `Nat.lt_sub_iff_add_lt'` is missing a doc-string, please add one.
-Declarations whose name ends with a `'` are expected to contain an explanation for the presence of a `'` in their doc-string. This may consist of discussion of the difference relative to the unprimed version, or an explanation as to why no better naming scheme is possible.
-note: this linter can be disabled with `set_option linter.docPrime false`
-warning: ././.lake/packages/mathlib/././Mathlib/Data/Nat/Defs.lean:287:16: `Nat.sub_lt_iff_lt_add'` is missing a doc-string, please add one.
-Declarations whose name ends with a `'` are expected to contain an explanation for the presence of a `'` in their doc-string. This may consist of discussion of the difference relative to the unprimed version, or an explanation as to why no better naming scheme is possible.
-note: this linter can be disabled with `set_option linter.docPrime false`
-warning: ././.lake/packages/mathlib/././Mathlib/Data/Nat/Defs.lean:370:6: `Nat.mul_lt_mul''` is missing a doc-string, please add one.
-Declarations whose name ends with a `'` are expected to contain an explanation for the presence of a `'` in their doc-string. This may consist of discussion of the difference relative to the unprimed version, or an explanation as to why no better naming scheme is possible.
-note: this linter can be disabled with `set_option linter.docPrime false`
-warning: ././.lake/packages/mathlib/././Mathlib/Data/Nat/Defs.lean:416:6: `Nat.le_div_iff_mul_le'` is missing a doc-string, please add one.
-Declarations whose name ends with a `'` are expected to contain an explanation for the presence of a `'` in their doc-string. This may consist of discussion of the difference relative to the unprimed version, or an explanation as to why no better naming scheme is possible.
-note: this linter can be disabled with `set_option linter.docPrime false`
-warning: ././.lake/packages/mathlib/././Mathlib/Data/Nat/Defs.lean:419:6: `Nat.div_lt_iff_lt_mul'` is missing a doc-string, please add one.
-Declarations whose name ends with a `'` are expected to contain an explanation for the presence of a `'` in their doc-string. This may consist of discussion of the difference relative to the unprimed version, or an explanation as to why no better naming scheme is possible.
-note: this linter can be disabled with `set_option linter.docPrime false`
-warning: ././.lake/packages/mathlib/././Mathlib/Data/Nat/Defs.lean:452:16: `Nat.mul_div_cancel_left'` is missing a doc-string, please add one.
-Declarations whose name ends with a `'` are expected to contain an explanation for the presence of a `'` in their doc-string. This may consist of discussion of the difference relative to the unprimed version, or an explanation as to why no better naming scheme is possible.
-note: this linter can be disabled with `set_option linter.docPrime false`
-warning: ././.lake/packages/mathlib/././Mathlib/Data/Nat/Defs.lean:504:16: `Nat.div_le_of_le_mul'` is missing a doc-string, please add one.
-Declarations whose name ends with a `'` are expected to contain an explanation for the presence of a `'` in their doc-string. This may consist of discussion of the difference relative to the unprimed version, or an explanation as to why no better naming scheme is possible.
-note: this linter can be disabled with `set_option linter.docPrime false`
-warning: ././.lake/packages/mathlib/././Mathlib/Data/Nat/Defs.lean:518:16: `Nat.div_le_self'` is missing a doc-string, please add one.
-Declarations whose name ends with a `'` are expected to contain an explanation for the presence of a `'` in their doc-string. This may consist of discussion of the difference relative to the unprimed version, or an explanation as to why no better naming scheme is possible.
-note: this linter can be disabled with `set_option linter.docPrime false`
-warning: ././.lake/packages/mathlib/././Mathlib/Data/Nat/Defs.lean:629:6: `Nat.one_le_pow'` is missing a doc-string, please add one.
-Declarations whose name ends with a `'` are expected to contain an explanation for the presence of a `'` in their doc-string. This may consist of discussion of the difference relative to the unprimed version, or an explanation as to why no better naming scheme is possible.
-note: this linter can be disabled with `set_option linter.docPrime false`
-warning: ././.lake/packages/mathlib/././Mathlib/Data/Nat/Defs.lean:635:6: `Nat.one_lt_pow'` is missing a doc-string, please add one.
-Declarations whose name ends with a `'` are expected to contain an explanation for the presence of a `'` in their doc-string. This may consist of discussion of the difference relative to the unprimed version, or an explanation as to why no better naming scheme is possible.
-note: this linter can be disabled with `set_option linter.docPrime false`
-warning: ././.lake/packages/mathlib/././Mathlib/Data/Nat/Defs.lean:644:6: `Nat.one_lt_two_pow'` is missing a doc-string, please add one.
-Declarations whose name ends with a `'` are expected to contain an explanation for the presence of a `'` in their doc-string. This may consist of discussion of the difference relative to the unprimed version, or an explanation as to why no better naming scheme is possible.
-note: this linter can be disabled with `set_option linter.docPrime false`
-warning: ././.lake/packages/mathlib/././Mathlib/Data/Nat/Defs.lean:727:6: `Nat.leRec_succ'` is missing a doc-string, please add one.
-Declarations whose name ends with a `'` are expected to contain an explanation for the presence of a `'` in their doc-string. This may consist of discussion of the difference relative to the unprimed version, or an explanation as to why no better naming scheme is possible.
-note: this linter can be disabled with `set_option linter.docPrime false`
-warning: ././.lake/packages/mathlib/././Mathlib/Data/Nat/Defs.lean:771:6: `Nat.leRecOn_succ'` is missing a doc-string, please add one.
-Declarations whose name ends with a `'` are expected to contain an explanation for the presence of a `'` in their doc-string. This may consist of discussion of the difference relative to the unprimed version, or an explanation as to why no better naming scheme is possible.
-note: this linter can be disabled with `set_option linter.docPrime false`
-warning: ././.lake/packages/mathlib/././Mathlib/Data/Nat/Defs.lean:878:6: `Nat.decreasingInduction_succ'` is missing a doc-string, please add one.
-Declarations whose name ends with a `'` are expected to contain an explanation for the presence of a `'` in their doc-string. This may consist of discussion of the difference relative to the unprimed version, or an explanation as to why no better naming scheme is possible.
-note: this linter can be disabled with `set_option linter.docPrime false`
-warning: ././.lake/packages/mathlib/././Mathlib/Data/Nat/Defs.lean:1067:6: `Nat.mod_add_div'` is missing a doc-string, please add one.
-Declarations whose name ends with a `'` are expected to contain an explanation for the presence of a `'` in their doc-string. This may consist of discussion of the difference relative to the unprimed version, or an explanation as to why no better naming scheme is possible.
-note: this linter can be disabled with `set_option linter.docPrime false`
-warning: ././.lake/packages/mathlib/././Mathlib/Data/Nat/Defs.lean:1069:6: `Nat.div_add_mod'` is missing a doc-string, please add one.
-Declarations whose name ends with a `'` are expected to contain an explanation for the presence of a `'` in their doc-string. This may consist of discussion of the difference relative to the unprimed version, or an explanation as to why no better naming scheme is possible.
-note: this linter can be disabled with `set_option linter.docPrime false`
-warning: ././.lake/packages/mathlib/././Mathlib/Data/Nat/Defs.lean:1159:6: `Nat.mul_add_mod'` is missing a doc-string, please add one.
-Declarations whose name ends with a `'` are expected to contain an explanation for the presence of a `'` in their doc-string. This may consist of discussion of the difference relative to the unprimed version, or an explanation as to why no better naming scheme is possible.
-note: this linter can be disabled with `set_option linter.docPrime false`
-warning: ././.lake/packages/mathlib/././Mathlib/Data/Nat/Defs.lean:1176:6: `Nat.dvd_sub'` is missing a doc-string, please add one.
-Declarations whose name ends with a `'` are expected to contain an explanation for the presence of a `'` in their doc-string. This may consist of discussion of the difference relative to the unprimed version, or an explanation as to why no better naming scheme is possible.
-note: this linter can be disabled with `set_option linter.docPrime false`
-⚠ [221/899] Replayed Mathlib.Logic.IsEmpty
-warning: ././.lake/packages/mathlib/././Mathlib/Logic/IsEmpty.lean:36:9: `Fin.isEmpty'` is missing a doc-string, please add one.
-Declarations whose name ends with a `'` are expected to contain an explanation for the presence of a `'` in their doc-string. This may consist of discussion of the difference relative to the unprimed version, or an explanation as to why no better naming scheme is possible.
-note: this linter can be disabled with `set_option linter.docPrime false`
-⚠ [225/899] Replayed Mathlib.Tactic.Lift
-warning: ././.lake/packages/mathlib/././Mathlib/Tactic/Lift.lean:49:9: `PiSubtype.canLift'` is missing a doc-string, please add one.
-Declarations whose name ends with a `'` are expected to contain an explanation for the presence of a `'` in their doc-string. This may consist of discussion of the difference relative to the unprimed version, or an explanation as to why no better naming scheme is possible.
-note: this linter can be disabled with `set_option linter.docPrime false`
-⚠ [226/899] Replayed Mathlib.Data.Int.Defs
-warning: ././.lake/packages/mathlib/././Mathlib/Data/Int/Defs.lean:191:16: `Int.add_le_zero_iff_le_neg'` is missing a doc-string, please add one.
-Declarations whose name ends with a `'` are expected to contain an explanation for the presence of a `'` in their doc-string. This may consist of discussion of the difference relative to the unprimed version, or an explanation as to why no better naming scheme is possible.
-note: this linter can be disabled with `set_option linter.docPrime false`
-warning: ././.lake/packages/mathlib/././Mathlib/Data/Int/Defs.lean:193:16: `Int.add_nonnneg_iff_neg_le'` is missing a doc-string, please add one.
-Declarations whose name ends with a `'` are expected to contain an explanation for the presence of a `'` in their doc-string. This may consist of discussion of the difference relative to the unprimed version, or an explanation as to why no better naming scheme is possible.
-note: this linter can be disabled with `set_option linter.docPrime false`
-warning: ././.lake/packages/mathlib/././Mathlib/Data/Int/Defs.lean:324:14: `Int.natAbs_ofNat'` is missing a doc-string, please add one.
-Declarations whose name ends with a `'` are expected to contain an explanation for the presence of a `'` in their doc-string. This may consist of discussion of the difference relative to the unprimed version, or an explanation as to why no better naming scheme is possible.
-note: this linter can be disabled with `set_option linter.docPrime false`
-warning: ././.lake/packages/mathlib/././Mathlib/Data/Int/Defs.lean:577:6: `Int.toNat_lt'` is missing a doc-string, please add one.
-Declarations whose name ends with a `'` are expected to contain an explanation for the presence of a `'` in their doc-string. This may consist of discussion of the difference relative to the unprimed version, or an explanation as to why no better naming scheme is possible.
-note: this linter can be disabled with `set_option linter.docPrime false`
-⚠ [228/899] Replayed Mathlib.Algebra.Group.Basic
-warning: ././.lake/packages/mathlib/././Mathlib/Algebra/Group/Basic.lean:165:8: `mul_rotate'` is missing a doc-string, please add one.
-Declarations whose name ends with a `'` are expected to contain an explanation for the presence of a `'` in their doc-string. This may consist of discussion of the difference relative to the unprimed version, or an explanation as to why no better naming scheme is possible.
-note: this linter can be disabled with `set_option linter.docPrime false`
-warning: ././.lake/packages/mathlib/././Mathlib/Algebra/Group/Basic.lean:331:8: `mul_div_assoc'` is missing a doc-string, please add one.
-Declarations whose name ends with a `'` are expected to contain an explanation for the presence of a `'` in their doc-string. This may consist of discussion of the difference relative to the unprimed version, or an explanation as to why no better naming scheme is possible.
-note: this linter can be disabled with `set_option linter.docPrime false`
-warning: ././.lake/packages/mathlib/././Mathlib/Algebra/Group/Basic.lean:445:6: `inv_zpow'` is missing a doc-string, please add one.
-Declarations whose name ends with a `'` are expected to contain an explanation for the presence of a `'` in their doc-string. This may consist of discussion of the difference relative to the unprimed version, or an explanation as to why no better naming scheme is possible.
-note: this linter can be disabled with `set_option linter.docPrime false`
-warning: ././.lake/packages/mathlib/././Mathlib/Algebra/Group/Basic.lean:490:6: `zpow_mul'` is missing a doc-string, please add one.
-Declarations whose name ends with a `'` are expected to contain an explanation for the presence of a `'` in their doc-string. This may consist of discussion of the difference relative to the unprimed version, or an explanation as to why no better naming scheme is possible.
-note: this linter can be disabled with `set_option linter.docPrime false`
-warning: ././.lake/packages/mathlib/././Mathlib/Algebra/Group/Basic.lean:516:8: `inv_div'` is missing a doc-string, please add one.
-Declarations whose name ends with a `'` are expected to contain an explanation for the presence of a `'` in their doc-string. This may consist of discussion of the difference relative to the unprimed version, or an explanation as to why no better naming scheme is possible.
-note: this linter can be disabled with `set_option linter.docPrime false`
-warning: ././.lake/packages/mathlib/././Mathlib/Algebra/Group/Basic.lean:527:8: `inv_mul'` is missing a doc-string, please add one.
-Declarations whose name ends with a `'` are expected to contain an explanation for the presence of a `'` in their doc-string. This may consist of discussion of the difference relative to the unprimed version, or an explanation as to why no better naming scheme is possible.
-note: this linter can be disabled with `set_option linter.docPrime false`
-warning: ././.lake/packages/mathlib/././Mathlib/Algebra/Group/Basic.lean:707:8: `div_self'` is missing a doc-string, please add one.
-Declarations whose name ends with a `'` are expected to contain an explanation for the presence of a `'` in their doc-string. This may consist of discussion of the difference relative to the unprimed version, or an explanation as to why no better naming scheme is possible.
-note: this linter can be disabled with `set_option linter.docPrime false`
-warning: ././.lake/packages/mathlib/././Mathlib/Algebra/Group/Basic.lean:721:8: `eq_div_of_mul_eq'` is missing a doc-string, please add one.
-Declarations whose name ends with a `'` are expected to contain an explanation for the presence of a `'` in their doc-string. This may consist of discussion of the difference relative to the unprimed version, or an explanation as to why no better naming scheme is possible.
-note: this linter can be disabled with `set_option linter.docPrime false`
-warning: ././.lake/packages/mathlib/././Mathlib/Algebra/Group/Basic.lean:724:8: `div_eq_of_eq_mul''` is missing a doc-string, please add one.
-Declarations whose name ends with a `'` are expected to contain an explanation for the presence of a `'` in their doc-string. This may consist of discussion of the difference relative to the unprimed version, or an explanation as to why no better naming scheme is possible.
-note: this linter can be disabled with `set_option linter.docPrime false`
-warning: ././.lake/packages/mathlib/././Mathlib/Algebra/Group/Basic.lean:767:8: `eq_div_iff_mul_eq'` is missing a doc-string, please add one.
-Declarations whose name ends with a `'` are expected to contain an explanation for the presence of a `'` in their doc-string. This may consist of discussion of the difference relative to the unprimed version, or an explanation as to why no better naming scheme is possible.
-note: this linter can be disabled with `set_option linter.docPrime false`
-warning: ././.lake/packages/mathlib/././Mathlib/Algebra/Group/Basic.lean:869:8: `zpow_eq_zpow_emod'` is missing a doc-string, please add one.
-Declarations whose name ends with a `'` are expected to contain an explanation for the presence of a `'` in their doc-string. This may consist of discussion of the difference relative to the unprimed version, or an explanation as to why no better naming scheme is possible.
-note: this linter can be disabled with `set_option linter.docPrime false`
-warning: ././.lake/packages/mathlib/././Mathlib/Algebra/Group/Basic.lean:915:8: `div_eq_of_eq_mul'` is missing a doc-string, please add one.
-Declarations whose name ends with a `'` are expected to contain an explanation for the presence of a `'` in their doc-string. This may consist of discussion of the difference relative to the unprimed version, or an explanation as to why no better naming scheme is possible.
-note: this linter can be disabled with `set_option linter.docPrime false`
-warning: ././.lake/packages/mathlib/././Mathlib/Algebra/Group/Basic.lean:924:8: `eq_div_of_mul_eq''` is missing a doc-string, please add one.
-Declarations whose name ends with a `'` are expected to contain an explanation for the presence of a `'` in their doc-string. This may consist of discussion of the difference relative to the unprimed version, or an explanation as to why no better naming scheme is possible.
-note: this linter can be disabled with `set_option linter.docPrime false`
-warning: ././.lake/packages/mathlib/././Mathlib/Algebra/Group/Basic.lean:927:8: `eq_mul_of_div_eq'` is missing a doc-string, please add one.
-Declarations whose name ends with a `'` are expected to contain an explanation for the presence of a `'` in their doc-string. This may consist of discussion of the difference relative to the unprimed version, or an explanation as to why no better naming scheme is possible.
-note: this linter can be disabled with `set_option linter.docPrime false`
-warning: ././.lake/packages/mathlib/././Mathlib/Algebra/Group/Basic.lean:930:8: `mul_eq_of_eq_div'` is missing a doc-string, please add one.
-Declarations whose name ends with a `'` are expected to contain an explanation for the presence of a `'` in their doc-string. This may consist of discussion of the difference relative to the unprimed version, or an explanation as to why no better naming scheme is possible.
-note: this linter can be disabled with `set_option linter.docPrime false`
-warning: ././.lake/packages/mathlib/././Mathlib/Algebra/Group/Basic.lean:934:8: `div_div_self'` is missing a doc-string, please add one.
-Declarations whose name ends with a `'` are expected to contain an explanation for the presence of a `'` in their doc-string. This may consist of discussion of the difference relative to the unprimed version, or an explanation as to why no better naming scheme is possible.
-note: this linter can be disabled with `set_option linter.docPrime false`
-warning: ././.lake/packages/mathlib/././Mathlib/Algebra/Group/Basic.lean:947:8: `eq_div_iff_mul_eq''` is missing a doc-string, please add one.
-Declarations whose name ends with a `'` are expected to contain an explanation for the presence of a `'` in their doc-string. This may consist of discussion of the difference relative to the unprimed version, or an explanation as to why no better naming scheme is possible.
-note: this linter can be disabled with `set_option linter.docPrime false`
-warning: ././.lake/packages/mathlib/././Mathlib/Algebra/Group/Basic.lean:950:8: `div_eq_iff_eq_mul'` is missing a doc-string, please add one.
-Declarations whose name ends with a `'` are expected to contain an explanation for the presence of a `'` in their doc-string. This may consist of discussion of the difference relative to the unprimed version, or an explanation as to why no better naming scheme is possible.
-note: this linter can be disabled with `set_option linter.docPrime false`
-warning: ././.lake/packages/mathlib/././Mathlib/Algebra/Group/Basic.lean:978:8: `div_mul_div_cancel'` is missing a doc-string, please add one.
-Declarations whose name ends with a `'` are expected to contain an explanation for the presence of a `'` in their doc-string. This may consist of discussion of the difference relative to the unprimed version, or an explanation as to why no better naming scheme is possible.
-note: this linter can be disabled with `set_option linter.docPrime false`
-⚠ [229/899] Replayed Mathlib.Algebra.Group.Units.Defs
-warning: ././.lake/packages/mathlib/././Mathlib/Algebra/Group/Units/Defs.lean:438:8: `isUnit_iff_exists_inv'` is missing a doc-string, please add one.
-Declarations whose name ends with a `'` are expected to contain an explanation for the presence of a `'` in their doc-string. This may consist of discussion of the difference relative to the unprimed version, or an explanation as to why no better naming scheme is possible.
-note: this linter can be disabled with `set_option linter.docPrime false`
-warning: ././.lake/packages/mathlib/././Mathlib/Algebra/Group/Units/Defs.lean:547:21: `IsUnit.val_inv_unit'` is missing a doc-string, please add one.
-Declarations whose name ends with a `'` are expected to contain an explanation for the presence of a `'` in their doc-string. This may consist of discussion of the difference relative to the unprimed version, or an explanation as to why no better naming scheme is possible.
-note: this linter can be disabled with `set_option linter.docPrime false`
-⚠ [231/899] Replayed Mathlib.Logic.Unique
-warning: ././.lake/packages/mathlib/././Mathlib/Logic/Unique.lean:131:18: `Unique.subsingleton_unique'` is missing a doc-string, please add one.
-Declarations whose name ends with a `'` are expected to contain an explanation for the presence of a `'` in their doc-string. This may consist of discussion of the difference relative to the unprimed version, or an explanation as to why no better naming scheme is possible.
-note: this linter can be disabled with `set_option linter.docPrime false`
-warning: ././.lake/packages/mathlib/././Mathlib/Logic/Unique.lean:259:9: `Unique.subtypeEq'` is missing a doc-string, please add one.
-Declarations whose name ends with a `'` are expected to contain an explanation for the presence of a `'` in their doc-string. This may consist of discussion of the difference relative to the unprimed version, or an explanation as to why no better naming scheme is possible.
-note: this linter can be disabled with `set_option linter.docPrime false`
-⚠ [240/899] Replayed Mathlib.Logic.Function.Iterate
-warning: ././.lake/packages/mathlib/././Mathlib/Logic/Function/Iterate.lean:160:8: `Function.iterate_succ'` is missing a doc-string, please add one.
-Declarations whose name ends with a `'` are expected to contain an explanation for the presence of a `'` in their doc-string. This may consist of discussion of the difference relative to the unprimed version, or an explanation as to why no better naming scheme is possible.
-note: this linter can be disabled with `set_option linter.docPrime false`
-warning: ././.lake/packages/mathlib/././Mathlib/Logic/Function/Iterate.lean:163:8: `Function.iterate_succ_apply'` is missing a doc-string, please add one.
-Declarations whose name ends with a `'` are expected to contain an explanation for the presence of a `'` in their doc-string. This may consist of discussion of the difference relative to the unprimed version, or an explanation as to why no better naming scheme is possible.
-note: this linter can be disabled with `set_option linter.docPrime false`
-⚠ [241/899] Replayed Mathlib.Data.Prod.Basic
-warning: ././.lake/packages/mathlib/././Mathlib/Data/Prod/Basic.lean:31:8: `Prod.forall'` is missing a doc-string, please add one.
-Declarations whose name ends with a `'` are expected to contain an explanation for the presence of a `'` in their doc-string. This may consist of discussion of the difference relative to the unprimed version, or an explanation as to why no better naming scheme is possible.
-note: this linter can be disabled with `set_option linter.docPrime false`
-warning: ././.lake/packages/mathlib/././Mathlib/Data/Prod/Basic.lean:34:8: `Prod.exists'` is missing a doc-string, please add one.
-Declarations whose name ends with a `'` are expected to contain an explanation for the presence of a `'` in their doc-string. This may consist of discussion of the difference relative to the unprimed version, or an explanation as to why no better naming scheme is possible.
-note: this linter can be disabled with `set_option linter.docPrime false`
-warning: ././.lake/packages/mathlib/././Mathlib/Data/Prod/Basic.lean:51:8: `Prod.map_apply'` is missing a doc-string, please add one.
-Declarations whose name ends with a `'` are expected to contain an explanation for the presence of a `'` in their doc-string. This may consist of discussion of the difference relative to the unprimed version, or an explanation as to why no better naming scheme is possible.
-note: this linter can be disabled with `set_option linter.docPrime false`
-warning: ././.lake/packages/mathlib/././Mathlib/Data/Prod/Basic.lean:54:8: `Prod.map_fst'` is missing a doc-string, please add one.
-Declarations whose name ends with a `'` are expected to contain an explanation for the presence of a `'` in their doc-string. This may consist of discussion of the difference relative to the unprimed version, or an explanation as to why no better naming scheme is possible.
-note: this linter can be disabled with `set_option linter.docPrime false`
-warning: ././.lake/packages/mathlib/././Mathlib/Data/Prod/Basic.lean:57:8: `Prod.map_snd'` is missing a doc-string, please add one.
-Declarations whose name ends with a `'` are expected to contain an explanation for the presence of a `'` in their doc-string. This may consist of discussion of the difference relative to the unprimed version, or an explanation as to why no better naming scheme is possible.
-note: this linter can be disabled with `set_option linter.docPrime false`
-⚠ [247/899] Replayed Mathlib.Algebra.Group.Units.Basic
-warning: ././.lake/packages/mathlib/././Mathlib/Algebra/Group/Units/Basic.lean:210:8: `eq_one_of_mul_right'` is missing a doc-string, please add one.
-Declarations whose name ends with a `'` are expected to contain an explanation for the presence of a `'` in their doc-string. This may consist of discussion of the difference relative to the unprimed version, or an explanation as to why no better naming scheme is possible.
-note: this linter can be disabled with `set_option linter.docPrime false`
-warning: ././.lake/packages/mathlib/././Mathlib/Algebra/Group/Units/Basic.lean:213:8: `eq_one_of_mul_left'` is missing a doc-string, please add one.
-Declarations whose name ends with a `'` are expected to contain an explanation for the presence of a `'` in their doc-string. This may consist of discussion of the difference relative to the unprimed version, or an explanation as to why no better naming scheme is possible.
-note: this linter can be disabled with `set_option linter.docPrime false`
-warning: ././.lake/packages/mathlib/././Mathlib/Algebra/Group/Units/Basic.lean:216:8: `mul_eq_one'` is missing a doc-string, please add one.
-Declarations whose name ends with a `'` are expected to contain an explanation for the presence of a `'` in their doc-string. This may consist of discussion of the difference relative to the unprimed version, or an explanation as to why no better naming scheme is possible.
-note: this linter can be disabled with `set_option linter.docPrime false`
-warning: ././.lake/packages/mathlib/././Mathlib/Algebra/Group/Units/Basic.lean:219:8: `mul_ne_one'` is missing a doc-string, please add one.
-Declarations whose name ends with a `'` are expected to contain an explanation for the presence of a `'` in their doc-string. This may consist of discussion of the difference relative to the unprimed version, or an explanation as to why no better naming scheme is possible.
-note: this linter can be disabled with `set_option linter.docPrime false`
-⚠ [248/899] Replayed Mathlib.Algebra.Group.Semiconj.Units
-warning: ././.lake/packages/mathlib/././Mathlib/Algebra/Group/Semiconj/Units.lean:100:6: `Units.conj_pow'` is missing a doc-string, please add one.
-Declarations whose name ends with a `'` are expected to contain an explanation for the presence of a `'` in their doc-string. This may consist of discussion of the difference relative to the unprimed version, or an explanation as to why no better naming scheme is possible.
-note: this linter can be disabled with `set_option linter.docPrime false`
-⚠ [250/899] Replayed Mathlib.Algebra.Group.Invertible.Defs
-warning: ././.lake/packages/mathlib/././Mathlib/Algebra/Group/Invertible/Defs.lean:97:8: `invOf_mul_self'` is missing a doc-string, please add one.
-Declarations whose name ends with a `'` are expected to contain an explanation for the presence of a `'` in their doc-string. This may consist of discussion of the difference relative to the unprimed version, or an explanation as to why no better naming scheme is possible.
-note: this linter can be disabled with `set_option linter.docPrime false`
-warning: ././.lake/packages/mathlib/././Mathlib/Algebra/Group/Invertible/Defs.lean:103:8: `mul_invOf_self'` is missing a doc-string, please add one.
-Declarations whose name ends with a `'` are expected to contain an explanation for the presence of a `'` in their doc-string. This may consist of discussion of the difference relative to the unprimed version, or an explanation as to why no better naming scheme is possible.
-note: this linter can be disabled with `set_option linter.docPrime false`
-warning: ././.lake/packages/mathlib/././Mathlib/Algebra/Group/Invertible/Defs.lean:109:8: `invOf_mul_cancel_left'` is missing a doc-string, please add one.
-Declarations whose name ends with a `'` are expected to contain an explanation for the presence of a `'` in their doc-string. This may consist of discussion of the difference relative to the unprimed version, or an explanation as to why no better naming scheme is possible.
-note: this linter can be disabled with `set_option linter.docPrime false`
-warning: ././.lake/packages/mathlib/././Mathlib/Algebra/Group/Invertible/Defs.lean:120:8: `mul_invOf_cancel_left'` is missing a doc-string, please add one.
-Declarations whose name ends with a `'` are expected to contain an explanation for the presence of a `'` in their doc-string. This may consist of discussion of the difference relative to the unprimed version, or an explanation as to why no better naming scheme is possible.
-note: this linter can be disabled with `set_option linter.docPrime false`
-warning: ././.lake/packages/mathlib/././Mathlib/Algebra/Group/Invertible/Defs.lean:131:8: `invOf_mul_cancel_right'` is missing a doc-string, please add one.
-Declarations whose name ends with a `'` are expected to contain an explanation for the presence of a `'` in their doc-string. This may consist of discussion of the difference relative to the unprimed version, or an explanation as to why no better naming scheme is possible.
-note: this linter can be disabled with `set_option linter.docPrime false`
-warning: ././.lake/packages/mathlib/././Mathlib/Algebra/Group/Invertible/Defs.lean:142:8: `mul_invOf_cancel_right'` is missing a doc-string, please add one.
-Declarations whose name ends with a `'` are expected to contain an explanation for the presence of a `'` in their doc-string. This may consist of discussion of the difference relative to the unprimed version, or an explanation as to why no better naming scheme is possible.
-note: this linter can be disabled with `set_option linter.docPrime false`
-warning: ././.lake/packages/mathlib/././Mathlib/Algebra/Group/Invertible/Defs.lean:198:8: `invOf_one'` is missing a doc-string, please add one.
-Declarations whose name ends with a `'` are expected to contain an explanation for the presence of a `'` in their doc-string. This may consist of discussion of the difference relative to the unprimed version, or an explanation as to why no better naming scheme is possible.
-note: this linter can be disabled with `set_option linter.docPrime false`
-⚠ [260/899] Replayed Mathlib.Data.FunLike.Basic
-warning: ././.lake/packages/mathlib/././Mathlib/Data/FunLike/Basic.lean:187:8: `DFunLike.ext'` is missing a doc-string, please add one.
-Declarations whose name ends with a `'` are expected to contain an explanation for the presence of a `'` in their doc-string. This may consist of discussion of the difference relative to the unprimed version, or an explanation as to why no better naming scheme is possible.
-note: this linter can be disabled with `set_option linter.docPrime false`
-⚠ [261/899] Replayed Mathlib.Algebra.Group.Hom.Defs
-warning: ././.lake/packages/mathlib/././Mathlib/Algebra/Group/Hom/Defs.lean:407:8: `map_div'` is missing a doc-string, please add one.
-Declarations whose name ends with a `'` are expected to contain an explanation for the presence of a `'` in their doc-string. This may consist of discussion of the difference relative to the unprimed version, or an explanation as to why no better naming scheme is possible.
-note: this linter can be disabled with `set_option linter.docPrime false`
-warning: ././.lake/packages/mathlib/././Mathlib/Algebra/Group/Hom/Defs.lean:412:6: `map_comp_div'` is missing a doc-string, please add one.
-Declarations whose name ends with a `'` are expected to contain an explanation for the presence of a `'` in their doc-string. This may consist of discussion of the difference relative to the unprimed version, or an explanation as to why no better naming scheme is possible.
-note: this linter can be disabled with `set_option linter.docPrime false`
-warning: ././.lake/packages/mathlib/././Mathlib/Algebra/Group/Hom/Defs.lean:460:8: `map_zpow'` is missing a doc-string, please add one.
-Declarations whose name ends with a `'` are expected to contain an explanation for the presence of a `'` in their doc-string. This may consist of discussion of the difference relative to the unprimed version, or an explanation as to why no better naming scheme is possible.
-note: this linter can be disabled with `set_option linter.docPrime false`
-warning: ././.lake/packages/mathlib/././Mathlib/Algebra/Group/Hom/Defs.lean:466:6: `map_comp_zpow'` is missing a doc-string, please add one.
-Declarations whose name ends with a `'` are expected to contain an explanation for the presence of a `'` in their doc-string. This may consist of discussion of the difference relative to the unprimed version, or an explanation as to why no better naming scheme is possible.
-note: this linter can be disabled with `set_option linter.docPrime false`
-warning: ././.lake/packages/mathlib/././Mathlib/Algebra/Group/Hom/Defs.lean:842:18: `MonoidHom.map_zpow'` is missing a doc-string, please add one.
-Declarations whose name ends with a `'` are expected to contain an explanation for the presence of a `'` in their doc-string. This may consist of discussion of the difference relative to the unprimed version, or an explanation as to why no better naming scheme is possible.
-note: this linter can be disabled with `set_option linter.docPrime false`
-⚠ [266/899] Replayed Mathlib.Logic.Relation
-warning: ././.lake/packages/mathlib/././Mathlib/Logic/Relation.lean:351:8: `Relation.TransGen.head'` is missing a doc-string, please add one.
-Declarations whose name ends with a `'` are expected to contain an explanation for the presence of a `'` in their doc-string. This may consist of discussion of the difference relative to the unprimed version, or an explanation as to why no better naming scheme is possible.
-note: this linter can be disabled with `set_option linter.docPrime false`
-warning: ././.lake/packages/mathlib/././Mathlib/Logic/Relation.lean:354:8: `Relation.TransGen.tail'` is missing a doc-string, please add one.
-Declarations whose name ends with a `'` are expected to contain an explanation for the presence of a `'` in their doc-string. This may consist of discussion of the difference relative to the unprimed version, or an explanation as to why no better naming scheme is possible.
-note: this linter can be disabled with `set_option linter.docPrime false`
-warning: ././.lake/packages/mathlib/././Mathlib/Logic/Relation.lean:444:8: `Relation.TransGen.lift'` is missing a doc-string, please add one.
-Declarations whose name ends with a `'` are expected to contain an explanation for the presence of a `'` in their doc-string. This may consist of discussion of the difference relative to the unprimed version, or an explanation as to why no better naming scheme is possible.
-note: this linter can be disabled with `set_option linter.docPrime false`
-warning: ././.lake/packages/mathlib/././Mathlib/Logic/Relation.lean:453:6: `Relation.TransGen.closed'` is missing a doc-string, please add one.
-Declarations whose name ends with a `'` are expected to contain an explanation for the presence of a `'` in their doc-string. This may consist of discussion of the difference relative to the unprimed version, or an explanation as to why no better naming scheme is possible.
-note: this linter can be disabled with `set_option linter.docPrime false`
-warning: ././.lake/packages/mathlib/././Mathlib/Logic/Relation.lean:523:8: `Relation.ReflTransGen.lift'` is missing a doc-string, please add one.
-Declarations whose name ends with a `'` are expected to contain an explanation for the presence of a `'` in their doc-string. This may consist of discussion of the difference relative to the unprimed version, or an explanation as to why no better naming scheme is possible.
-note: this linter can be disabled with `set_option linter.docPrime false`
-⚠ [273/899] Replayed Mathlib.Data.Quot
-warning: ././.lake/packages/mathlib/././Mathlib/Data/Quot.lean:594:18: `Quotient.liftOn'_mk''` is missing a doc-string, please add one.
-Declarations whose name ends with a `'` are expected to contain an explanation for the presence of a `'` in their doc-string. This may consist of discussion of the difference relative to the unprimed version, or an explanation as to why no better naming scheme is possible.
-note: this linter can be disabled with `set_option linter.docPrime false`
-warning: ././.lake/packages/mathlib/././Mathlib/Data/Quot.lean:598:14: `Quotient.surjective_liftOn'` is missing a doc-string, please add one.
-Declarations whose name ends with a `'` are expected to contain an explanation for the presence of a `'` in their doc-string. This may consist of discussion of the difference relative to the unprimed version, or an explanation as to why no better naming scheme is possible.
-note: this linter can be disabled with `set_option linter.docPrime false`
-warning: ././.lake/packages/mathlib/././Mathlib/Data/Quot.lean:609:18: `Quotient.liftOn₂'_mk''` is missing a doc-string, please add one.
-Declarations whose name ends with a `'` are expected to contain an explanation for the presence of a `'` in their doc-string. This may consist of discussion of the difference relative to the unprimed version, or an explanation as to why no better naming scheme is possible.
-note: this linter can be disabled with `set_option linter.docPrime false`
-warning: ././.lake/packages/mathlib/././Mathlib/Data/Quot.lean:675:8: `Quotient.hrecOn'_mk''` is missing a doc-string, please add one.
-Declarations whose name ends with a `'` are expected to contain an explanation for the presence of a `'` in their doc-string. This may consist of discussion of the difference relative to the unprimed version, or an explanation as to why no better naming scheme is possible.
-note: this linter can be disabled with `set_option linter.docPrime false`
-warning: ././.lake/packages/mathlib/././Mathlib/Data/Quot.lean:688:8: `Quotient.hrecOn₂'_mk''` is missing a doc-string, please add one.
-Declarations whose name ends with a `'` are expected to contain an explanation for the presence of a `'` in their doc-string. This may consist of discussion of the difference relative to the unprimed version, or an explanation as to why no better naming scheme is possible.
-note: this linter can be disabled with `set_option linter.docPrime false`
-warning: ././.lake/packages/mathlib/././Mathlib/Data/Quot.lean:700:8: `Quotient.map'_mk''` is missing a doc-string, please add one.
-Declarations whose name ends with a `'` are expected to contain an explanation for the presence of a `'` in their doc-string. This may consist of discussion of the difference relative to the unprimed version, or an explanation as to why no better naming scheme is possible.
-note: this linter can be disabled with `set_option linter.docPrime false`
-warning: ././.lake/packages/mathlib/././Mathlib/Data/Quot.lean:710:8: `Quotient.map₂'_mk''` is missing a doc-string, please add one.
-Declarations whose name ends with a `'` are expected to contain an explanation for the presence of a `'` in their doc-string. This may consist of discussion of the difference relative to the unprimed version, or an explanation as to why no better naming scheme is possible.
-note: this linter can be disabled with `set_option linter.docPrime false`
-warning: ././.lake/packages/mathlib/././Mathlib/Data/Quot.lean:715:8: `Quotient.exact'` is missing a doc-string, please add one.
-Declarations whose name ends with a `'` are expected to contain an explanation for the presence of a `'` in their doc-string. This may consist of discussion of the difference relative to the unprimed version, or an explanation as to why no better naming scheme is possible.
-note: this linter can be disabled with `set_option linter.docPrime false`
-warning: ././.lake/packages/mathlib/././Mathlib/Data/Quot.lean:719:8: `Quotient.sound'` is missing a doc-string, please add one.
-Declarations whose name ends with a `'` are expected to contain an explanation for the presence of a `'` in their doc-string. This may consist of discussion of the difference relative to the unprimed version, or an explanation as to why no better naming scheme is possible.
-note: this linter can be disabled with `set_option linter.docPrime false`
-warning: ././.lake/packages/mathlib/././Mathlib/Data/Quot.lean:723:18: `Quotient.eq'` is missing a doc-string, please add one.
-Declarations whose name ends with a `'` are expected to contain an explanation for the presence of a `'` in their doc-string. This may consist of discussion of the difference relative to the unprimed version, or an explanation as to why no better naming scheme is possible.
-note: this linter can be disabled with `set_option linter.docPrime false`
-warning: ././.lake/packages/mathlib/././Mathlib/Data/Quot.lean:727:18: `Quotient.eq''` is missing a doc-string, please add one.
-Declarations whose name ends with a `'` are expected to contain an explanation for the presence of a `'` in their doc-string. This may consist of discussion of the difference relative to the unprimed version, or an explanation as to why no better naming scheme is possible.
-note: this linter can be disabled with `set_option linter.docPrime false`
-warning: ././.lake/packages/mathlib/././Mathlib/Data/Quot.lean:736:8: `Quotient.out_eq'` is missing a doc-string, please add one.
-Declarations whose name ends with a `'` are expected to contain an explanation for the presence of a `'` in their doc-string. This may consist of discussion of the difference relative to the unprimed version, or an explanation as to why no better naming scheme is possible.
-note: this linter can be disabled with `set_option linter.docPrime false`
-warning: ././.lake/packages/mathlib/././Mathlib/Data/Quot.lean:739:8: `Quotient.mk_out'` is missing a doc-string, please add one.
-Declarations whose name ends with a `'` are expected to contain an explanation for the presence of a `'` in their doc-string. This may consist of discussion of the difference relative to the unprimed version, or an explanation as to why no better naming scheme is possible.
-note: this linter can be disabled with `set_option linter.docPrime false`
-⚠ [274/899] Replayed Mathlib.Data.Bool.Basic
-warning: ././.lake/packages/mathlib/././Mathlib/Data/Bool/Basic.lean:156:8: `Bool.eq_true_of_not_eq_false'` is missing a doc-string, please add one.
-Declarations whose name ends with a `'` are expected to contain an explanation for the presence of a `'` in their doc-string. This may consist of discussion of the difference relative to the unprimed version, or an explanation as to why no better naming scheme is possible.
-note: this linter can be disabled with `set_option linter.docPrime false`
-warning: ././.lake/packages/mathlib/././Mathlib/Data/Bool/Basic.lean:159:8: `Bool.eq_false_of_not_eq_true'` is missing a doc-string, please add one.
-Declarations whose name ends with a `'` are expected to contain an explanation for the presence of a `'` in their doc-string. This may consist of discussion of the difference relative to the unprimed version, or an explanation as to why no better naming scheme is possible.
-note: this linter can be disabled with `set_option linter.docPrime false`
-⚠ [276/899] Replayed Mathlib.Logic.Equiv.Defs
-warning: ././.lake/packages/mathlib/././Mathlib/Logic/Equiv/Defs.lean:138:9: `Equiv.inhabited'` is missing a doc-string, please add one.
-Declarations whose name ends with a `'` are expected to contain an explanation for the presence of a `'` in their doc-string. This may consist of discussion of the difference relative to the unprimed version, or an explanation as to why no better naming scheme is possible.
-note: this linter can be disabled with `set_option linter.docPrime false`
-warning: ././.lake/packages/mathlib/././Mathlib/Logic/Equiv/Defs.lean:153:8: `Equiv.left_inv'` is missing a doc-string, please add one.
-Declarations whose name ends with a `'` are expected to contain an explanation for the presence of a `'` in their doc-string. This may consist of discussion of the difference relative to the unprimed version, or an explanation as to why no better naming scheme is possible.
-note: this linter can be disabled with `set_option linter.docPrime false`
-warning: ././.lake/packages/mathlib/././Mathlib/Logic/Equiv/Defs.lean:154:8: `Equiv.right_inv'` is missing a doc-string, please add one.
-Declarations whose name ends with a `'` are expected to contain an explanation for the presence of a `'` in their doc-string. This may consist of discussion of the difference relative to the unprimed version, or an explanation as to why no better naming scheme is possible.
-note: this linter can be disabled with `set_option linter.docPrime false`
-warning: ././.lake/packages/mathlib/././Mathlib/Logic/Equiv/Defs.lean:725:16: `Equiv.forall_congr'` is missing a doc-string, please add one.
-Declarations whose name ends with a `'` are expected to contain an explanation for the presence of a `'` in their doc-string. This may consist of discussion of the difference relative to the unprimed version, or an explanation as to why no better naming scheme is possible.
-note: this linter can be disabled with `set_option linter.docPrime false`
-warning: ././.lake/packages/mathlib/././Mathlib/Logic/Equiv/Defs.lean:737:16: `Equiv.exists_congr'` is missing a doc-string, please add one.
-Declarations whose name ends with a `'` are expected to contain an explanation for the presence of a `'` in their doc-string. This may consist of discussion of the difference relative to the unprimed version, or an explanation as to why no better naming scheme is possible.
-note: this linter can be disabled with `set_option linter.docPrime false`
-warning: ././.lake/packages/mathlib/././Mathlib/Logic/Equiv/Defs.lean:757:16: `Equiv.existsUnique_congr'` is missing a doc-string, please add one.
-Declarations whose name ends with a `'` are expected to contain an explanation for the presence of a `'` in their doc-string. This may consist of discussion of the difference relative to the unprimed version, or an explanation as to why no better naming scheme is possible.
-note: this linter can be disabled with `set_option linter.docPrime false`
-warning: ././.lake/packages/mathlib/././Mathlib/Logic/Equiv/Defs.lean:772:18: `Equiv.forall₂_congr'` is missing a doc-string, please add one.
-Declarations whose name ends with a `'` are expected to contain an explanation for the presence of a `'` in their doc-string. This may consist of discussion of the difference relative to the unprimed version, or an explanation as to why no better naming scheme is possible.
-note: this linter can be disabled with `set_option linter.docPrime false`
-warning: ././.lake/packages/mathlib/././Mathlib/Logic/Equiv/Defs.lean:782:18: `Equiv.forall₃_congr'` is missing a doc-string, please add one.
-Declarations whose name ends with a `'` are expected to contain an explanation for the presence of a `'` in their doc-string. This may consist of discussion of the difference relative to the unprimed version, or an explanation as to why no better naming scheme is possible.
-note: this linter can be disabled with `set_option linter.docPrime false`
-⚠ [278/899] Replayed Mathlib.Algebra.GroupWithZero.Defs
-warning: ././.lake/packages/mathlib/././Mathlib/Algebra/GroupWithZero/Defs.lean:110:8: `mul_left_inj'` is missing a doc-string, please add one.
-Declarations whose name ends with a `'` are expected to contain an explanation for the presence of a `'` in their doc-string. This may consist of discussion of the difference relative to the unprimed version, or an explanation as to why no better naming scheme is possible.
-note: this linter can be disabled with `set_option linter.docPrime false`
-warning: ././.lake/packages/mathlib/././Mathlib/Algebra/GroupWithZero/Defs.lean:113:8: `mul_right_inj'` is missing a doc-string, please add one.
-Declarations whose name ends with a `'` are expected to contain an explanation for the presence of a `'` in their doc-string. This may consist of discussion of the difference relative to the unprimed version, or an explanation as to why no better naming scheme is possible.
-note: this linter can be disabled with `set_option linter.docPrime false`
-⚠ [279/899] Replayed Mathlib.Algebra.NeZero
-warning: ././.lake/packages/mathlib/././Mathlib/Algebra/NeZero.lean:44:6: `zero_ne_one'` is missing a doc-string, please add one.
-Declarations whose name ends with a `'` are expected to contain an explanation for the presence of a `'` in their doc-string. This may consist of discussion of the difference relative to the unprimed version, or an explanation as to why no better naming scheme is possible.
-note: this linter can be disabled with `set_option linter.docPrime false`
-warning: ././.lake/packages/mathlib/././Mathlib/Algebra/NeZero.lean:46:6: `one_ne_zero'` is missing a doc-string, please add one.
-Declarations whose name ends with a `'` are expected to contain an explanation for the presence of a `'` in their doc-string. This may consist of discussion of the difference relative to the unprimed version, or an explanation as to why no better naming scheme is possible.
-note: this linter can be disabled with `set_option linter.docPrime false`
-warning: ././.lake/packages/mathlib/././Mathlib/Algebra/NeZero.lean:48:6: `two_ne_zero'` is missing a doc-string, please add one.
-Declarations whose name ends with a `'` are expected to contain an explanation for the presence of a `'` in their doc-string. This may consist of discussion of the difference relative to the unprimed version, or an explanation as to why no better naming scheme is possible.
-note: this linter can be disabled with `set_option linter.docPrime false`
-warning: ././.lake/packages/mathlib/././Mathlib/Algebra/NeZero.lean:50:6: `three_ne_zero'` is missing a doc-string, please add one.
-Declarations whose name ends with a `'` are expected to contain an explanation for the presence of a `'` in their doc-string. This may consist of discussion of the difference relative to the unprimed version, or an explanation as to why no better naming scheme is possible.
-note: this linter can be disabled with `set_option linter.docPrime false`
-warning: ././.lake/packages/mathlib/././Mathlib/Algebra/NeZero.lean:52:6: `four_ne_zero'` is missing a doc-string, please add one.
-Declarations whose name ends with a `'` are expected to contain an explanation for the presence of a `'` in their doc-string. This may consist of discussion of the difference relative to the unprimed version, or an explanation as to why no better naming scheme is possible.
-note: this linter can be disabled with `set_option linter.docPrime false`
-⚠ [281/899] Replayed Mathlib.Algebra.GroupWithZero.Basic
-warning: ././.lake/packages/mathlib/././Mathlib/Algebra/GroupWithZero/Basic.lean:185:14: `pow_eq_zero_iff'` is missing a doc-string, please add one.
-Declarations whose name ends with a `'` are expected to contain an explanation for the presence of a `'` in their doc-string. This may consist of discussion of the difference relative to the unprimed version, or an explanation as to why no better naming scheme is possible.
-note: this linter can be disabled with `set_option linter.docPrime false`
-warning: ././.lake/packages/mathlib/././Mathlib/Algebra/GroupWithZero/Basic.lean:350:8: `div_self_mul_self'` is missing a doc-string, please add one.
-Declarations whose name ends with a `'` are expected to contain an explanation for the presence of a `'` in their doc-string. This may consist of discussion of the difference relative to the unprimed version, or an explanation as to why no better naming scheme is possible.
-note: this linter can be disabled with `set_option linter.docPrime false`
-warning: ././.lake/packages/mathlib/././Mathlib/Algebra/GroupWithZero/Basic.lean:417:6: `zpow_add'` is missing a doc-string, please add one.
-Declarations whose name ends with a `'` are expected to contain an explanation for the presence of a `'` in their doc-string. This may consist of discussion of the difference relative to the unprimed version, or an explanation as to why no better naming scheme is possible.
-note: this linter can be disabled with `set_option linter.docPrime false`
-⚠ [284/899] Replayed Mathlib.Algebra.GroupWithZero.Units.Basic
-warning: ././.lake/packages/mathlib/././Mathlib/Algebra/GroupWithZero/Units/Basic.lean:181:8: `Units.mul_inv'` is missing a doc-string, please add one.
-Declarations whose name ends with a `'` are expected to contain an explanation for the presence of a `'` in their doc-string. This may consist of discussion of the difference relative to the unprimed version, or an explanation as to why no better naming scheme is possible.
-note: this linter can be disabled with `set_option linter.docPrime false`
-warning: ././.lake/packages/mathlib/././Mathlib/Algebra/GroupWithZero/Units/Basic.lean:184:8: `Units.inv_mul'` is missing a doc-string, please add one.
-Declarations whose name ends with a `'` are expected to contain an explanation for the presence of a `'` in their doc-string. This may consist of discussion of the difference relative to the unprimed version, or an explanation as to why no better naming scheme is possible.
-note: this linter can be disabled with `set_option linter.docPrime false`
-warning: ././.lake/packages/mathlib/././Mathlib/Algebra/GroupWithZero/Units/Basic.lean:297:6: `div_left_inj'` is missing a doc-string, please add one.
-Declarations whose name ends with a `'` are expected to contain an explanation for the presence of a `'` in their doc-string. This may consist of discussion of the difference relative to the unprimed version, or an explanation as to why no better naming scheme is possible.
-note: this linter can be disabled with `set_option linter.docPrime false`
-warning: ././.lake/packages/mathlib/././Mathlib/Algebra/GroupWithZero/Units/Basic.lean:392:8: `Ring.inverse_eq_inv'` is missing a doc-string, please add one.
-Declarations whose name ends with a `'` are expected to contain an explanation for the presence of a `'` in their doc-string. This may consist of discussion of the difference relative to the unprimed version, or an explanation as to why no better naming scheme is possible.
-note: this linter can be disabled with `set_option linter.docPrime false`
-warning: ././.lake/packages/mathlib/././Mathlib/Algebra/GroupWithZero/Units/Basic.lean:432:6: `mul_div_cancel_of_imp'` is missing a doc-string, please add one.
-Declarations whose name ends with a `'` are expected to contain an explanation for the presence of a `'` in their doc-string. This may consist of discussion of the difference relative to the unprimed version, or an explanation as to why no better naming scheme is possible.
-note: this linter can be disabled with `set_option linter.docPrime false`
-warning: ././.lake/packages/mathlib/././Mathlib/Algebra/GroupWithZero/Units/Basic.lean:454:6: `div_div_cancel'` is missing a doc-string, please add one.
-Declarations whose name ends with a `'` are expected to contain an explanation for the presence of a `'` in their doc-string. This may consist of discussion of the difference relative to the unprimed version, or an explanation as to why no better naming scheme is possible.
-note: this linter can be disabled with `set_option linter.docPrime false`
-warning: ././.lake/packages/mathlib/././Mathlib/Algebra/GroupWithZero/Units/Basic.lean:456:6: `div_div_cancel_left'` is missing a doc-string, please add one.
-Declarations whose name ends with a `'` are expected to contain an explanation for the presence of a `'` in their doc-string. This may consist of discussion of the difference relative to the unprimed version, or an explanation as to why no better naming scheme is possible.
-note: this linter can be disabled with `set_option linter.docPrime false`
-warning: ././.lake/packages/mathlib/././Mathlib/Algebra/GroupWithZero/Units/Basic.lean:461:6: `div_div_div_cancel_left'` is missing a doc-string, please add one.
-Declarations whose name ends with a `'` are expected to contain an explanation for the presence of a `'` in their doc-string. This may consist of discussion of the difference relative to the unprimed version, or an explanation as to why no better naming scheme is possible.
-note: this linter can be disabled with `set_option linter.docPrime false`
-warning: ././.lake/packages/mathlib/././Mathlib/Algebra/GroupWithZero/Units/Basic.lean:464:14: `div_mul_div_cancel₀'` is missing a doc-string, please add one.
-Declarations whose name ends with a `'` are expected to contain an explanation for the presence of a `'` in their doc-string. This may consist of discussion of the difference relative to the unprimed version, or an explanation as to why no better naming scheme is possible.
-note: this linter can be disabled with `set_option linter.docPrime false`
-⚠ [291/899] Replayed Mathlib.Data.Sigma.Basic
-warning: ././.lake/packages/mathlib/././Mathlib/Data/Sigma/Basic.lean:90:6: `Sigma.exists'` is missing a doc-string, please add one.
-Declarations whose name ends with a `'` are expected to contain an explanation for the presence of a `'` in their doc-string. This may consist of discussion of the difference relative to the unprimed version, or an explanation as to why no better naming scheme is possible.
-note: this linter can be disabled with `set_option linter.docPrime false`
-warning: ././.lake/packages/mathlib/././Mathlib/Data/Sigma/Basic.lean:93:6: `Sigma.forall'` is missing a doc-string, please add one.
-Declarations whose name ends with a `'` are expected to contain an explanation for the presence of a `'` in their doc-string. This may consist of discussion of the difference relative to the unprimed version, or an explanation as to why no better naming scheme is possible.
-note: this linter can be disabled with `set_option linter.docPrime false`
-⚠ [304/899] Replayed Mathlib.Logic.Equiv.Basic
-warning: ././.lake/packages/mathlib/././Mathlib/Logic/Equiv/Basic.lean:1706:8: `Equiv.coe_piCongr'` is missing a doc-string, please add one.
-Declarations whose name ends with a `'` are expected to contain an explanation for the presence of a `'` in their doc-string. This may consist of discussion of the difference relative to the unprimed version, or an explanation as to why no better naming scheme is possible.
-note: this linter can be disabled with `set_option linter.docPrime false`
-⚠ [305/899] Replayed Mathlib.Algebra.Group.Equiv.Basic
-warning: ././.lake/packages/mathlib/././Mathlib/Algebra/Group/Equiv/Basic.lean:339:8: `MulEquiv.mk_coe'` is missing a doc-string, please add one.
-Declarations whose name ends with a `'` are expected to contain an explanation for the presence of a `'` in their doc-string. This may consist of discussion of the difference relative to the unprimed version, or an explanation as to why no better naming scheme is possible.
-note: this linter can be disabled with `set_option linter.docPrime false`
-⚠ [311/899] Replayed Mathlib.Algebra.Group.TypeTags
-warning: ././.lake/packages/mathlib/././Mathlib/Algebra/Group/TypeTags.lean:494:6: `AddMonoidHom.coe_toMultiplicative'` is missing a doc-string, please add one.
-Declarations whose name ends with a `'` are expected to contain an explanation for the presence of a `'` in their doc-string. This may consist of discussion of the difference relative to the unprimed version, or an explanation as to why no better naming scheme is possible.
-note: this linter can be disabled with `set_option linter.docPrime false`
-warning: ././.lake/packages/mathlib/././Mathlib/Algebra/Group/TypeTags.lean:504:6: `MonoidHom.coe_toAdditive'` is missing a doc-string, please add one.
-Declarations whose name ends with a `'` are expected to contain an explanation for the presence of a `'` in their doc-string. This may consist of discussion of the difference relative to the unprimed version, or an explanation as to why no better naming scheme is possible.
-note: this linter can be disabled with `set_option linter.docPrime false`
-warning: ././.lake/packages/mathlib/././Mathlib/Algebra/Group/TypeTags.lean:525:6: `AddMonoidHom.coe_toMultiplicative''` is missing a doc-string, please add one.
-Declarations whose name ends with a `'` are expected to contain an explanation for the presence of a `'` in their doc-string. This may consist of discussion of the difference relative to the unprimed version, or an explanation as to why no better naming scheme is possible.
-note: this linter can be disabled with `set_option linter.docPrime false`
-warning: ././.lake/packages/mathlib/././Mathlib/Algebra/Group/TypeTags.lean:535:6: `MonoidHom.coe_toAdditive''` is missing a doc-string, please add one.
-Declarations whose name ends with a `'` are expected to contain an explanation for the presence of a `'` in their doc-string. This may consist of discussion of the difference relative to the unprimed version, or an explanation as to why no better naming scheme is possible.
-note: this linter can be disabled with `set_option linter.docPrime false`
-⚠ [314/899] Replayed Mathlib.Data.Nat.Sqrt
-warning: ././.lake/packages/mathlib/././Mathlib/Data/Nat/Sqrt.lean:114:6: `Nat.sqrt_le'` is missing a doc-string, please add one.
-Declarations whose name ends with a `'` are expected to contain an explanation for the presence of a `'` in their doc-string. This may consist of discussion of the difference relative to the unprimed version, or an explanation as to why no better naming scheme is possible.
-note: this linter can be disabled with `set_option linter.docPrime false`
-warning: ././.lake/packages/mathlib/././Mathlib/Data/Nat/Sqrt.lean:118:6: `Nat.lt_succ_sqrt'` is missing a doc-string, please add one.
-Declarations whose name ends with a `'` are expected to contain an explanation for the presence of a `'` in their doc-string. This may consist of discussion of the difference relative to the unprimed version, or an explanation as to why no better naming scheme is possible.
-note: this linter can be disabled with `set_option linter.docPrime false`
-warning: ././.lake/packages/mathlib/././Mathlib/Data/Nat/Sqrt.lean:127:6: `Nat.le_sqrt'` is missing a doc-string, please add one.
-Declarations whose name ends with a `'` are expected to contain an explanation for the presence of a `'` in their doc-string. This may consist of discussion of the difference relative to the unprimed version, or an explanation as to why no better naming scheme is possible.
-note: this linter can be disabled with `set_option linter.docPrime false`
-warning: ././.lake/packages/mathlib/././Mathlib/Data/Nat/Sqrt.lean:131:6: `Nat.sqrt_lt'` is missing a doc-string, please add one.
-Declarations whose name ends with a `'` are expected to contain an explanation for the presence of a `'` in their doc-string. This may consist of discussion of the difference relative to the unprimed version, or an explanation as to why no better naming scheme is possible.
-note: this linter can be disabled with `set_option linter.docPrime false`
-warning: ././.lake/packages/mathlib/././Mathlib/Data/Nat/Sqrt.lean:150:6: `Nat.eq_sqrt'` is missing a doc-string, please add one.
-Declarations whose name ends with a `'` are expected to contain an explanation for the presence of a `'` in their doc-string. This may consist of discussion of the difference relative to the unprimed version, or an explanation as to why no better naming scheme is possible.
-note: this linter can be disabled with `set_option linter.docPrime false`
-warning: ././.lake/packages/mathlib/././Mathlib/Data/Nat/Sqrt.lean:170:6: `Nat.sqrt_add_eq'` is missing a doc-string, please add one.
-Declarations whose name ends with a `'` are expected to contain an explanation for the presence of a `'` in their doc-string. This may consist of discussion of the difference relative to the unprimed version, or an explanation as to why no better naming scheme is possible.
-note: this linter can be disabled with `set_option linter.docPrime false`
-warning: ././.lake/packages/mathlib/././Mathlib/Data/Nat/Sqrt.lean:175:6: `Nat.sqrt_eq'` is missing a doc-string, please add one.
-Declarations whose name ends with a `'` are expected to contain an explanation for the presence of a `'` in their doc-string. This may consist of discussion of the difference relative to the unprimed version, or an explanation as to why no better naming scheme is possible.
-note: this linter can be disabled with `set_option linter.docPrime false`
-warning: ././.lake/packages/mathlib/././Mathlib/Data/Nat/Sqrt.lean:185:6: `Nat.exists_mul_self'` is missing a doc-string, please add one.
-Declarations whose name ends with a `'` are expected to contain an explanation for the presence of a `'` in their doc-string. This may consist of discussion of the difference relative to the unprimed version, or an explanation as to why no better naming scheme is possible.
-note: this linter can be disabled with `set_option linter.docPrime false`
-warning: ././.lake/packages/mathlib/././Mathlib/Data/Nat/Sqrt.lean:191:6: `Nat.sqrt_mul_sqrt_lt_succ'` is missing a doc-string, please add one.
-Declarations whose name ends with a `'` are expected to contain an explanation for the presence of a `'` in their doc-string. This may consist of discussion of the difference relative to the unprimed version, or an explanation as to why no better naming scheme is possible.
-note: this linter can be disabled with `set_option linter.docPrime false`
-warning: ././.lake/packages/mathlib/././Mathlib/Data/Nat/Sqrt.lean:197:6: `Nat.succ_le_succ_sqrt'` is missing a doc-string, please add one.
-Declarations whose name ends with a `'` are expected to contain an explanation for the presence of a `'` in their doc-string. This may consist of discussion of the difference relative to the unprimed version, or an explanation as to why no better naming scheme is possible.
-note: this linter can be disabled with `set_option linter.docPrime false`
-warning: ././.lake/packages/mathlib/././Mathlib/Data/Nat/Sqrt.lean:207:6: `Nat.not_exists_sq'` is missing a doc-string, please add one.
-Declarations whose name ends with a `'` are expected to contain an explanation for the presence of a `'` in their doc-string. This may consist of discussion of the difference relative to the unprimed version, or an explanation as to why no better naming scheme is possible.
-note: this linter can be disabled with `set_option linter.docPrime false`
-⚠ [315/899] Replayed Mathlib.Algebra.Group.Nat
-warning: ././.lake/packages/mathlib/././Mathlib/Algebra/Group/Nat.lean:128:6: `Nat.even_pow'` is missing a doc-string, please add one.
-Declarations whose name ends with a `'` are expected to contain an explanation for the presence of a `'` in their doc-string. This may consist of discussion of the difference relative to the unprimed version, or an explanation as to why no better naming scheme is possible.
-note: this linter can be disabled with `set_option linter.docPrime false`
-⚠ [413/899] Replayed Mathlib.Algebra.Group.Int
-warning: ././.lake/packages/mathlib/././Mathlib/Algebra/Group/Int.lean:115:6: `Int.eq_one_or_neg_one_of_mul_eq_one'` is missing a doc-string, please add one.
-Declarations whose name ends with a `'` are expected to contain an explanation for the presence of a `'` in their doc-string. This may consist of discussion of the difference relative to the unprimed version, or an explanation as to why no better naming scheme is possible.
-note: this linter can be disabled with `set_option linter.docPrime false`
-warning: ././.lake/packages/mathlib/././Mathlib/Algebra/Group/Int.lean:128:6: `Int.eq_one_or_neg_one_of_mul_eq_neg_one'` is missing a doc-string, please add one.
-Declarations whose name ends with a `'` are expected to contain an explanation for the presence of a `'` in their doc-string. This may consist of discussion of the difference relative to the unprimed version, or an explanation as to why no better naming scheme is possible.
-note: this linter can be disabled with `set_option linter.docPrime false`
-warning: ././.lake/packages/mathlib/././Mathlib/Algebra/Group/Int.lean:210:6: `Int.even_pow'` is missing a doc-string, please add one.
-Declarations whose name ends with a `'` are expected to contain an explanation for the presence of a `'` in their doc-string. This may consist of discussion of the difference relative to the unprimed version, or an explanation as to why no better naming scheme is possible.
-note: this linter can be disabled with `set_option linter.docPrime false`
-⚠ [415/899] Replayed Mathlib.Algebra.Ring.Defs
-warning: ././.lake/packages/mathlib/././Mathlib/Algebra/Ring/Defs.lean:234:6: `add_sq'` is missing a doc-string, please add one.
-Declarations whose name ends with a `'` are expected to contain an explanation for the presence of a `'` in their doc-string. This may consist of discussion of the difference relative to the unprimed version, or an explanation as to why no better naming scheme is possible.
-note: this linter can be disabled with `set_option linter.docPrime false`
-⚠ [419/899] Replayed Mathlib.Algebra.Ring.Basic
-warning: ././.lake/packages/mathlib/././Mathlib/Algebra/Ring/Basic.lean:92:8: `inv_neg'` is missing a doc-string, please add one.
-Declarations whose name ends with a `'` are expected to contain an explanation for the presence of a `'` in their doc-string. This may consist of discussion of the difference relative to the unprimed version, or an explanation as to why no better naming scheme is possible.
-note: this linter can be disabled with `set_option linter.docPrime false`
-⚠ [422/899] Replayed Mathlib.Data.Nat.Cast.Basic
-warning: ././.lake/packages/mathlib/././Mathlib/Data/Nat/Cast/Basic.lean:67:6: `nsmul_eq_mul'` is missing a doc-string, please add one.
-Declarations whose name ends with a `'` are expected to contain an explanation for the presence of a `'` in their doc-string. This may consist of discussion of the difference relative to the unprimed version, or an explanation as to why no better naming scheme is possible.
-note: this linter can be disabled with `set_option linter.docPrime false`
-warning: ././.lake/packages/mathlib/././Mathlib/Data/Nat/Cast/Basic.lean:98:8: `ext_nat'` is missing a doc-string, please add one.
-Declarations whose name ends with a `'` are expected to contain an explanation for the presence of a `'` in their doc-string. This may consist of discussion of the difference relative to the unprimed version, or an explanation as to why no better naming scheme is possible.
-note: this linter can be disabled with `set_option linter.docPrime false`
-warning: ././.lake/packages/mathlib/././Mathlib/Data/Nat/Cast/Basic.lean:113:8: `eq_natCast'` is missing a doc-string, please add one.
-Declarations whose name ends with a `'` are expected to contain an explanation for the presence of a `'` in their doc-string. This may consist of discussion of the difference relative to the unprimed version, or an explanation as to why no better naming scheme is possible.
-note: this linter can be disabled with `set_option linter.docPrime false`
-warning: ././.lake/packages/mathlib/././Mathlib/Data/Nat/Cast/Basic.lean:117:8: `map_natCast'` is missing a doc-string, please add one.
-Declarations whose name ends with a `'` are expected to contain an explanation for the presence of a `'` in their doc-string. This may consist of discussion of the difference relative to the unprimed version, or an explanation as to why no better naming scheme is possible.
-note: this linter can be disabled with `set_option linter.docPrime false`
-warning: ././.lake/packages/mathlib/././Mathlib/Data/Nat/Cast/Basic.lean:124:8: `map_ofNat'` is missing a doc-string, please add one.
-Declarations whose name ends with a `'` are expected to contain an explanation for the presence of a `'` in their doc-string. This may consist of discussion of the difference relative to the unprimed version, or an explanation as to why no better naming scheme is possible.
-note: this linter can be disabled with `set_option linter.docPrime false`
-⚠ [424/899] Replayed Mathlib.Algebra.GroupWithZero.Commute
-warning: ././.lake/packages/mathlib/././Mathlib/Algebra/GroupWithZero/Commute.lean:22:8: `Ring.mul_inverse_rev'` is missing a doc-string, please add one.
-Declarations whose name ends with a `'` are expected to contain an explanation for the presence of a `'` in their doc-string. This may consist of discussion of the difference relative to the unprimed version, or an explanation as to why no better naming scheme is possible.
-note: this linter can be disabled with `set_option linter.docPrime false`
-⚠ [431/899] Replayed Mathlib.Algebra.Ring.Commute
-warning: ././.lake/packages/mathlib/././Mathlib/Algebra/Ring/Commute.lean:47:8: `Commute.mul_self_sub_mul_self_eq'` is missing a doc-string, please add one.
-Declarations whose name ends with a `'` are expected to contain an explanation for the presence of a `'` in their doc-string. This may consist of discussion of the difference relative to the unprimed version, or an explanation as to why no better naming scheme is possible.
-note: this linter can be disabled with `set_option linter.docPrime false`
-warning: ././.lake/packages/mathlib/././Mathlib/Algebra/Ring/Commute.lean:131:6: `neg_pow'` is missing a doc-string, please add one.
-Declarations whose name ends with a `'` are expected to contain an explanation for the presence of a `'` in their doc-string. This may consist of discussion of the difference relative to the unprimed version, or an explanation as to why no better naming scheme is possible.
-note: this linter can be disabled with `set_option linter.docPrime false`
-warning: ././.lake/packages/mathlib/././Mathlib/Algebra/Ring/Commute.lean:193:6: `sub_sq'` is missing a doc-string, please add one.
-Declarations whose name ends with a `'` are expected to contain an explanation for the presence of a `'` in their doc-string. This may consist of discussion of the difference relative to the unprimed version, or an explanation as to why no better naming scheme is possible.
-note: this linter can be disabled with `set_option linter.docPrime false`
-⚠ [438/899] Replayed Mathlib.Algebra.Field.Defs
-warning: ././.lake/packages/mathlib/././Mathlib/Algebra/Field/Defs.lean:202:6: `Rat.cast_mk'` is missing a doc-string, please add one.
-Declarations whose name ends with a `'` are expected to contain an explanation for the presence of a `'` in their doc-string. This may consist of discussion of the difference relative to the unprimed version, or an explanation as to why no better naming scheme is possible.
-note: this linter can be disabled with `set_option linter.docPrime false`
-⚠ [444/899] Replayed Mathlib.Control.Combinators
-warning: ././.lake/packages/mathlib/././Mathlib/Control/Combinators.lean:35:4: `Monad.mapM'` is missing a doc-string, please add one.
-Declarations whose name ends with a `'` are expected to contain an explanation for the presence of a `'` in their doc-string. This may consist of discussion of the difference relative to the unprimed version, or an explanation as to why no better naming scheme is possible.
-note: this linter can be disabled with `set_option linter.docPrime false`
-warning: ././.lake/packages/mathlib/././Mathlib/Control/Combinators.lean:57:4: `Monad.sequence'` is missing a doc-string, please add one.
-Declarations whose name ends with a `'` are expected to contain an explanation for the presence of a `'` in their doc-string. This may consist of discussion of the difference relative to the unprimed version, or an explanation as to why no better naming scheme is possible.
-note: this linter can be disabled with `set_option linter.docPrime false`
-⚠ [445/899] Replayed Mathlib.Data.Option.Basic
-warning: ././.lake/packages/mathlib/././Mathlib/Data/Option/Basic.lean:80:8: `Option.none_bind'` is missing a doc-string, please add one.
-Declarations whose name ends with a `'` are expected to contain an explanation for the presence of a `'` in their doc-string. This may consist of discussion of the difference relative to the unprimed version, or an explanation as to why no better naming scheme is possible.
-note: this linter can be disabled with `set_option linter.docPrime false`
-warning: ././.lake/packages/mathlib/././Mathlib/Data/Option/Basic.lean:84:8: `Option.some_bind'` is missing a doc-string, please add one.
-Declarations whose name ends with a `'` are expected to contain an explanation for the presence of a `'` in their doc-string. This may consist of discussion of the difference relative to the unprimed version, or an explanation as to why no better naming scheme is possible.
-note: this linter can be disabled with `set_option linter.docPrime false`
-warning: ././.lake/packages/mathlib/././Mathlib/Data/Option/Basic.lean:87:8: `Option.bind_eq_some'` is missing a doc-string, please add one.
-Declarations whose name ends with a `'` are expected to contain an explanation for the presence of a `'` in their doc-string. This may consist of discussion of the difference relative to the unprimed version, or an explanation as to why no better naming scheme is possible.
-note: this linter can be disabled with `set_option linter.docPrime false`
-warning: ././.lake/packages/mathlib/././Mathlib/Data/Option/Basic.lean:96:8: `Option.bind_congr'` is missing a doc-string, please add one.
-Declarations whose name ends with a `'` are expected to contain an explanation for the presence of a `'` in their doc-string. This may consist of discussion of the difference relative to the unprimed version, or an explanation as to why no better naming scheme is possible.
-note: this linter can be disabled with `set_option linter.docPrime false`
-warning: ././.lake/packages/mathlib/././Mathlib/Data/Option/Basic.lean:103:8: `Option.bind_eq_bind'` is missing a doc-string, please add one.
-Declarations whose name ends with a `'` are expected to contain an explanation for the presence of a `'` in their doc-string. This may consist of discussion of the difference relative to the unprimed version, or an explanation as to why no better naming scheme is possible.
-note: this linter can be disabled with `set_option linter.docPrime false`
-warning: ././.lake/packages/mathlib/././Mathlib/Data/Option/Basic.lean:110:8: `Option.map_coe'` is missing a doc-string, please add one.
-Declarations whose name ends with a `'` are expected to contain an explanation for the presence of a `'` in their doc-string. This may consist of discussion of the difference relative to the unprimed version, or an explanation as to why no better naming scheme is possible.
-note: this linter can be disabled with `set_option linter.docPrime false`
-warning: ././.lake/packages/mathlib/././Mathlib/Data/Option/Basic.lean:140:8: `Option.map_bind'` is missing a doc-string, please add one.
-Declarations whose name ends with a `'` are expected to contain an explanation for the presence of a `'` in their doc-string. This may consist of discussion of the difference relative to the unprimed version, or an explanation as to why no better naming scheme is possible.
-note: this linter can be disabled with `set_option linter.docPrime false`
-warning: ././.lake/packages/mathlib/././Mathlib/Data/Option/Basic.lean:207:8: `Option.some_orElse'` is missing a doc-string, please add one.
-Declarations whose name ends with a `'` are expected to contain an explanation for the presence of a `'` in their doc-string. This may consist of discussion of the difference relative to the unprimed version, or an explanation as to why no better naming scheme is possible.
-note: this linter can be disabled with `set_option linter.docPrime false`
-warning: ././.lake/packages/mathlib/././Mathlib/Data/Option/Basic.lean:211:8: `Option.none_orElse'` is missing a doc-string, please add one.
-Declarations whose name ends with a `'` are expected to contain an explanation for the presence of a `'` in their doc-string. This may consist of discussion of the difference relative to the unprimed version, or an explanation as to why no better naming scheme is possible.
-note: this linter can be disabled with `set_option linter.docPrime false`
-warning: ././.lake/packages/mathlib/././Mathlib/Data/Option/Basic.lean:214:8: `Option.orElse_none'` is missing a doc-string, please add one.
-Declarations whose name ends with a `'` are expected to contain an explanation for the presence of a `'` in their doc-string. This may consist of discussion of the difference relative to the unprimed version, or an explanation as to why no better naming scheme is possible.
-note: this linter can be disabled with `set_option linter.docPrime false`
-warning: ././.lake/packages/mathlib/././Mathlib/Data/Option/Basic.lean:229:8: `Option.guard_eq_some'` is missing a doc-string, please add one.
-Declarations whose name ends with a `'` are expected to contain an explanation for the presence of a `'` in their doc-string. This may consist of discussion of the difference relative to the unprimed version, or an explanation as to why no better naming scheme is possible.
-note: this linter can be disabled with `set_option linter.docPrime false`
-warning: ././.lake/packages/mathlib/././Mathlib/Data/Option/Basic.lean:276:8: `Option.orElse_eq_some'` is missing a doc-string, please add one.
-Declarations whose name ends with a `'` are expected to contain an explanation for the presence of a `'` in their doc-string. This may consist of discussion of the difference relative to the unprimed version, or an explanation as to why no better naming scheme is possible.
-note: this linter can be disabled with `set_option linter.docPrime false`
-warning: ././.lake/packages/mathlib/././Mathlib/Data/Option/Basic.lean:287:8: `Option.orElse_eq_none'` is missing a doc-string, please add one.
-Declarations whose name ends with a `'` are expected to contain an explanation for the presence of a `'` in their doc-string. This may consist of discussion of the difference relative to the unprimed version, or an explanation as to why no better naming scheme is possible.
-note: this linter can be disabled with `set_option linter.docPrime false`
-⚠ [446/899] Replayed Mathlib.Data.Prod.PProd
-warning: ././.lake/packages/mathlib/././Mathlib/Data/Prod/PProd.lean:35:8: `PProd.forall'` is missing a doc-string, please add one.
-Declarations whose name ends with a `'` are expected to contain an explanation for the presence of a `'` in their doc-string. This may consist of discussion of the difference relative to the unprimed version, or an explanation as to why no better naming scheme is possible.
-note: this linter can be disabled with `set_option linter.docPrime false`
-warning: ././.lake/packages/mathlib/././Mathlib/Data/Prod/PProd.lean:38:8: `PProd.exists'` is missing a doc-string, please add one.
-Declarations whose name ends with a `'` are expected to contain an explanation for the presence of a `'` in their doc-string. This may consist of discussion of the difference relative to the unprimed version, or an explanation as to why no better naming scheme is possible.
-note: this linter can be disabled with `set_option linter.docPrime false`
-⚠ [450/899] Replayed Mathlib.Algebra.Group.Action.Faithful
-warning: ././.lake/packages/mathlib/././Mathlib/Algebra/Group/Action/Faithful.lean:51:6: `smul_left_injective'` is missing a doc-string, please add one.
-Declarations whose name ends with a `'` are expected to contain an explanation for the presence of a `'` in their doc-string. This may consist of discussion of the difference relative to the unprimed version, or an explanation as to why no better naming scheme is possible.
-note: this linter can be disabled with `set_option linter.docPrime false`
-⚠ [452/899] Replayed Mathlib.Algebra.GroupWithZero.Action.Defs
-warning: ././.lake/packages/mathlib/././Mathlib/Algebra/GroupWithZero/Action/Defs.lean:237:9: `AddMonoid.nat_smulCommClass'` is missing a doc-string, please add one.
-Declarations whose name ends with a `'` are expected to contain an explanation for the presence of a `'` in their doc-string. This may consist of discussion of the difference relative to the unprimed version, or an explanation as to why no better naming scheme is possible.
-note: this linter can be disabled with `set_option linter.docPrime false`
-warning: ././.lake/packages/mathlib/././Mathlib/Algebra/GroupWithZero/Action/Defs.lean:250:9: `AddGroup.int_smulCommClass'` is missing a doc-string, please add one.
-Declarations whose name ends with a `'` are expected to contain an explanation for the presence of a `'` in their doc-string. This may consist of discussion of the difference relative to the unprimed version, or an explanation as to why no better naming scheme is possible.
-note: this linter can be disabled with `set_option linter.docPrime false`
-warning: ././.lake/packages/mathlib/././Mathlib/Algebra/GroupWithZero/Action/Defs.lean:278:8: `smul_mul'` is missing a doc-string, please add one.
-Declarations whose name ends with a `'` are expected to contain an explanation for the presence of a `'` in their doc-string. This may consist of discussion of the difference relative to the unprimed version, or an explanation as to why no better naming scheme is possible.
-note: this linter can be disabled with `set_option linter.docPrime false`
-warning: ././.lake/packages/mathlib/././Mathlib/Algebra/GroupWithZero/Action/Defs.lean:318:14: `smul_pow'` is missing a doc-string, please add one.
-Declarations whose name ends with a `'` are expected to contain an explanation for the presence of a `'` in their doc-string. This may consist of discussion of the difference relative to the unprimed version, or an explanation as to why no better naming scheme is possible.
-note: this linter can be disabled with `set_option linter.docPrime false`
-warning: ././.lake/packages/mathlib/././Mathlib/Algebra/GroupWithZero/Action/Defs.lean:328:8: `smul_inv'` is missing a doc-string, please add one.
-Declarations whose name ends with a `'` are expected to contain an explanation for the presence of a `'` in their doc-string. This may consist of discussion of the difference relative to the unprimed version, or an explanation as to why no better naming scheme is possible.
-note: this linter can be disabled with `set_option linter.docPrime false`
-warning: ././.lake/packages/mathlib/././Mathlib/Algebra/GroupWithZero/Action/Defs.lean:331:8: `smul_div'` is missing a doc-string, please add one.
-Declarations whose name ends with a `'` are expected to contain an explanation for the presence of a `'` in their doc-string. This may consist of discussion of the difference relative to the unprimed version, or an explanation as to why no better naming scheme is possible.
-note: this linter can be disabled with `set_option linter.docPrime false`
-⚠ [457/899] Replayed Mathlib.Order.Basic
-warning: ././.lake/packages/mathlib/././Mathlib/Order/Basic.lean:70:8: `le_trans'` is missing a doc-string, please add one.
-Declarations whose name ends with a `'` are expected to contain an explanation for the presence of a `'` in their doc-string. This may consist of discussion of the difference relative to the unprimed version, or an explanation as to why no better naming scheme is possible.
-note: this linter can be disabled with `set_option linter.docPrime false`
-warning: ././.lake/packages/mathlib/././Mathlib/Order/Basic.lean:73:8: `lt_trans'` is missing a doc-string, please add one.
-Declarations whose name ends with a `'` are expected to contain an explanation for the presence of a `'` in their doc-string. This may consist of discussion of the difference relative to the unprimed version, or an explanation as to why no better naming scheme is possible.
-note: this linter can be disabled with `set_option linter.docPrime false`
-warning: ././.lake/packages/mathlib/././Mathlib/Order/Basic.lean:76:8: `lt_of_le_of_lt'` is missing a doc-string, please add one.
-Declarations whose name ends with a `'` are expected to contain an explanation for the presence of a `'` in their doc-string. This may consist of discussion of the difference relative to the unprimed version, or an explanation as to why no better naming scheme is possible.
-note: this linter can be disabled with `set_option linter.docPrime false`
-warning: ././.lake/packages/mathlib/././Mathlib/Order/Basic.lean:79:8: `lt_of_lt_of_le'` is missing a doc-string, please add one.
-Declarations whose name ends with a `'` are expected to contain an explanation for the presence of a `'` in their doc-string. This may consist of discussion of the difference relative to the unprimed version, or an explanation as to why no better naming scheme is possible.
-note: this linter can be disabled with `set_option linter.docPrime false`
-warning: ././.lake/packages/mathlib/././Mathlib/Order/Basic.lean:91:8: `lt_of_le_of_ne'` is missing a doc-string, please add one.
-Declarations whose name ends with a `'` are expected to contain an explanation for the presence of a `'` in their doc-string. This may consist of discussion of the difference relative to the unprimed version, or an explanation as to why no better naming scheme is possible.
-note: this linter can be disabled with `set_option linter.docPrime false`
-warning: ././.lake/packages/mathlib/././Mathlib/Order/Basic.lean:96:8: `Ne.lt_of_le'` is missing a doc-string, please add one.
-Declarations whose name ends with a `'` are expected to contain an explanation for the presence of a `'` in their doc-string. This may consist of discussion of the difference relative to the unprimed version, or an explanation as to why no better naming scheme is possible.
-note: this linter can be disabled with `set_option linter.docPrime false`
-warning: ././.lake/packages/mathlib/././Mathlib/Order/Basic.lean:156:8: `le_of_le_of_eq'` is missing a doc-string, please add one.
-Declarations whose name ends with a `'` are expected to contain an explanation for the presence of a `'` in their doc-string. This may consist of discussion of the difference relative to the unprimed version, or an explanation as to why no better naming scheme is possible.
-note: this linter can be disabled with `set_option linter.docPrime false`
-warning: ././.lake/packages/mathlib/././Mathlib/Order/Basic.lean:159:8: `le_of_eq_of_le'` is missing a doc-string, please add one.
-Declarations whose name ends with a `'` are expected to contain an explanation for the presence of a `'` in their doc-string. This may consist of discussion of the difference relative to the unprimed version, or an explanation as to why no better naming scheme is possible.
-note: this linter can be disabled with `set_option linter.docPrime false`
-warning: ././.lake/packages/mathlib/././Mathlib/Order/Basic.lean:162:8: `lt_of_lt_of_eq'` is missing a doc-string, please add one.
-Declarations whose name ends with a `'` are expected to contain an explanation for the presence of a `'` in their doc-string. This may consist of discussion of the difference relative to the unprimed version, or an explanation as to why no better naming scheme is possible.
-note: this linter can be disabled with `set_option linter.docPrime false`
-warning: ././.lake/packages/mathlib/././Mathlib/Order/Basic.lean:165:8: `lt_of_eq_of_lt'` is missing a doc-string, please add one.
-Declarations whose name ends with a `'` are expected to contain an explanation for the presence of a `'` in their doc-string. This may consist of discussion of the difference relative to the unprimed version, or an explanation as to why no better naming scheme is possible.
-note: this linter can be disabled with `set_option linter.docPrime false`
-warning: ././.lake/packages/mathlib/././Mathlib/Order/Basic.lean:265:8: `LT.lt.ne'` is missing a doc-string, please add one.
-Declarations whose name ends with a `'` are expected to contain an explanation for the presence of a `'` in their doc-string. This may consist of discussion of the difference relative to the unprimed version, or an explanation as to why no better naming scheme is possible.
-note: this linter can be disabled with `set_option linter.docPrime false`
-warning: ././.lake/packages/mathlib/././Mathlib/Order/Basic.lean:350:8: `min_def'` is missing a doc-string, please add one.
-Declarations whose name ends with a `'` are expected to contain an explanation for the presence of a `'` in their doc-string. This may consist of discussion of the difference relative to the unprimed version, or an explanation as to why no better naming scheme is possible.
-note: this linter can be disabled with `set_option linter.docPrime false`
-warning: ././.lake/packages/mathlib/././Mathlib/Order/Basic.lean:359:8: `max_def'` is missing a doc-string, please add one.
-Declarations whose name ends with a `'` are expected to contain an explanation for the presence of a `'` in their doc-string. This may consist of discussion of the difference relative to the unprimed version, or an explanation as to why no better naming scheme is possible.
-note: this linter can be disabled with `set_option linter.docPrime false`
-warning: ././.lake/packages/mathlib/././Mathlib/Order/Basic.lean:402:8: `lt_iff_lt_of_le_iff_le'` is missing a doc-string, please add one.
-Declarations whose name ends with a `'` are expected to contain an explanation for the presence of a `'` in their doc-string. This may consist of discussion of the difference relative to the unprimed version, or an explanation as to why no better naming scheme is possible.
-note: this linter can be disabled with `set_option linter.docPrime false`
-warning: ././.lake/packages/mathlib/././Mathlib/Order/Basic.lean:420:8: `le_of_forall_le'` is missing a doc-string, please add one.
-Declarations whose name ends with a `'` are expected to contain an explanation for the presence of a `'` in their doc-string. This may consist of discussion of the difference relative to the unprimed version, or an explanation as to why no better naming scheme is possible.
-note: this linter can be disabled with `set_option linter.docPrime false`
-warning: ././.lake/packages/mathlib/././Mathlib/Order/Basic.lean:429:8: `le_of_forall_lt'` is missing a doc-string, please add one.
-Declarations whose name ends with a `'` are expected to contain an explanation for the presence of a `'` in their doc-string. This may consist of discussion of the difference relative to the unprimed version, or an explanation as to why no better naming scheme is possible.
-note: this linter can be disabled with `set_option linter.docPrime false`
-warning: ././.lake/packages/mathlib/././Mathlib/Order/Basic.lean:432:8: `forall_lt_iff_le'` is missing a doc-string, please add one.
-Declarations whose name ends with a `'` are expected to contain an explanation for the presence of a `'` in their doc-string. This may consist of discussion of the difference relative to the unprimed version, or an explanation as to why no better naming scheme is possible.
-note: this linter can be disabled with `set_option linter.docPrime false`
-warning: ././.lake/packages/mathlib/././Mathlib/Order/Basic.lean:851:8: `update_le_update_iff'` is missing a doc-string, please add one.
-Declarations whose name ends with a `'` are expected to contain an explanation for the presence of a `'` in their doc-string. This may consist of discussion of the difference relative to the unprimed version, or an explanation as to why no better naming scheme is possible.
-note: this linter can be disabled with `set_option linter.docPrime false`
-warning: ././.lake/packages/mathlib/././Mathlib/Order/Basic.lean:910:8: `min_rec'` is missing a doc-string, please add one.
-Declarations whose name ends with a `'` are expected to contain an explanation for the presence of a `'` in their doc-string. This may consist of discussion of the difference relative to the unprimed version, or an explanation as to why no better naming scheme is possible.
-note: this linter can be disabled with `set_option linter.docPrime false`
-warning: ././.lake/packages/mathlib/././Mathlib/Order/Basic.lean:913:8: `max_rec'` is missing a doc-string, please add one.
-Declarations whose name ends with a `'` are expected to contain an explanation for the presence of a `'` in their doc-string. This may consist of discussion of the difference relative to the unprimed version, or an explanation as to why no better naming scheme is possible.
-note: this linter can be disabled with `set_option linter.docPrime false`
-⚠ [459/899] Replayed Mathlib.Algebra.Field.Basic
-warning: ././.lake/packages/mathlib/././Mathlib/Algebra/Field/Basic.lean:56:8: `add_div'` is missing a doc-string, please add one.
-Declarations whose name ends with a `'` are expected to contain an explanation for the presence of a `'` in their doc-string. This may consist of discussion of the difference relative to the unprimed version, or an explanation as to why no better naming scheme is possible.
-note: this linter can be disabled with `set_option linter.docPrime false`
-warning: ././.lake/packages/mathlib/././Mathlib/Algebra/Field/Basic.lean:60:8: `div_add'` is missing a doc-string, please add one.
-Declarations whose name ends with a `'` are expected to contain an explanation for the presence of a `'` in their doc-string. This may consist of discussion of the difference relative to the unprimed version, or an explanation as to why no better naming scheme is possible.
-note: this linter can be disabled with `set_option linter.docPrime false`
-warning: ././.lake/packages/mathlib/././Mathlib/Algebra/Field/Basic.lean:103:8: `neg_div'` is missing a doc-string, please add one.
-Declarations whose name ends with a `'` are expected to contain an explanation for the presence of a `'` in their doc-string. This may consist of discussion of the difference relative to the unprimed version, or an explanation as to why no better naming scheme is possible.
-note: this linter can be disabled with `set_option linter.docPrime false`
-warning: ././.lake/packages/mathlib/././Mathlib/Algebra/Field/Basic.lean:199:8: `sub_div'` is missing a doc-string, please add one.
-Declarations whose name ends with a `'` are expected to contain an explanation for the presence of a `'` in their doc-string. This may consist of discussion of the difference relative to the unprimed version, or an explanation as to why no better naming scheme is possible.
-note: this linter can be disabled with `set_option linter.docPrime false`
-warning: ././.lake/packages/mathlib/././Mathlib/Algebra/Field/Basic.lean:203:8: `div_sub'` is missing a doc-string, please add one.
-Declarations whose name ends with a `'` are expected to contain an explanation for the presence of a `'` in their doc-string. This may consist of discussion of the difference relative to the unprimed version, or an explanation as to why no better naming scheme is possible.
-note: this linter can be disabled with `set_option linter.docPrime false`
-⚠ [462/899] Replayed Mathlib.Order.Compare
-warning: ././.lake/packages/mathlib/././Mathlib/Order/Compare.lean:220:8: `Eq.cmp_eq_eq'` is missing a doc-string, please add one.
-Declarations whose name ends with a `'` are expected to contain an explanation for the presence of a `'` in their doc-string. This may consist of discussion of the difference relative to the unprimed version, or an explanation as to why no better naming scheme is possible.
-note: this linter can be disabled with `set_option linter.docPrime false`
-⚠ [465/899] Replayed Mathlib.Order.RelClasses
-warning: ././.lake/packages/mathlib/././Mathlib/Order/RelClasses.lean:34:8: `antisymm'` is missing a doc-string, please add one.
-Declarations whose name ends with a `'` are expected to contain an explanation for the presence of a `'` in their doc-string. This may consist of discussion of the difference relative to the unprimed version, or an explanation as to why no better naming scheme is possible.
-note: this linter can be disabled with `set_option linter.docPrime false`
-warning: ././.lake/packages/mathlib/././Mathlib/Order/RelClasses.lean:111:8: `ne_of_irrefl'` is missing a doc-string, please add one.
-Declarations whose name ends with a `'` are expected to contain an explanation for the presence of a `'` in their doc-string. This may consist of discussion of the difference relative to the unprimed version, or an explanation as to why no better naming scheme is possible.
-note: this linter can be disabled with `set_option linter.docPrime false`
-⚠ [466/899] Replayed Mathlib.Order.Monotone.Basic
-warning: ././.lake/packages/mathlib/././Mathlib/Order/Monotone/Basic.lean:476:8: `Subsingleton.monotone'` is missing a doc-string, please add one.
-Declarations whose name ends with a `'` are expected to contain an explanation for the presence of a `'` in their doc-string. This may consist of discussion of the difference relative to the unprimed version, or an explanation as to why no better naming scheme is possible.
-note: this linter can be disabled with `set_option linter.docPrime false`
-warning: ././.lake/packages/mathlib/././Mathlib/Order/Monotone/Basic.lean:479:8: `Subsingleton.antitone'` is missing a doc-string, please add one.
-Declarations whose name ends with a `'` are expected to contain an explanation for the presence of a `'` in their doc-string. This may consist of discussion of the difference relative to the unprimed version, or an explanation as to why no better naming scheme is possible.
-note: this linter can be disabled with `set_option linter.docPrime false`
-warning: ././.lake/packages/mathlib/././Mathlib/Order/Monotone/Basic.lean:568:18: `StrictMono.ite'` is missing a doc-string, please add one.
-Declarations whose name ends with a `'` are expected to contain an explanation for the presence of a `'` in their doc-string. This may consist of discussion of the difference relative to the unprimed version, or an explanation as to why no better naming scheme is possible.
-note: this linter can be disabled with `set_option linter.docPrime false`
-warning: ././.lake/packages/mathlib/././Mathlib/Order/Monotone/Basic.lean:586:18: `StrictAnti.ite'` is missing a doc-string, please add one.
-Declarations whose name ends with a `'` are expected to contain an explanation for the presence of a `'` in their doc-string. This may consist of discussion of the difference relative to the unprimed version, or an explanation as to why no better naming scheme is possible.
-note: this linter can be disabled with `set_option linter.docPrime false`
-⚠ [473/899] Replayed Mathlib.Algebra.Order.Monoid.Unbundled.Basic
-warning: ././.lake/packages/mathlib/././Mathlib/Algebra/Order/Monoid/Unbundled/Basic.lean:63:8: `mul_le_mul_left'` is missing a doc-string, please add one.
-Declarations whose name ends with a `'` are expected to contain an explanation for the presence of a `'` in their doc-string. This may consist of discussion of the difference relative to the unprimed version, or an explanation as to why no better naming scheme is possible.
-note: this linter can be disabled with `set_option linter.docPrime false`
-warning: ././.lake/packages/mathlib/././Mathlib/Algebra/Order/Monoid/Unbundled/Basic.lean:68:8: `le_of_mul_le_mul_left'` is missing a doc-string, please add one.
-Declarations whose name ends with a `'` are expected to contain an explanation for the presence of a `'` in their doc-string. This may consist of discussion of the difference relative to the unprimed version, or an explanation as to why no better naming scheme is possible.
-note: this linter can be disabled with `set_option linter.docPrime false`
-warning: ././.lake/packages/mathlib/././Mathlib/Algebra/Order/Monoid/Unbundled/Basic.lean:76:8: `mul_le_mul_right'` is missing a doc-string, please add one.
-Declarations whose name ends with a `'` are expected to contain an explanation for the presence of a `'` in their doc-string. This may consist of discussion of the difference relative to the unprimed version, or an explanation as to why no better naming scheme is possible.
-note: this linter can be disabled with `set_option linter.docPrime false`
-warning: ././.lake/packages/mathlib/././Mathlib/Algebra/Order/Monoid/Unbundled/Basic.lean:82:8: `le_of_mul_le_mul_right'` is missing a doc-string, please add one.
-Declarations whose name ends with a `'` are expected to contain an explanation for the presence of a `'` in their doc-string. This may consist of discussion of the difference relative to the unprimed version, or an explanation as to why no better naming scheme is possible.
-note: this linter can be disabled with `set_option linter.docPrime false`
-warning: ././.lake/packages/mathlib/././Mathlib/Algebra/Order/Monoid/Unbundled/Basic.lean:118:8: `mul_lt_mul_left'` is missing a doc-string, please add one.
-Declarations whose name ends with a `'` are expected to contain an explanation for the presence of a `'` in their doc-string. This may consist of discussion of the difference relative to the unprimed version, or an explanation as to why no better naming scheme is possible.
-note: this linter can be disabled with `set_option linter.docPrime false`
-warning: ././.lake/packages/mathlib/././Mathlib/Algebra/Order/Monoid/Unbundled/Basic.lean:123:8: `lt_of_mul_lt_mul_left'` is missing a doc-string, please add one.
-Declarations whose name ends with a `'` are expected to contain an explanation for the presence of a `'` in their doc-string. This may consist of discussion of the difference relative to the unprimed version, or an explanation as to why no better naming scheme is possible.
-note: this linter can be disabled with `set_option linter.docPrime false`
-warning: ././.lake/packages/mathlib/././Mathlib/Algebra/Order/Monoid/Unbundled/Basic.lean:129:8: `mul_lt_mul_right'` is missing a doc-string, please add one.
-Declarations whose name ends with a `'` are expected to contain an explanation for the presence of a `'` in their doc-string. This may consist of discussion of the difference relative to the unprimed version, or an explanation as to why no better naming scheme is possible.
-note: this linter can be disabled with `set_option linter.docPrime false`
-warning: ././.lake/packages/mathlib/././Mathlib/Algebra/Order/Monoid/Unbundled/Basic.lean:135:8: `lt_of_mul_lt_mul_right'` is missing a doc-string, please add one.
-Declarations whose name ends with a `'` are expected to contain an explanation for the presence of a `'` in their doc-string. This may consist of discussion of the difference relative to the unprimed version, or an explanation as to why no better naming scheme is possible.
-note: this linter can be disabled with `set_option linter.docPrime false`
-warning: ././.lake/packages/mathlib/././Mathlib/Algebra/Order/Monoid/Unbundled/Basic.lean:192:8: `mul_le_mul'` is missing a doc-string, please add one.
-Declarations whose name ends with a `'` are expected to contain an explanation for the presence of a `'` in their doc-string. This may consist of discussion of the difference relative to the unprimed version, or an explanation as to why no better naming scheme is possible.
-note: this linter can be disabled with `set_option linter.docPrime false`
-warning: ././.lake/packages/mathlib/././Mathlib/Algebra/Order/Monoid/Unbundled/Basic.lean:259:8: `mul_left_cancel''` is missing a doc-string, please add one.
-Declarations whose name ends with a `'` are expected to contain an explanation for the presence of a `'` in their doc-string. This may consist of discussion of the difference relative to the unprimed version, or an explanation as to why no better naming scheme is possible.
-note: this linter can be disabled with `set_option linter.docPrime false`
-warning: ././.lake/packages/mathlib/././Mathlib/Algebra/Order/Monoid/Unbundled/Basic.lean:264:8: `mul_right_cancel''` is missing a doc-string, please add one.
-Declarations whose name ends with a `'` are expected to contain an explanation for the presence of a `'` in their doc-string. This may consist of discussion of the difference relative to the unprimed version, or an explanation as to why no better naming scheme is possible.
-note: this linter can be disabled with `set_option linter.docPrime false`
-warning: ././.lake/packages/mathlib/././Mathlib/Algebra/Order/Monoid/Unbundled/Basic.lean:326:8: `max_mul_mul_le_max_mul_max'` is missing a doc-string, please add one.
-Declarations whose name ends with a `'` are expected to contain an explanation for the presence of a `'` in their doc-string. This may consist of discussion of the difference relative to the unprimed version, or an explanation as to why no better naming scheme is possible.
-note: this linter can be disabled with `set_option linter.docPrime false`
-warning: ././.lake/packages/mathlib/././Mathlib/Algebra/Order/Monoid/Unbundled/Basic.lean:331:8: `min_mul_min_le_min_mul_mul'` is missing a doc-string, please add one.
-Declarations whose name ends with a `'` are expected to contain an explanation for the presence of a `'` in their doc-string. This may consist of discussion of the difference relative to the unprimed version, or an explanation as to why no better naming scheme is possible.
-note: this linter can be disabled with `set_option linter.docPrime false`
-warning: ././.lake/packages/mathlib/././Mathlib/Algebra/Order/Monoid/Unbundled/Basic.lean:348:8: `le_mul_of_one_le_right'` is missing a doc-string, please add one.
-Declarations whose name ends with a `'` are expected to contain an explanation for the presence of a `'` in their doc-string. This may consist of discussion of the difference relative to the unprimed version, or an explanation as to why no better naming scheme is possible.
-note: this linter can be disabled with `set_option linter.docPrime false`
-warning: ././.lake/packages/mathlib/././Mathlib/Algebra/Order/Monoid/Unbundled/Basic.lean:355:8: `mul_le_of_le_one_right'` is missing a doc-string, please add one.
-Declarations whose name ends with a `'` are expected to contain an explanation for the presence of a `'` in their doc-string. This may consist of discussion of the difference relative to the unprimed version, or an explanation as to why no better naming scheme is possible.
-note: this linter can be disabled with `set_option linter.docPrime false`
-warning: ././.lake/packages/mathlib/././Mathlib/Algebra/Order/Monoid/Unbundled/Basic.lean:362:8: `le_mul_of_one_le_left'` is missing a doc-string, please add one.
-Declarations whose name ends with a `'` are expected to contain an explanation for the presence of a `'` in their doc-string. This may consist of discussion of the difference relative to the unprimed version, or an explanation as to why no better naming scheme is possible.
-note: this linter can be disabled with `set_option linter.docPrime false`
-warning: ././.lake/packages/mathlib/././Mathlib/Algebra/Order/Monoid/Unbundled/Basic.lean:369:8: `mul_le_of_le_one_left'` is missing a doc-string, please add one.
-Declarations whose name ends with a `'` are expected to contain an explanation for the presence of a `'` in their doc-string. This may consist of discussion of the difference relative to the unprimed version, or an explanation as to why no better naming scheme is possible.
-note: this linter can be disabled with `set_option linter.docPrime false`
-warning: ././.lake/packages/mathlib/././Mathlib/Algebra/Order/Monoid/Unbundled/Basic.lean:398:8: `le_mul_iff_one_le_right'` is missing a doc-string, please add one.
-Declarations whose name ends with a `'` are expected to contain an explanation for the presence of a `'` in their doc-string. This may consist of discussion of the difference relative to the unprimed version, or an explanation as to why no better naming scheme is possible.
-note: this linter can be disabled with `set_option linter.docPrime false`
-warning: ././.lake/packages/mathlib/././Mathlib/Algebra/Order/Monoid/Unbundled/Basic.lean:404:8: `le_mul_iff_one_le_left'` is missing a doc-string, please add one.
-Declarations whose name ends with a `'` are expected to contain an explanation for the presence of a `'` in their doc-string. This may consist of discussion of the difference relative to the unprimed version, or an explanation as to why no better naming scheme is possible.
-note: this linter can be disabled with `set_option linter.docPrime false`
-warning: ././.lake/packages/mathlib/././Mathlib/Algebra/Order/Monoid/Unbundled/Basic.lean:410:8: `mul_le_iff_le_one_right'` is missing a doc-string, please add one.
-Declarations whose name ends with a `'` are expected to contain an explanation for the presence of a `'` in their doc-string. This may consist of discussion of the difference relative to the unprimed version, or an explanation as to why no better naming scheme is possible.
-note: this linter can be disabled with `set_option linter.docPrime false`
-warning: ././.lake/packages/mathlib/././Mathlib/Algebra/Order/Monoid/Unbundled/Basic.lean:416:8: `mul_le_iff_le_one_left'` is missing a doc-string, please add one.
-Declarations whose name ends with a `'` are expected to contain an explanation for the presence of a `'` in their doc-string. This may consist of discussion of the difference relative to the unprimed version, or an explanation as to why no better naming scheme is possible.
-note: this linter can be disabled with `set_option linter.docPrime false`
-warning: ././.lake/packages/mathlib/././Mathlib/Algebra/Order/Monoid/Unbundled/Basic.lean:428:8: `lt_mul_of_one_lt_right'` is missing a doc-string, please add one.
-Declarations whose name ends with a `'` are expected to contain an explanation for the presence of a `'` in their doc-string. This may consist of discussion of the difference relative to the unprimed version, or an explanation as to why no better naming scheme is possible.
-note: this linter can be disabled with `set_option linter.docPrime false`
-warning: ././.lake/packages/mathlib/././Mathlib/Algebra/Order/Monoid/Unbundled/Basic.lean:435:8: `mul_lt_of_lt_one_right'` is missing a doc-string, please add one.
-Declarations whose name ends with a `'` are expected to contain an explanation for the presence of a `'` in their doc-string. This may consist of discussion of the difference relative to the unprimed version, or an explanation as to why no better naming scheme is possible.
-note: this linter can be disabled with `set_option linter.docPrime false`
-warning: ././.lake/packages/mathlib/././Mathlib/Algebra/Order/Monoid/Unbundled/Basic.lean:442:8: `lt_mul_of_one_lt_left'` is missing a doc-string, please add one.
-Declarations whose name ends with a `'` are expected to contain an explanation for the presence of a `'` in their doc-string. This may consist of discussion of the difference relative to the unprimed version, or an explanation as to why no better naming scheme is possible.
-note: this linter can be disabled with `set_option linter.docPrime false`
-warning: ././.lake/packages/mathlib/././Mathlib/Algebra/Order/Monoid/Unbundled/Basic.lean:450:8: `mul_lt_of_lt_one_left'` is missing a doc-string, please add one.
-Declarations whose name ends with a `'` are expected to contain an explanation for the presence of a `'` in their doc-string. This may consist of discussion of the difference relative to the unprimed version, or an explanation as to why no better naming scheme is possible.
-note: this linter can be disabled with `set_option linter.docPrime false`
-warning: ././.lake/packages/mathlib/././Mathlib/Algebra/Order/Monoid/Unbundled/Basic.lean:480:8: `lt_mul_iff_one_lt_right'` is missing a doc-string, please add one.
-Declarations whose name ends with a `'` are expected to contain an explanation for the presence of a `'` in their doc-string. This may consist of discussion of the difference relative to the unprimed version, or an explanation as to why no better naming scheme is possible.
-note: this linter can be disabled with `set_option linter.docPrime false`
-warning: ././.lake/packages/mathlib/././Mathlib/Algebra/Order/Monoid/Unbundled/Basic.lean:486:8: `lt_mul_iff_one_lt_left'` is missing a doc-string, please add one.
-Declarations whose name ends with a `'` are expected to contain an explanation for the presence of a `'` in their doc-string. This may consist of discussion of the difference relative to the unprimed version, or an explanation as to why no better naming scheme is possible.
-note: this linter can be disabled with `set_option linter.docPrime false`
-warning: ././.lake/packages/mathlib/././Mathlib/Algebra/Order/Monoid/Unbundled/Basic.lean:491:8: `mul_lt_iff_lt_one_left'` is missing a doc-string, please add one.
-Declarations whose name ends with a `'` are expected to contain an explanation for the presence of a `'` in their doc-string. This may consist of discussion of the difference relative to the unprimed version, or an explanation as to why no better naming scheme is possible.
-note: this linter can be disabled with `set_option linter.docPrime false`
-warning: ././.lake/packages/mathlib/././Mathlib/Algebra/Order/Monoid/Unbundled/Basic.lean:497:8: `mul_lt_iff_lt_one_right'` is missing a doc-string, please add one.
-Declarations whose name ends with a `'` are expected to contain an explanation for the presence of a `'` in their doc-string. This may consist of discussion of the difference relative to the unprimed version, or an explanation as to why no better naming scheme is possible.
-note: this linter can be disabled with `set_option linter.docPrime false`
-warning: ././.lake/packages/mathlib/././Mathlib/Algebra/Order/Monoid/Unbundled/Basic.lean:548:8: `mul_lt_of_lt_of_lt_one'` is missing a doc-string, please add one.
-Declarations whose name ends with a `'` are expected to contain an explanation for the presence of a `'` in their doc-string. This may consist of discussion of the difference relative to the unprimed version, or an explanation as to why no better naming scheme is possible.
-note: this linter can be disabled with `set_option linter.docPrime false`
-warning: ././.lake/packages/mathlib/././Mathlib/Algebra/Order/Monoid/Unbundled/Basic.lean:638:8: `lt_mul_of_lt_of_one_lt'` is missing a doc-string, please add one.
-Declarations whose name ends with a `'` are expected to contain an explanation for the presence of a `'` in their doc-string. This may consist of discussion of the difference relative to the unprimed version, or an explanation as to why no better naming scheme is possible.
-note: this linter can be disabled with `set_option linter.docPrime false`
-warning: ././.lake/packages/mathlib/././Mathlib/Algebra/Order/Monoid/Unbundled/Basic.lean:728:8: `mul_lt_of_lt_one_of_lt'` is missing a doc-string, please add one.
-Declarations whose name ends with a `'` are expected to contain an explanation for the presence of a `'` in their doc-string. This may consist of discussion of the difference relative to the unprimed version, or an explanation as to why no better naming scheme is possible.
-note: this linter can be disabled with `set_option linter.docPrime false`
-warning: ././.lake/packages/mathlib/././Mathlib/Algebra/Order/Monoid/Unbundled/Basic.lean:821:8: `lt_mul_of_one_lt_of_lt'` is missing a doc-string, please add one.
-Declarations whose name ends with a `'` are expected to contain an explanation for the presence of a `'` in their doc-string. This may consist of discussion of the difference relative to the unprimed version, or an explanation as to why no better naming scheme is possible.
-note: this linter can be disabled with `set_option linter.docPrime false`
-warning: ././.lake/packages/mathlib/././Mathlib/Algebra/Order/Monoid/Unbundled/Basic.lean:1074:8: `Monotone.const_mul'` is missing a doc-string, please add one.
-Declarations whose name ends with a `'` are expected to contain an explanation for the presence of a `'` in their doc-string. This may consist of discussion of the difference relative to the unprimed version, or an explanation as to why no better naming scheme is possible.
-note: this linter can be disabled with `set_option linter.docPrime false`
-warning: ././.lake/packages/mathlib/././Mathlib/Algebra/Order/Monoid/Unbundled/Basic.lean:1078:8: `MonotoneOn.const_mul'` is missing a doc-string, please add one.
-Declarations whose name ends with a `'` are expected to contain an explanation for the presence of a `'` in their doc-string. This may consist of discussion of the difference relative to the unprimed version, or an explanation as to why no better naming scheme is possible.
-note: this linter can be disabled with `set_option linter.docPrime false`
-warning: ././.lake/packages/mathlib/././Mathlib/Algebra/Order/Monoid/Unbundled/Basic.lean:1082:8: `Antitone.const_mul'` is missing a doc-string, please add one.
-Declarations whose name ends with a `'` are expected to contain an explanation for the presence of a `'` in their doc-string. This may consist of discussion of the difference relative to the unprimed version, or an explanation as to why no better naming scheme is possible.
-note: this linter can be disabled with `set_option linter.docPrime false`
-warning: ././.lake/packages/mathlib/././Mathlib/Algebra/Order/Monoid/Unbundled/Basic.lean:1086:8: `AntitoneOn.const_mul'` is missing a doc-string, please add one.
-Declarations whose name ends with a `'` are expected to contain an explanation for the presence of a `'` in their doc-string. This may consist of discussion of the difference relative to the unprimed version, or an explanation as to why no better naming scheme is possible.
-note: this linter can be disabled with `set_option linter.docPrime false`
-warning: ././.lake/packages/mathlib/././Mathlib/Algebra/Order/Monoid/Unbundled/Basic.lean:1090:8: `Monotone.mul_const'` is missing a doc-string, please add one.
-Declarations whose name ends with a `'` are expected to contain an explanation for the presence of a `'` in their doc-string. This may consist of discussion of the difference relative to the unprimed version, or an explanation as to why no better naming scheme is possible.
-note: this linter can be disabled with `set_option linter.docPrime false`
-warning: ././.lake/packages/mathlib/././Mathlib/Algebra/Order/Monoid/Unbundled/Basic.lean:1094:8: `MonotoneOn.mul_const'` is missing a doc-string, please add one.
-Declarations whose name ends with a `'` are expected to contain an explanation for the presence of a `'` in their doc-string. This may consist of discussion of the difference relative to the unprimed version, or an explanation as to why no better naming scheme is possible.
-note: this linter can be disabled with `set_option linter.docPrime false`
-warning: ././.lake/packages/mathlib/././Mathlib/Algebra/Order/Monoid/Unbundled/Basic.lean:1098:8: `Antitone.mul_const'` is missing a doc-string, please add one.
-Declarations whose name ends with a `'` are expected to contain an explanation for the presence of a `'` in their doc-string. This may consist of discussion of the difference relative to the unprimed version, or an explanation as to why no better naming scheme is possible.
-note: this linter can be disabled with `set_option linter.docPrime false`
-warning: ././.lake/packages/mathlib/././Mathlib/Algebra/Order/Monoid/Unbundled/Basic.lean:1102:8: `AntitoneOn.mul_const'` is missing a doc-string, please add one.
-Declarations whose name ends with a `'` are expected to contain an explanation for the presence of a `'` in their doc-string. This may consist of discussion of the difference relative to the unprimed version, or an explanation as to why no better naming scheme is possible.
-note: this linter can be disabled with `set_option linter.docPrime false`
-warning: ././.lake/packages/mathlib/././Mathlib/Algebra/Order/Monoid/Unbundled/Basic.lean:1136:8: `StrictMono.const_mul'` is missing a doc-string, please add one.
-Declarations whose name ends with a `'` are expected to contain an explanation for the presence of a `'` in their doc-string. This may consist of discussion of the difference relative to the unprimed version, or an explanation as to why no better naming scheme is possible.
-note: this linter can be disabled with `set_option linter.docPrime false`
-warning: ././.lake/packages/mathlib/././Mathlib/Algebra/Order/Monoid/Unbundled/Basic.lean:1140:8: `StrictMonoOn.const_mul'` is missing a doc-string, please add one.
-Declarations whose name ends with a `'` are expected to contain an explanation for the presence of a `'` in their doc-string. This may consist of discussion of the difference relative to the unprimed version, or an explanation as to why no better naming scheme is possible.
-note: this linter can be disabled with `set_option linter.docPrime false`
-warning: ././.lake/packages/mathlib/././Mathlib/Algebra/Order/Monoid/Unbundled/Basic.lean:1145:8: `StrictAnti.const_mul'` is missing a doc-string, please add one.
-Declarations whose name ends with a `'` are expected to contain an explanation for the presence of a `'` in their doc-string. This may consist of discussion of the difference relative to the unprimed version, or an explanation as to why no better naming scheme is possible.
-note: this linter can be disabled with `set_option linter.docPrime false`
-warning: ././.lake/packages/mathlib/././Mathlib/Algebra/Order/Monoid/Unbundled/Basic.lean:1149:8: `StrictAntiOn.const_mul'` is missing a doc-string, please add one.
-Declarations whose name ends with a `'` are expected to contain an explanation for the presence of a `'` in their doc-string. This may consist of discussion of the difference relative to the unprimed version, or an explanation as to why no better naming scheme is possible.
-note: this linter can be disabled with `set_option linter.docPrime false`
-warning: ././.lake/packages/mathlib/././Mathlib/Algebra/Order/Monoid/Unbundled/Basic.lean:1160:8: `StrictMono.mul_const'` is missing a doc-string, please add one.
-Declarations whose name ends with a `'` are expected to contain an explanation for the presence of a `'` in their doc-string. This may consist of discussion of the difference relative to the unprimed version, or an explanation as to why no better naming scheme is possible.
-note: this linter can be disabled with `set_option linter.docPrime false`
-warning: ././.lake/packages/mathlib/././Mathlib/Algebra/Order/Monoid/Unbundled/Basic.lean:1164:8: `StrictMonoOn.mul_const'` is missing a doc-string, please add one.
-Declarations whose name ends with a `'` are expected to contain an explanation for the presence of a `'` in their doc-string. This may consist of discussion of the difference relative to the unprimed version, or an explanation as to why no better naming scheme is possible.
-note: this linter can be disabled with `set_option linter.docPrime false`
-warning: ././.lake/packages/mathlib/././Mathlib/Algebra/Order/Monoid/Unbundled/Basic.lean:1169:8: `StrictAnti.mul_const'` is missing a doc-string, please add one.
-Declarations whose name ends with a `'` are expected to contain an explanation for the presence of a `'` in their doc-string. This may consist of discussion of the difference relative to the unprimed version, or an explanation as to why no better naming scheme is possible.
-note: this linter can be disabled with `set_option linter.docPrime false`
-warning: ././.lake/packages/mathlib/././Mathlib/Algebra/Order/Monoid/Unbundled/Basic.lean:1173:8: `StrictAntiOn.mul_const'` is missing a doc-string, please add one.
-Declarations whose name ends with a `'` are expected to contain an explanation for the presence of a `'` in their doc-string. This may consist of discussion of the difference relative to the unprimed version, or an explanation as to why no better naming scheme is possible.
-note: this linter can be disabled with `set_option linter.docPrime false`
-warning: ././.lake/packages/mathlib/././Mathlib/Algebra/Order/Monoid/Unbundled/Basic.lean:1273:8: `cmp_mul_left'` is missing a doc-string, please add one.
-Declarations whose name ends with a `'` are expected to contain an explanation for the presence of a `'` in their doc-string. This may consist of discussion of the difference relative to the unprimed version, or an explanation as to why no better naming scheme is possible.
-note: this linter can be disabled with `set_option linter.docPrime false`
-warning: ././.lake/packages/mathlib/././Mathlib/Algebra/Order/Monoid/Unbundled/Basic.lean:1279:8: `cmp_mul_right'` is missing a doc-string, please add one.
-Declarations whose name ends with a `'` are expected to contain an explanation for the presence of a `'` in their doc-string. This may consist of discussion of the difference relative to the unprimed version, or an explanation as to why no better naming scheme is possible.
-note: this linter can be disabled with `set_option linter.docPrime false`
-⚠ [474/899] Replayed Mathlib.Algebra.Order.Sub.Defs
-warning: ././.lake/packages/mathlib/././Mathlib/Algebra/Order/Sub/Defs.lean:200:8: `le_add_tsub'` is missing a doc-string, please add one.
-Declarations whose name ends with a `'` are expected to contain an explanation for the presence of a `'` in their doc-string. This may consist of discussion of the difference relative to the unprimed version, or an explanation as to why no better naming scheme is possible.
-note: this linter can be disabled with `set_option linter.docPrime false`
-⚠ [475/899] Replayed Mathlib.Algebra.Order.Group.Unbundled.Basic
-warning: ././.lake/packages/mathlib/././Mathlib/Algebra/Order/Group/Unbundled/Basic.lean:60:8: `inv_le_iff_one_le_mul'` is missing a doc-string, please add one.
-Declarations whose name ends with a `'` are expected to contain an explanation for the presence of a `'` in their doc-string. This may consist of discussion of the difference relative to the unprimed version, or an explanation as to why no better naming scheme is possible.
-note: this linter can be disabled with `set_option linter.docPrime false`
-warning: ././.lake/packages/mathlib/././Mathlib/Algebra/Order/Group/Unbundled/Basic.lean:102:8: `inv_lt_iff_one_lt_mul'` is missing a doc-string, please add one.
-Declarations whose name ends with a `'` are expected to contain an explanation for the presence of a `'` in their doc-string. This may consist of discussion of the difference relative to the unprimed version, or an explanation as to why no better naming scheme is possible.
-note: this linter can be disabled with `set_option linter.docPrime false`
-warning: ././.lake/packages/mathlib/././Mathlib/Algebra/Order/Group/Unbundled/Basic.lean:106:8: `lt_inv_iff_mul_lt_one'` is missing a doc-string, please add one.
-Declarations whose name ends with a `'` are expected to contain an explanation for the presence of a `'` in their doc-string. This may consist of discussion of the difference relative to the unprimed version, or an explanation as to why no better naming scheme is possible.
-note: this linter can be disabled with `set_option linter.docPrime false`
-warning: ././.lake/packages/mathlib/././Mathlib/Algebra/Order/Group/Unbundled/Basic.lean:257:8: `inv_lt'` is missing a doc-string, please add one.
-Declarations whose name ends with a `'` are expected to contain an explanation for the presence of a `'` in their doc-string. This may consist of discussion of the difference relative to the unprimed version, or an explanation as to why no better naming scheme is possible.
-note: this linter can be disabled with `set_option linter.docPrime false`
-warning: ././.lake/packages/mathlib/././Mathlib/Algebra/Order/Group/Unbundled/Basic.lean:260:8: `lt_inv'` is missing a doc-string, please add one.
-Declarations whose name ends with a `'` are expected to contain an explanation for the presence of a `'` in their doc-string. This may consist of discussion of the difference relative to the unprimed version, or an explanation as to why no better naming scheme is possible.
-note: this linter can be disabled with `set_option linter.docPrime false`
-warning: ././.lake/packages/mathlib/././Mathlib/Algebra/Order/Group/Unbundled/Basic.lean:354:8: `inv_mul_le_iff_le_mul'` is missing a doc-string, please add one.
-Declarations whose name ends with a `'` are expected to contain an explanation for the presence of a `'` in their doc-string. This may consist of discussion of the difference relative to the unprimed version, or an explanation as to why no better naming scheme is possible.
-note: this linter can be disabled with `set_option linter.docPrime false`
-warning: ././.lake/packages/mathlib/././Mathlib/Algebra/Order/Group/Unbundled/Basic.lean:358:8: `mul_inv_le_iff_le_mul'` is missing a doc-string, please add one.
-Declarations whose name ends with a `'` are expected to contain an explanation for the presence of a `'` in their doc-string. This may consist of discussion of the difference relative to the unprimed version, or an explanation as to why no better naming scheme is possible.
-note: this linter can be disabled with `set_option linter.docPrime false`
-warning: ././.lake/packages/mathlib/././Mathlib/Algebra/Order/Group/Unbundled/Basic.lean:362:8: `mul_inv_le_mul_inv_iff'` is missing a doc-string, please add one.
-Declarations whose name ends with a `'` are expected to contain an explanation for the presence of a `'` in their doc-string. This may consist of discussion of the difference relative to the unprimed version, or an explanation as to why no better naming scheme is possible.
-note: this linter can be disabled with `set_option linter.docPrime false`
-warning: ././.lake/packages/mathlib/././Mathlib/Algebra/Order/Group/Unbundled/Basic.lean:372:8: `inv_mul_lt_iff_lt_mul'` is missing a doc-string, please add one.
-Declarations whose name ends with a `'` are expected to contain an explanation for the presence of a `'` in their doc-string. This may consist of discussion of the difference relative to the unprimed version, or an explanation as to why no better naming scheme is possible.
-note: this linter can be disabled with `set_option linter.docPrime false`
-warning: ././.lake/packages/mathlib/././Mathlib/Algebra/Order/Group/Unbundled/Basic.lean:376:8: `mul_inv_lt_iff_le_mul'` is missing a doc-string, please add one.
-Declarations whose name ends with a `'` are expected to contain an explanation for the presence of a `'` in their doc-string. This may consist of discussion of the difference relative to the unprimed version, or an explanation as to why no better naming scheme is possible.
-note: this linter can be disabled with `set_option linter.docPrime false`
-warning: ././.lake/packages/mathlib/././Mathlib/Algebra/Order/Group/Unbundled/Basic.lean:380:8: `mul_inv_lt_mul_inv_iff'` is missing a doc-string, please add one.
-Declarations whose name ends with a `'` are expected to contain an explanation for the presence of a `'` in their doc-string. This may consist of discussion of the difference relative to the unprimed version, or an explanation as to why no better naming scheme is possible.
-note: this linter can be disabled with `set_option linter.docPrime false`
-warning: ././.lake/packages/mathlib/././Mathlib/Algebra/Order/Group/Unbundled/Basic.lean:477:8: `div_le_div_right'` is missing a doc-string, please add one.
-Declarations whose name ends with a `'` are expected to contain an explanation for the presence of a `'` in their doc-string. This may consist of discussion of the difference relative to the unprimed version, or an explanation as to why no better naming scheme is possible.
-note: this linter can be disabled with `set_option linter.docPrime false`
-warning: ././.lake/packages/mathlib/././Mathlib/Algebra/Order/Group/Unbundled/Basic.lean:481:8: `one_le_div'` is missing a doc-string, please add one.
-Declarations whose name ends with a `'` are expected to contain an explanation for the presence of a `'` in their doc-string. This may consist of discussion of the difference relative to the unprimed version, or an explanation as to why no better naming scheme is possible.
-note: this linter can be disabled with `set_option linter.docPrime false`
-warning: ././.lake/packages/mathlib/././Mathlib/Algebra/Order/Group/Unbundled/Basic.lean:487:8: `div_le_one'` is missing a doc-string, please add one.
-Declarations whose name ends with a `'` are expected to contain an explanation for the presence of a `'` in their doc-string. This may consist of discussion of the difference relative to the unprimed version, or an explanation as to why no better naming scheme is possible.
-note: this linter can be disabled with `set_option linter.docPrime false`
-warning: ././.lake/packages/mathlib/././Mathlib/Algebra/Order/Group/Unbundled/Basic.lean:525:8: `div_le_div_left'` is missing a doc-string, please add one.
-Declarations whose name ends with a `'` are expected to contain an explanation for the presence of a `'` in their doc-string. This may consist of discussion of the difference relative to the unprimed version, or an explanation as to why no better naming scheme is possible.
-note: this linter can be disabled with `set_option linter.docPrime false`
-warning: ././.lake/packages/mathlib/././Mathlib/Algebra/Order/Group/Unbundled/Basic.lean:541:8: `div_le_div_iff'` is missing a doc-string, please add one.
-Declarations whose name ends with a `'` are expected to contain an explanation for the presence of a `'` in their doc-string. This may consist of discussion of the difference relative to the unprimed version, or an explanation as to why no better naming scheme is possible.
-note: this linter can be disabled with `set_option linter.docPrime false`
-warning: ././.lake/packages/mathlib/././Mathlib/Algebra/Order/Group/Unbundled/Basic.lean:545:8: `le_div_iff_mul_le'` is missing a doc-string, please add one.
-Declarations whose name ends with a `'` are expected to contain an explanation for the presence of a `'` in their doc-string. This may consist of discussion of the difference relative to the unprimed version, or an explanation as to why no better naming scheme is possible.
-note: this linter can be disabled with `set_option linter.docPrime false`
-warning: ././.lake/packages/mathlib/././Mathlib/Algebra/Order/Group/Unbundled/Basic.lean:550:8: `div_le_iff_le_mul'` is missing a doc-string, please add one.
-Declarations whose name ends with a `'` are expected to contain an explanation for the presence of a `'` in their doc-string. This may consist of discussion of the difference relative to the unprimed version, or an explanation as to why no better naming scheme is possible.
-note: this linter can be disabled with `set_option linter.docPrime false`
-warning: ././.lake/packages/mathlib/././Mathlib/Algebra/Order/Group/Unbundled/Basic.lean:559:8: `inv_le_div_iff_le_mul'` is missing a doc-string, please add one.
-Declarations whose name ends with a `'` are expected to contain an explanation for the presence of a `'` in their doc-string. This may consist of discussion of the difference relative to the unprimed version, or an explanation as to why no better naming scheme is possible.
-note: this linter can be disabled with `set_option linter.docPrime false`
-warning: ././.lake/packages/mathlib/././Mathlib/Algebra/Order/Group/Unbundled/Basic.lean:576:8: `div_le_div''` is missing a doc-string, please add one.
-Declarations whose name ends with a `'` are expected to contain an explanation for the presence of a `'` in their doc-string. This may consist of discussion of the difference relative to the unprimed version, or an explanation as to why no better naming scheme is possible.
-note: this linter can be disabled with `set_option linter.docPrime false`
-warning: ././.lake/packages/mathlib/././Mathlib/Algebra/Order/Group/Unbundled/Basic.lean:599:8: `div_lt_div_right'` is missing a doc-string, please add one.
-Declarations whose name ends with a `'` are expected to contain an explanation for the presence of a `'` in their doc-string. This may consist of discussion of the difference relative to the unprimed version, or an explanation as to why no better naming scheme is possible.
-note: this linter can be disabled with `set_option linter.docPrime false`
-warning: ././.lake/packages/mathlib/././Mathlib/Algebra/Order/Group/Unbundled/Basic.lean:603:8: `one_lt_div'` is missing a doc-string, please add one.
-Declarations whose name ends with a `'` are expected to contain an explanation for the presence of a `'` in their doc-string. This may consist of discussion of the difference relative to the unprimed version, or an explanation as to why no better naming scheme is possible.
-note: this linter can be disabled with `set_option linter.docPrime false`
-warning: ././.lake/packages/mathlib/././Mathlib/Algebra/Order/Group/Unbundled/Basic.lean:609:8: `div_lt_one'` is missing a doc-string, please add one.
-Declarations whose name ends with a `'` are expected to contain an explanation for the presence of a `'` in their doc-string. This may consist of discussion of the difference relative to the unprimed version, or an explanation as to why no better naming scheme is possible.
-note: this linter can be disabled with `set_option linter.docPrime false`
-warning: ././.lake/packages/mathlib/././Mathlib/Algebra/Order/Group/Unbundled/Basic.lean:645:8: `div_lt_div_left'` is missing a doc-string, please add one.
-Declarations whose name ends with a `'` are expected to contain an explanation for the presence of a `'` in their doc-string. This may consist of discussion of the difference relative to the unprimed version, or an explanation as to why no better naming scheme is possible.
-note: this linter can be disabled with `set_option linter.docPrime false`
-warning: ././.lake/packages/mathlib/././Mathlib/Algebra/Order/Group/Unbundled/Basic.lean:661:8: `div_lt_div_iff'` is missing a doc-string, please add one.
-Declarations whose name ends with a `'` are expected to contain an explanation for the presence of a `'` in their doc-string. This may consist of discussion of the difference relative to the unprimed version, or an explanation as to why no better naming scheme is possible.
-note: this linter can be disabled with `set_option linter.docPrime false`
-warning: ././.lake/packages/mathlib/././Mathlib/Algebra/Order/Group/Unbundled/Basic.lean:665:8: `lt_div_iff_mul_lt'` is missing a doc-string, please add one.
-Declarations whose name ends with a `'` are expected to contain an explanation for the presence of a `'` in their doc-string. This may consist of discussion of the difference relative to the unprimed version, or an explanation as to why no better naming scheme is possible.
-note: this linter can be disabled with `set_option linter.docPrime false`
-warning: ././.lake/packages/mathlib/././Mathlib/Algebra/Order/Group/Unbundled/Basic.lean:670:8: `div_lt_iff_lt_mul'` is missing a doc-string, please add one.
-Declarations whose name ends with a `'` are expected to contain an explanation for the presence of a `'` in their doc-string. This may consist of discussion of the difference relative to the unprimed version, or an explanation as to why no better naming scheme is possible.
-note: this linter can be disabled with `set_option linter.docPrime false`
-warning: ././.lake/packages/mathlib/././Mathlib/Algebra/Order/Group/Unbundled/Basic.lean:675:8: `inv_lt_div_iff_lt_mul'` is missing a doc-string, please add one.
-Declarations whose name ends with a `'` are expected to contain an explanation for the presence of a `'` in their doc-string. This may consist of discussion of the difference relative to the unprimed version, or an explanation as to why no better naming scheme is possible.
-note: this linter can be disabled with `set_option linter.docPrime false`
-warning: ././.lake/packages/mathlib/././Mathlib/Algebra/Order/Group/Unbundled/Basic.lean:693:8: `div_lt_div''` is missing a doc-string, please add one.
-Declarations whose name ends with a `'` are expected to contain an explanation for the presence of a `'` in their doc-string. This may consist of discussion of the difference relative to the unprimed version, or an explanation as to why no better naming scheme is possible.
-note: this linter can be disabled with `set_option linter.docPrime false`
-warning: ././.lake/packages/mathlib/././Mathlib/Algebra/Order/Group/Unbundled/Basic.lean:713:8: `cmp_div_one'` is missing a doc-string, please add one.
-Declarations whose name ends with a `'` are expected to contain an explanation for the presence of a `'` in their doc-string. This may consist of discussion of the difference relative to the unprimed version, or an explanation as to why no better naming scheme is possible.
-note: this linter can be disabled with `set_option linter.docPrime false`
-⚠ [480/899] Replayed Mathlib.Order.BoundedOrder
-warning: ././.lake/packages/mathlib/././Mathlib/Order/BoundedOrder.lean:146:8: `Ne.lt_top'` is missing a doc-string, please add one.
-Declarations whose name ends with a `'` are expected to contain an explanation for the presence of a `'` in their doc-string. This may consist of discussion of the difference relative to the unprimed version, or an explanation as to why no better naming scheme is possible.
-note: this linter can be disabled with `set_option linter.docPrime false`
-warning: ././.lake/packages/mathlib/././Mathlib/Order/BoundedOrder.lean:323:8: `Ne.bot_lt'` is missing a doc-string, please add one.
-Declarations whose name ends with a `'` are expected to contain an explanation for the presence of a `'` in their doc-string. This may consist of discussion of the difference relative to the unprimed version, or an explanation as to why no better naming scheme is possible.
-note: this linter can be disabled with `set_option linter.docPrime false`
-⚠ [481/899] Replayed Mathlib.Order.Disjoint
-warning: ././.lake/packages/mathlib/././Mathlib/Order/Disjoint.lean:143:8: `Disjoint.inf_left'` is missing a doc-string, please add one.
-Declarations whose name ends with a `'` are expected to contain an explanation for the presence of a `'` in their doc-string. This may consist of discussion of the difference relative to the unprimed version, or an explanation as to why no better naming scheme is possible.
-note: this linter can be disabled with `set_option linter.docPrime false`
-warning: ././.lake/packages/mathlib/././Mathlib/Order/Disjoint.lean:149:8: `Disjoint.inf_right'` is missing a doc-string, please add one.
-Declarations whose name ends with a `'` are expected to contain an explanation for the presence of a `'` in their doc-string. This may consist of discussion of the difference relative to the unprimed version, or an explanation as to why no better naming scheme is possible.
-note: this linter can be disabled with `set_option linter.docPrime false`
-warning: ././.lake/packages/mathlib/././Mathlib/Order/Disjoint.lean:157:8: `Disjoint.of_disjoint_inf_of_le'` is missing a doc-string, please add one.
-Declarations whose name ends with a `'` are expected to contain an explanation for the presence of a `'` in their doc-string. This may consist of discussion of the difference relative to the unprimed version, or an explanation as to why no better naming scheme is possible.
-note: this linter can be disabled with `set_option linter.docPrime false`
-warning: ././.lake/packages/mathlib/././Mathlib/Order/Disjoint.lean:271:6: `Codisjoint.ne_bot_of_ne_top'` is missing a doc-string, please add one.
-Declarations whose name ends with a `'` are expected to contain an explanation for the presence of a `'` in their doc-string. This may consist of discussion of the difference relative to the unprimed version, or an explanation as to why no better naming scheme is possible.
-note: this linter can be disabled with `set_option linter.docPrime false`
-warning: ././.lake/packages/mathlib/././Mathlib/Order/Disjoint.lean:306:8: `Codisjoint.sup_left'` is missing a doc-string, please add one.
-Declarations whose name ends with a `'` are expected to contain an explanation for the presence of a `'` in their doc-string. This may consist of discussion of the difference relative to the unprimed version, or an explanation as to why no better naming scheme is possible.
-note: this linter can be disabled with `set_option linter.docPrime false`
-warning: ././.lake/packages/mathlib/././Mathlib/Order/Disjoint.lean:312:8: `Codisjoint.sup_right'` is missing a doc-string, please add one.
-Declarations whose name ends with a `'` are expected to contain an explanation for the presence of a `'` in their doc-string. This may consist of discussion of the difference relative to the unprimed version, or an explanation as to why no better naming scheme is possible.
-note: this linter can be disabled with `set_option linter.docPrime false`
-warning: ././.lake/packages/mathlib/././Mathlib/Order/Disjoint.lean:321:8: `Codisjoint.of_codisjoint_sup_of_le'` is missing a doc-string, please add one.
-Declarations whose name ends with a `'` are expected to contain an explanation for the presence of a `'` in their doc-string. This may consist of discussion of the difference relative to the unprimed version, or an explanation as to why no better naming scheme is possible.
-note: this linter can be disabled with `set_option linter.docPrime false`
-⚠ [484/899] Replayed Mathlib.Order.WithBot
-warning: ././.lake/packages/mathlib/././Mathlib/Order/WithBot.lean:365:8: `WithBot.le_coe_unbot'` is missing a doc-string, please add one.
-Declarations whose name ends with a `'` are expected to contain an explanation for the presence of a `'` in their doc-string. This may consist of discussion of the difference relative to the unprimed version, or an explanation as to why no better naming scheme is possible.
-note: this linter can be disabled with `set_option linter.docPrime false`
-⚠ [486/899] Replayed Mathlib.Order.Hom.Basic
-warning: ././.lake/packages/mathlib/././Mathlib/Order/Hom/Basic.lean:1079:8: `OrderIso.map_bot'` is missing a doc-string, please add one.
-Declarations whose name ends with a `'` are expected to contain an explanation for the presence of a `'` in their doc-string. This may consist of discussion of the difference relative to the unprimed version, or an explanation as to why no better naming scheme is possible.
-note: this linter can be disabled with `set_option linter.docPrime false`
-warning: ././.lake/packages/mathlib/././Mathlib/Order/Hom/Basic.lean:1088:8: `OrderIso.map_top'` is missing a doc-string, please add one.
-Declarations whose name ends with a `'` are expected to contain an explanation for the presence of a `'` in their doc-string. This may consist of discussion of the difference relative to the unprimed version, or an explanation as to why no better naming scheme is possible.
-note: this linter can be disabled with `set_option linter.docPrime false`
-⚠ [487/899] Replayed Mathlib.Algebra.Order.Group.OrderIso
-warning: ././.lake/packages/mathlib/././Mathlib/Algebra/Order/Group/OrderIso.lean:42:8: `inv_le'` is missing a doc-string, please add one.
-Declarations whose name ends with a `'` are expected to contain an explanation for the presence of a `'` in their doc-string. This may consist of discussion of the difference relative to the unprimed version, or an explanation as to why no better naming scheme is possible.
-note: this linter can be disabled with `set_option linter.docPrime false`
-warning: ././.lake/packages/mathlib/././Mathlib/Algebra/Order/Group/OrderIso.lean:50:8: `le_inv'` is missing a doc-string, please add one.
-Declarations whose name ends with a `'` are expected to contain an explanation for the presence of a `'` in their doc-string. This may consist of discussion of the difference relative to the unprimed version, or an explanation as to why no better naming scheme is possible.
-note: this linter can be disabled with `set_option linter.docPrime false`
-⚠ [489/899] Replayed Mathlib.Algebra.Order.Group.Unbundled.Abs
-warning: ././.lake/packages/mathlib/././Mathlib/Algebra/Order/Group/Unbundled/Abs.lean:60:21: `mabs_le'` is missing a doc-string, please add one.
-Declarations whose name ends with a `'` are expected to contain an explanation for the presence of a `'` in their doc-string. This may consist of discussion of the difference relative to the unprimed version, or an explanation as to why no better naming scheme is possible.
-note: this linter can be disabled with `set_option linter.docPrime false`
-warning: ././.lake/packages/mathlib/././Mathlib/Algebra/Order/Group/Unbundled/Abs.lean:249:21: `max_div_min_eq_mabs'` is missing a doc-string, please add one.
-Declarations whose name ends with a `'` are expected to contain an explanation for the presence of a `'` in their doc-string. This may consist of discussion of the difference relative to the unprimed version, or an explanation as to why no better naming scheme is possible.
-note: this linter can be disabled with `set_option linter.docPrime false`
-⚠ [494/899] Replayed Mathlib.Algebra.Order.GroupWithZero.Unbundled
-warning: ././.lake/packages/mathlib/././Mathlib/Algebra/Order/GroupWithZero/Unbundled.lean:258:8: `mul_le_mul_of_nonneg'` is missing a doc-string, please add one.
-Declarations whose name ends with a `'` are expected to contain an explanation for the presence of a `'` in their doc-string. This may consist of discussion of the difference relative to the unprimed version, or an explanation as to why no better naming scheme is possible.
-note: this linter can be disabled with `set_option linter.docPrime false`
-warning: ././.lake/packages/mathlib/././Mathlib/Algebra/Order/GroupWithZero/Unbundled.lean:299:8: `mul_lt_mul_of_pos'` is missing a doc-string, please add one.
-Declarations whose name ends with a `'` are expected to contain an explanation for the presence of a `'` in their doc-string. This may consist of discussion of the difference relative to the unprimed version, or an explanation as to why no better naming scheme is possible.
-note: this linter can be disabled with `set_option linter.docPrime false`
-warning: ././.lake/packages/mathlib/././Mathlib/Algebra/Order/GroupWithZero/Unbundled.lean:561:8: `mul_eq_mul_iff_eq_and_eq_of_pos'` is missing a doc-string, please add one.
-Declarations whose name ends with a `'` are expected to contain an explanation for the presence of a `'` in their doc-string. This may consist of discussion of the difference relative to the unprimed version, or an explanation as to why no better naming scheme is possible.
-note: this linter can be disabled with `set_option linter.docPrime false`
-warning: ././.lake/packages/mathlib/././Mathlib/Algebra/Order/GroupWithZero/Unbundled.lean:741:8: `mul_le_of_le_of_le_one'` is missing a doc-string, please add one.
-Declarations whose name ends with a `'` are expected to contain an explanation for the presence of a `'` in their doc-string. This may consist of discussion of the difference relative to the unprimed version, or an explanation as to why no better naming scheme is possible.
-note: this linter can be disabled with `set_option linter.docPrime false`
-warning: ././.lake/packages/mathlib/././Mathlib/Algebra/Order/GroupWithZero/Unbundled.lean:745:8: `mul_lt_of_lt_of_le_one'` is missing a doc-string, please add one.
-Declarations whose name ends with a `'` are expected to contain an explanation for the presence of a `'` in their doc-string. This may consist of discussion of the difference relative to the unprimed version, or an explanation as to why no better naming scheme is possible.
-note: this linter can be disabled with `set_option linter.docPrime false`
-warning: ././.lake/packages/mathlib/././Mathlib/Algebra/Order/GroupWithZero/Unbundled.lean:749:8: `mul_lt_of_le_of_lt_one'` is missing a doc-string, please add one.
-Declarations whose name ends with a `'` are expected to contain an explanation for the presence of a `'` in their doc-string. This may consist of discussion of the difference relative to the unprimed version, or an explanation as to why no better naming scheme is possible.
-note: this linter can be disabled with `set_option linter.docPrime false`
-warning: ././.lake/packages/mathlib/././Mathlib/Algebra/Order/GroupWithZero/Unbundled.lean:787:8: `le_mul_of_le_of_one_le'` is missing a doc-string, please add one.
-Declarations whose name ends with a `'` are expected to contain an explanation for the presence of a `'` in their doc-string. This may consist of discussion of the difference relative to the unprimed version, or an explanation as to why no better naming scheme is possible.
-note: this linter can be disabled with `set_option linter.docPrime false`
-warning: ././.lake/packages/mathlib/././Mathlib/Algebra/Order/GroupWithZero/Unbundled.lean:791:8: `lt_mul_of_le_of_one_lt'` is missing a doc-string, please add one.
-Declarations whose name ends with a `'` are expected to contain an explanation for the presence of a `'` in their doc-string. This may consist of discussion of the difference relative to the unprimed version, or an explanation as to why no better naming scheme is possible.
-note: this linter can be disabled with `set_option linter.docPrime false`
-warning: ././.lake/packages/mathlib/././Mathlib/Algebra/Order/GroupWithZero/Unbundled.lean:795:8: `lt_mul_of_lt_of_one_le'` is missing a doc-string, please add one.
-Declarations whose name ends with a `'` are expected to contain an explanation for the presence of a `'` in their doc-string. This may consist of discussion of the difference relative to the unprimed version, or an explanation as to why no better naming scheme is possible.
-note: this linter can be disabled with `set_option linter.docPrime false`
-warning: ././.lake/packages/mathlib/././Mathlib/Algebra/Order/GroupWithZero/Unbundled.lean:837:8: `mul_le_of_le_one_of_le'` is missing a doc-string, please add one.
-Declarations whose name ends with a `'` are expected to contain an explanation for the presence of a `'` in their doc-string. This may consist of discussion of the difference relative to the unprimed version, or an explanation as to why no better naming scheme is possible.
-note: this linter can be disabled with `set_option linter.docPrime false`
-warning: ././.lake/packages/mathlib/././Mathlib/Algebra/Order/GroupWithZero/Unbundled.lean:841:8: `mul_lt_of_lt_one_of_le'` is missing a doc-string, please add one.
-Declarations whose name ends with a `'` are expected to contain an explanation for the presence of a `'` in their doc-string. This may consist of discussion of the difference relative to the unprimed version, or an explanation as to why no better naming scheme is possible.
-note: this linter can be disabled with `set_option linter.docPrime false`
-warning: ././.lake/packages/mathlib/././Mathlib/Algebra/Order/GroupWithZero/Unbundled.lean:845:8: `mul_lt_of_le_one_of_lt'` is missing a doc-string, please add one.
-Declarations whose name ends with a `'` are expected to contain an explanation for the presence of a `'` in their doc-string. This may consist of discussion of the difference relative to the unprimed version, or an explanation as to why no better naming scheme is possible.
-note: this linter can be disabled with `set_option linter.docPrime false`
-warning: ././.lake/packages/mathlib/././Mathlib/Algebra/Order/GroupWithZero/Unbundled.lean:928:8: `exists_square_le'` is missing a doc-string, please add one.
-Declarations whose name ends with a `'` are expected to contain an explanation for the presence of a `'` in their doc-string. This may consist of discussion of the difference relative to the unprimed version, or an explanation as to why no better naming scheme is possible.
-note: this linter can be disabled with `set_option linter.docPrime false`
-warning: ././.lake/packages/mathlib/././Mathlib/Algebra/Order/GroupWithZero/Unbundled.lean:1064:16: `Decidable.mul_lt_mul''` is missing a doc-string, please add one.
-Declarations whose name ends with a `'` are expected to contain an explanation for the presence of a `'` in their doc-string. This may consist of discussion of the difference relative to the unprimed version, or an explanation as to why no better naming scheme is possible.
-note: this linter can be disabled with `set_option linter.docPrime false`
-warning: ././.lake/packages/mathlib/././Mathlib/Algebra/Order/GroupWithZero/Unbundled.lean:1497:14: `inv_neg''` is missing a doc-string, please add one.
-Declarations whose name ends with a `'` are expected to contain an explanation for the presence of a `'` in their doc-string. This may consist of discussion of the difference relative to the unprimed version, or an explanation as to why no better naming scheme is possible.
-note: this linter can be disabled with `set_option linter.docPrime false`
-⚠ [495/899] Replayed Mathlib.Algebra.Order.Group.Synonym
-warning: ././.lake/packages/mathlib/././Mathlib/Algebra/Order/Group/Synonym.lean:39:9: `OrderDual.instPow'` is missing a doc-string, please add one.
-Declarations whose name ends with a `'` are expected to contain an explanation for the presence of a `'` in their doc-string. This may consist of discussion of the difference relative to the unprimed version, or an explanation as to why no better naming scheme is possible.
-note: this linter can be disabled with `set_option linter.docPrime false`
-warning: ././.lake/packages/mathlib/././Mathlib/Algebra/Order/Group/Synonym.lean:156:9: `Lex.instPow'` is missing a doc-string, please add one.
-Declarations whose name ends with a `'` are expected to contain an explanation for the presence of a `'` in their doc-string. This may consist of discussion of the difference relative to the unprimed version, or an explanation as to why no better naming scheme is possible.
-note: this linter can be disabled with `set_option linter.docPrime false`
-⚠ [497/899] Replayed Mathlib.Algebra.Order.Monoid.Unbundled.Pow
-warning: ././.lake/packages/mathlib/././Mathlib/Algebra/Order/Monoid/Unbundled/Pow.lean:68:8: `pow_le_pow_right'` is missing a doc-string, please add one.
-Declarations whose name ends with a `'` are expected to contain an explanation for the presence of a `'` in their doc-string. This may consist of discussion of the difference relative to the unprimed version, or an explanation as to why no better naming scheme is possible.
-note: this linter can be disabled with `set_option linter.docPrime false`
-warning: ././.lake/packages/mathlib/././Mathlib/Algebra/Order/Monoid/Unbundled/Pow.lean:72:8: `pow_le_pow_right_of_le_one'` is missing a doc-string, please add one.
-Declarations whose name ends with a `'` are expected to contain an explanation for the presence of a `'` in their doc-string. This may consist of discussion of the difference relative to the unprimed version, or an explanation as to why no better naming scheme is possible.
-note: this linter can be disabled with `set_option linter.docPrime false`
-warning: ././.lake/packages/mathlib/././Mathlib/Algebra/Order/Monoid/Unbundled/Pow.lean:76:8: `one_lt_pow'` is missing a doc-string, please add one.
-Declarations whose name ends with a `'` are expected to contain an explanation for the presence of a `'` in their doc-string. This may consist of discussion of the difference relative to the unprimed version, or an explanation as to why no better naming scheme is possible.
-note: this linter can be disabled with `set_option linter.docPrime false`
-warning: ././.lake/packages/mathlib/././Mathlib/Algebra/Order/Monoid/Unbundled/Pow.lean:86:8: `pow_right_strictMono'` is missing a doc-string, please add one.
-Declarations whose name ends with a `'` are expected to contain an explanation for the presence of a `'` in their doc-string. This may consist of discussion of the difference relative to the unprimed version, or an explanation as to why no better naming scheme is possible.
-note: this linter can be disabled with `set_option linter.docPrime false`
-warning: ././.lake/packages/mathlib/././Mathlib/Algebra/Order/Monoid/Unbundled/Pow.lean:90:8: `pow_lt_pow_right'` is missing a doc-string, please add one.
-Declarations whose name ends with a `'` are expected to contain an explanation for the presence of a `'` in their doc-string. This may consist of discussion of the difference relative to the unprimed version, or an explanation as to why no better naming scheme is possible.
-note: this linter can be disabled with `set_option linter.docPrime false`
-warning: ././.lake/packages/mathlib/././Mathlib/Algebra/Order/Monoid/Unbundled/Pow.lean:140:6: `pow_lt_pow_left'` is missing a doc-string, please add one.
-Declarations whose name ends with a `'` are expected to contain an explanation for the presence of a `'` in their doc-string. This may consist of discussion of the difference relative to the unprimed version, or an explanation as to why no better naming scheme is possible.
-note: this linter can be disabled with `set_option linter.docPrime false`
-warning: ././.lake/packages/mathlib/././Mathlib/Algebra/Order/Monoid/Unbundled/Pow.lean:150:8: `pow_le_pow_left'` is missing a doc-string, please add one.
-Declarations whose name ends with a `'` are expected to contain an explanation for the presence of a `'` in their doc-string. This may consist of discussion of the difference relative to the unprimed version, or an explanation as to why no better naming scheme is possible.
-note: this linter can be disabled with `set_option linter.docPrime false`
-warning: ././.lake/packages/mathlib/././Mathlib/Algebra/Order/Monoid/Unbundled/Pow.lean:207:8: `pow_le_pow_iff_right'` is missing a doc-string, please add one.
-Declarations whose name ends with a `'` are expected to contain an explanation for the presence of a `'` in their doc-string. This may consist of discussion of the difference relative to the unprimed version, or an explanation as to why no better naming scheme is possible.
-note: this linter can be disabled with `set_option linter.docPrime false`
-warning: ././.lake/packages/mathlib/././Mathlib/Algebra/Order/Monoid/Unbundled/Pow.lean:211:8: `pow_lt_pow_iff_right'` is missing a doc-string, please add one.
-Declarations whose name ends with a `'` are expected to contain an explanation for the presence of a `'` in their doc-string. This may consist of discussion of the difference relative to the unprimed version, or an explanation as to why no better naming scheme is possible.
-note: this linter can be disabled with `set_option linter.docPrime false`
-warning: ././.lake/packages/mathlib/././Mathlib/Algebra/Order/Monoid/Unbundled/Pow.lean:221:8: `lt_of_pow_lt_pow_left'` is missing a doc-string, please add one.
-Declarations whose name ends with a `'` are expected to contain an explanation for the presence of a `'` in their doc-string. This may consist of discussion of the difference relative to the unprimed version, or an explanation as to why no better naming scheme is possible.
-note: this linter can be disabled with `set_option linter.docPrime false`
-warning: ././.lake/packages/mathlib/././Mathlib/Algebra/Order/Monoid/Unbundled/Pow.lean:239:8: `le_of_pow_le_pow_left'` is missing a doc-string, please add one.
-Declarations whose name ends with a `'` are expected to contain an explanation for the presence of a `'` in their doc-string. This may consist of discussion of the difference relative to the unprimed version, or an explanation as to why no better naming scheme is possible.
-note: this linter can be disabled with `set_option linter.docPrime false`
-warning: ././.lake/packages/mathlib/././Mathlib/Algebra/Order/Monoid/Unbundled/Pow.lean:253:8: `Left.pow_lt_one_iff'` is missing a doc-string, please add one.
-Declarations whose name ends with a `'` are expected to contain an explanation for the presence of a `'` in their doc-string. This may consist of discussion of the difference relative to the unprimed version, or an explanation as to why no better naming scheme is possible.
-note: this linter can be disabled with `set_option linter.docPrime false`
-⚠ [505/899] Replayed Mathlib.Order.Heyting.Basic
-warning: ././.lake/packages/mathlib/././Mathlib/Order/Heyting/Basic.lean:380:8: `sdiff_le_iff'` is missing a doc-string, please add one.
-Declarations whose name ends with a `'` are expected to contain an explanation for the presence of a `'` in their doc-string. This may consist of discussion of the difference relative to the unprimed version, or an explanation as to why no better naming scheme is possible.
-note: this linter can be disabled with `set_option linter.docPrime false`
-warning: ././.lake/packages/mathlib/././Mathlib/Order/Heyting/Basic.lean:431:8: `sup_sdiff_cancel'` is missing a doc-string, please add one.
-Declarations whose name ends with a `'` are expected to contain an explanation for the presence of a `'` in their doc-string. This may consist of discussion of the difference relative to the unprimed version, or an explanation as to why no better naming scheme is possible.
-note: this linter can be disabled with `set_option linter.docPrime false`
-warning: ././.lake/packages/mathlib/././Mathlib/Order/Heyting/Basic.lean:766:8: `top_sdiff'` is missing a doc-string, please add one.
-Declarations whose name ends with a `'` are expected to contain an explanation for the presence of a `'` in their doc-string. This may consist of discussion of the difference relative to the unprimed version, or an explanation as to why no better naming scheme is possible.
-note: this linter can be disabled with `set_option linter.docPrime false`
-⚠ [506/899] Replayed Mathlib.Order.BooleanAlgebra
-warning: ././.lake/packages/mathlib/././Mathlib/Order/BooleanAlgebra.lean:287:8: `sdiff_eq_self_iff_disjoint'` is missing a doc-string, please add one.
-Declarations whose name ends with a `'` are expected to contain an explanation for the presence of a `'` in their doc-string. This may consist of discussion of the difference relative to the unprimed version, or an explanation as to why no better naming scheme is possible.
-note: this linter can be disabled with `set_option linter.docPrime false`
-warning: ././.lake/packages/mathlib/././Mathlib/Order/BooleanAlgebra.lean:337:8: `sdiff_sdiff_right'` is missing a doc-string, please add one.
-Declarations whose name ends with a `'` are expected to contain an explanation for the presence of a `'` in their doc-string. This may consist of discussion of the difference relative to the unprimed version, or an explanation as to why no better naming scheme is possible.
-note: this linter can be disabled with `set_option linter.docPrime false`
-warning: ././.lake/packages/mathlib/././Mathlib/Order/BooleanAlgebra.lean:367:8: `sdiff_sdiff_left'` is missing a doc-string, please add one.
-Declarations whose name ends with a `'` are expected to contain an explanation for the presence of a `'` in their doc-string. This may consist of discussion of the difference relative to the unprimed version, or an explanation as to why no better naming scheme is possible.
-note: this linter can be disabled with `set_option linter.docPrime false`
-warning: ././.lake/packages/mathlib/././Mathlib/Order/BooleanAlgebra.lean:379:8: `sdiff_sdiff_sup_sdiff'` is missing a doc-string, please add one.
-Declarations whose name ends with a `'` are expected to contain an explanation for the presence of a `'` in their doc-string. This may consist of discussion of the difference relative to the unprimed version, or an explanation as to why no better naming scheme is possible.
-note: this linter can be disabled with `set_option linter.docPrime false`
-warning: ././.lake/packages/mathlib/././Mathlib/Order/BooleanAlgebra.lean:524:8: `inf_compl_eq_bot'` is missing a doc-string, please add one.
-Declarations whose name ends with a `'` are expected to contain an explanation for the presence of a `'` in their doc-string. This may consist of discussion of the difference relative to the unprimed version, or an explanation as to why no better naming scheme is possible.
-note: this linter can be disabled with `set_option linter.docPrime false`
-⚠ [508/899] Replayed Mathlib.Data.Set.Basic
-warning: ././.lake/packages/mathlib/././Mathlib/Data/Set/Basic.lean:127:9: `Set.PiSetCoe.canLift'` is missing a doc-string, please add one.
-Declarations whose name ends with a `'` are expected to contain an explanation for the presence of a `'` in their doc-string. This may consist of discussion of the difference relative to the unprimed version, or an explanation as to why no better naming scheme is possible.
-note: this linter can be disabled with `set_option linter.docPrime false`
-warning: ././.lake/packages/mathlib/././Mathlib/Data/Set/Basic.lean:153:8: `SetCoe.exists'` is missing a doc-string, please add one.
-Declarations whose name ends with a `'` are expected to contain an explanation for the presence of a `'` in their doc-string. This may consist of discussion of the difference relative to the unprimed version, or an explanation as to why no better naming scheme is possible.
-note: this linter can be disabled with `set_option linter.docPrime false`
-warning: ././.lake/packages/mathlib/././Mathlib/Data/Set/Basic.lean:157:8: `SetCoe.forall'` is missing a doc-string, please add one.
-Declarations whose name ends with a `'` are expected to contain an explanation for the presence of a `'` in their doc-string. This may consist of discussion of the difference relative to the unprimed version, or an explanation as to why no better naming scheme is possible.
-note: this linter can be disabled with `set_option linter.docPrime false`
-warning: ././.lake/packages/mathlib/././Mathlib/Data/Set/Basic.lean:391:8: `Set.nonempty_of_ssubset'` is missing a doc-string, please add one.
-Declarations whose name ends with a `'` are expected to contain an explanation for the presence of a `'` in their doc-string. This may consist of discussion of the difference relative to the unprimed version, or an explanation as to why no better naming scheme is possible.
-note: this linter can be disabled with `set_option linter.docPrime false`
-warning: ././.lake/packages/mathlib/././Mathlib/Data/Set/Basic.lean:1030:8: `Set.setOf_eq_eq_singleton'` is missing a doc-string, please add one.
-Declarations whose name ends with a `'` are expected to contain an explanation for the presence of a `'` in their doc-string. This may consist of discussion of the difference relative to the unprimed version, or an explanation as to why no better naming scheme is possible.
-note: this linter can be disabled with `set_option linter.docPrime false`
-warning: ././.lake/packages/mathlib/././Mathlib/Data/Set/Basic.lean:1209:8: `Set.eq_of_nonempty_of_subsingleton'` is missing a doc-string, please add one.
-Declarations whose name ends with a `'` are expected to contain an explanation for the presence of a `'` in their doc-string. This may consist of discussion of the difference relative to the unprimed version, or an explanation as to why no better naming scheme is possible.
-note: this linter can be disabled with `set_option linter.docPrime false`
-warning: ././.lake/packages/mathlib/././Mathlib/Data/Set/Basic.lean:1457:8: `Set.union_diff_cancel'` is missing a doc-string, please add one.
-Declarations whose name ends with a `'` are expected to contain an explanation for the presence of a `'` in their doc-string. This may consist of discussion of the difference relative to the unprimed version, or an explanation as to why no better naming scheme is possible.
-note: this linter can be disabled with `set_option linter.docPrime false`
-warning: ././.lake/packages/mathlib/././Mathlib/Data/Set/Basic.lean:2150:8: `Disjoint.inter_left'` is missing a doc-string, please add one.
-Declarations whose name ends with a `'` are expected to contain an explanation for the presence of a `'` in their doc-string. This may consist of discussion of the difference relative to the unprimed version, or an explanation as to why no better naming scheme is possible.
-note: this linter can be disabled with `set_option linter.docPrime false`
-warning: ././.lake/packages/mathlib/././Mathlib/Data/Set/Basic.lean:2156:8: `Disjoint.inter_right'` is missing a doc-string, please add one.
-Declarations whose name ends with a `'` are expected to contain an explanation for the presence of a `'` in their doc-string. This may consist of discussion of the difference relative to the unprimed version, or an explanation as to why no better naming scheme is possible.
-note: this linter can be disabled with `set_option linter.docPrime false`
-⚠ [511/899] Replayed Mathlib.Order.SymmDiff
-warning: ././.lake/packages/mathlib/././Mathlib/Order/SymmDiff.lean:80:8: `symmDiff_eq_Xor'` is missing a doc-string, please add one.
-Declarations whose name ends with a `'` are expected to contain an explanation for the presence of a `'` in their doc-string. This may consist of discussion of the difference relative to the unprimed version, or an explanation as to why no better naming scheme is possible.
-note: this linter can be disabled with `set_option linter.docPrime false`
-warning: ././.lake/packages/mathlib/././Mathlib/Order/SymmDiff.lean:286:8: `symmDiff_top'` is missing a doc-string, please add one.
-Declarations whose name ends with a `'` are expected to contain an explanation for the presence of a `'` in their doc-string. This may consist of discussion of the difference relative to the unprimed version, or an explanation as to why no better naming scheme is possible.
-note: this linter can be disabled with `set_option linter.docPrime false`
-warning: ././.lake/packages/mathlib/././Mathlib/Order/SymmDiff.lean:289:8: `top_symmDiff'` is missing a doc-string, please add one.
-Declarations whose name ends with a `'` are expected to contain an explanation for the presence of a `'` in their doc-string. This may consist of discussion of the difference relative to the unprimed version, or an explanation as to why no better naming scheme is possible.
-note: this linter can be disabled with `set_option linter.docPrime false`
-warning: ././.lake/packages/mathlib/././Mathlib/Order/SymmDiff.lean:349:8: `sdiff_symmDiff'` is missing a doc-string, please add one.
-Declarations whose name ends with a `'` are expected to contain an explanation for the presence of a `'` in their doc-string. This may consist of discussion of the difference relative to the unprimed version, or an explanation as to why no better naming scheme is possible.
-note: this linter can be disabled with `set_option linter.docPrime false`
-warning: ././.lake/packages/mathlib/././Mathlib/Order/SymmDiff.lean:418:8: `symmDiff_symmDiff_self'` is missing a doc-string, please add one.
-Declarations whose name ends with a `'` are expected to contain an explanation for the presence of a `'` in their doc-string. This may consist of discussion of the difference relative to the unprimed version, or an explanation as to why no better naming scheme is possible.
-note: this linter can be disabled with `set_option linter.docPrime false`
-warning: ././.lake/packages/mathlib/././Mathlib/Order/SymmDiff.lean:588:8: `symmDiff_eq'` is missing a doc-string, please add one.
-Declarations whose name ends with a `'` are expected to contain an explanation for the presence of a `'` in their doc-string. This may consist of discussion of the difference relative to the unprimed version, or an explanation as to why no better naming scheme is possible.
-note: this linter can be disabled with `set_option linter.docPrime false`
-warning: ././.lake/packages/mathlib/././Mathlib/Order/SymmDiff.lean:591:8: `bihimp_eq'` is missing a doc-string, please add one.
-Declarations whose name ends with a `'` are expected to contain an explanation for the presence of a `'` in their doc-string. This may consist of discussion of the difference relative to the unprimed version, or an explanation as to why no better naming scheme is possible.
-note: this linter can be disabled with `set_option linter.docPrime false`
-warning: ././.lake/packages/mathlib/././Mathlib/Order/SymmDiff.lean:634:8: `symmDiff_symmDiff_right'` is missing a doc-string, please add one.
-Declarations whose name ends with a `'` are expected to contain an explanation for the presence of a `'` in their doc-string. This may consist of discussion of the difference relative to the unprimed version, or an explanation as to why no better naming scheme is possible.
-note: this linter can be disabled with `set_option linter.docPrime false`
-⚠ [513/899] Replayed Mathlib.Data.Set.Image
-warning: ././.lake/packages/mathlib/././Mathlib/Data/Set/Image.lean:107:8: `Set.preimage_id'` is missing a doc-string, please add one.
-Declarations whose name ends with a `'` are expected to contain an explanation for the presence of a `'` in their doc-string. This may consist of discussion of the difference relative to the unprimed version, or an explanation as to why no better naming scheme is possible.
-note: this linter can be disabled with `set_option linter.docPrime false`
-warning: ././.lake/packages/mathlib/././Mathlib/Data/Set/Image.lean:625:8: `Set.Nonempty.preimage'` is missing a doc-string, please add one.
-Declarations whose name ends with a `'` are expected to contain an explanation for the presence of a `'` in their doc-string. This may consist of discussion of the difference relative to the unprimed version, or an explanation as to why no better naming scheme is possible.
-note: this linter can be disabled with `set_option linter.docPrime false`
-warning: ././.lake/packages/mathlib/././Mathlib/Data/Set/Image.lean:718:8: `Set.preimage_eq_preimage'` is missing a doc-string, please add one.
-Declarations whose name ends with a `'` are expected to contain an explanation for the presence of a `'` in their doc-string. This may consist of discussion of the difference relative to the unprimed version, or an explanation as to why no better naming scheme is possible.
-note: this linter can be disabled with `set_option linter.docPrime false`
-warning: ././.lake/packages/mathlib/././Mathlib/Data/Set/Image.lean:745:8: `Set.range_id'` is missing a doc-string, please add one.
-Declarations whose name ends with a `'` are expected to contain an explanation for the presence of a `'` in their doc-string. This may consist of discussion of the difference relative to the unprimed version, or an explanation as to why no better naming scheme is possible.
-note: this linter can be disabled with `set_option linter.docPrime false`
-warning: ././.lake/packages/mathlib/././Mathlib/Data/Set/Image.lean:837:8: `Set.range_quotient_mk'` is missing a doc-string, please add one.
-Declarations whose name ends with a `'` are expected to contain an explanation for the presence of a `'` in their doc-string. This may consist of discussion of the difference relative to the unprimed version, or an explanation as to why no better naming scheme is possible.
-note: this linter can be disabled with `set_option linter.docPrime false`
-warning: ././.lake/packages/mathlib/././Mathlib/Data/Set/Image.lean:840:6: `Set.Quotient.range_mk''` is missing a doc-string, please add one.
-Declarations whose name ends with a `'` are expected to contain an explanation for the presence of a `'` in their doc-string. This may consist of discussion of the difference relative to the unprimed version, or an explanation as to why no better naming scheme is possible.
-note: this linter can be disabled with `set_option linter.docPrime false`
-warning: ././.lake/packages/mathlib/././Mathlib/Data/Set/Image.lean:844:8: `Set.range_quotient_lift_on'` is missing a doc-string, please add one.
-Declarations whose name ends with a `'` are expected to contain an explanation for the presence of a `'` in their doc-string. This may consist of discussion of the difference relative to the unprimed version, or an explanation as to why no better naming scheme is possible.
-note: this linter can be disabled with `set_option linter.docPrime false`
-warning: ././.lake/packages/mathlib/././Mathlib/Data/Set/Image.lean:910:8: `Set.range_ite_subset'` is missing a doc-string, please add one.
-Declarations whose name ends with a `'` are expected to contain an explanation for the presence of a `'` in their doc-string. This may consist of discussion of the difference relative to the unprimed version, or an explanation as to why no better naming scheme is possible.
-note: this linter can be disabled with `set_option linter.docPrime false`
-warning: ././.lake/packages/mathlib/././Mathlib/Data/Set/Image.lean:1255:8: `Subtype.preimage_coe_compl'` is missing a doc-string, please add one.
-Declarations whose name ends with a `'` are expected to contain an explanation for the presence of a `'` in their doc-string. This may consist of discussion of the difference relative to the unprimed version, or an explanation as to why no better naming scheme is possible.
-note: this linter can be disabled with `set_option linter.docPrime false`
-warning: ././.lake/packages/mathlib/././Mathlib/Data/Set/Image.lean:1404:6: `sigma_mk_preimage_image'` is missing a doc-string, please add one.
-Declarations whose name ends with a `'` are expected to contain an explanation for the presence of a `'` in their doc-string. This may consist of discussion of the difference relative to the unprimed version, or an explanation as to why no better naming scheme is possible.
-note: this linter can be disabled with `set_option linter.docPrime false`
-⚠ [514/899] Replayed Mathlib.Order.Directed
-warning: ././.lake/packages/mathlib/././Mathlib/Order/Directed.lean:68:8: `DirectedOn.mono'` is missing a doc-string, please add one.
-Declarations whose name ends with a `'` are expected to contain an explanation for the presence of a `'` in their doc-string. This may consist of discussion of the difference relative to the unprimed version, or an explanation as to why no better naming scheme is possible.
-note: this linter can be disabled with `set_option linter.docPrime false`
-warning: ././.lake/packages/mathlib/././Mathlib/Order/Directed.lean:208:8: `directedOn_pair'` is missing a doc-string, please add one.
-Declarations whose name ends with a `'` are expected to contain an explanation for the presence of a `'` in their doc-string. This may consist of discussion of the difference relative to the unprimed version, or an explanation as to why no better naming scheme is possible.
-note: this linter can be disabled with `set_option linter.docPrime false`
-warning: ././.lake/packages/mathlib/././Mathlib/Order/Directed.lean:277:18: `IsMin.not_isMax'` is missing a doc-string, please add one.
-Declarations whose name ends with a `'` are expected to contain an explanation for the presence of a `'` in their doc-string. This may consist of discussion of the difference relative to the unprimed version, or an explanation as to why no better naming scheme is possible.
-note: this linter can be disabled with `set_option linter.docPrime false`
-warning: ././.lake/packages/mathlib/././Mathlib/Order/Directed.lean:283:18: `IsMax.not_isMin'` is missing a doc-string, please add one.
-Declarations whose name ends with a `'` are expected to contain an explanation for the presence of a `'` in their doc-string. This may consist of discussion of the difference relative to the unprimed version, or an explanation as to why no better naming scheme is possible.
-note: this linter can be disabled with `set_option linter.docPrime false`
-⚠ [516/899] Replayed Mathlib.Order.Interval.Set.Basic
-warning: ././.lake/packages/mathlib/././Mathlib/Order/Interval/Set/Basic.lean:919:8: `Set.Ioo_union_Ioi'` is missing a doc-string, please add one.
-Declarations whose name ends with a `'` are expected to contain an explanation for the presence of a `'` in their doc-string. This may consist of discussion of the difference relative to the unprimed version, or an explanation as to why no better naming scheme is possible.
-note: this linter can be disabled with `set_option linter.docPrime false`
-warning: ././.lake/packages/mathlib/././Mathlib/Order/Interval/Set/Basic.lean:947:8: `Set.Ico_union_Ici'` is missing a doc-string, please add one.
-Declarations whose name ends with a `'` are expected to contain an explanation for the presence of a `'` in their doc-string. This may consist of discussion of the difference relative to the unprimed version, or an explanation as to why no better naming scheme is possible.
-note: this linter can be disabled with `set_option linter.docPrime false`
-warning: ././.lake/packages/mathlib/././Mathlib/Order/Interval/Set/Basic.lean:967:8: `Set.Ioc_union_Ioi'` is missing a doc-string, please add one.
-Declarations whose name ends with a `'` are expected to contain an explanation for the presence of a `'` in their doc-string. This may consist of discussion of the difference relative to the unprimed version, or an explanation as to why no better naming scheme is possible.
-note: this linter can be disabled with `set_option linter.docPrime false`
-warning: ././.lake/packages/mathlib/././Mathlib/Order/Interval/Set/Basic.lean:1002:8: `Set.Icc_union_Ici'` is missing a doc-string, please add one.
-Declarations whose name ends with a `'` are expected to contain an explanation for the presence of a `'` in their doc-string. This may consist of discussion of the difference relative to the unprimed version, or an explanation as to why no better naming scheme is possible.
-note: this linter can be disabled with `set_option linter.docPrime false`
-warning: ././.lake/packages/mathlib/././Mathlib/Order/Interval/Set/Basic.lean:1037:8: `Set.Iio_union_Ico'` is missing a doc-string, please add one.
-Declarations whose name ends with a `'` are expected to contain an explanation for the presence of a `'` in their doc-string. This may consist of discussion of the difference relative to the unprimed version, or an explanation as to why no better naming scheme is possible.
-note: this linter can be disabled with `set_option linter.docPrime false`
-warning: ././.lake/packages/mathlib/././Mathlib/Order/Interval/Set/Basic.lean:1058:8: `Set.Iic_union_Ioc'` is missing a doc-string, please add one.
-Declarations whose name ends with a `'` are expected to contain an explanation for the presence of a `'` in their doc-string. This may consist of discussion of the difference relative to the unprimed version, or an explanation as to why no better naming scheme is possible.
-note: this linter can be disabled with `set_option linter.docPrime false`
-warning: ././.lake/packages/mathlib/././Mathlib/Order/Interval/Set/Basic.lean:1080:8: `Set.Iio_union_Ioo'` is missing a doc-string, please add one.
-Declarations whose name ends with a `'` are expected to contain an explanation for the presence of a `'` in their doc-string. This may consist of discussion of the difference relative to the unprimed version, or an explanation as to why no better naming scheme is possible.
-note: this linter can be disabled with `set_option linter.docPrime false`
-warning: ././.lake/packages/mathlib/././Mathlib/Order/Interval/Set/Basic.lean:1102:8: `Set.Iic_union_Icc'` is missing a doc-string, please add one.
-Declarations whose name ends with a `'` are expected to contain an explanation for the presence of a `'` in their doc-string. This may consist of discussion of the difference relative to the unprimed version, or an explanation as to why no better naming scheme is possible.
-note: this linter can be disabled with `set_option linter.docPrime false`
-warning: ././.lake/packages/mathlib/././Mathlib/Order/Interval/Set/Basic.lean:1147:8: `Set.Ico_union_Ico'` is missing a doc-string, please add one.
-Declarations whose name ends with a `'` are expected to contain an explanation for the presence of a `'` in their doc-string. This may consist of discussion of the difference relative to the unprimed version, or an explanation as to why no better naming scheme is possible.
-note: this linter can be disabled with `set_option linter.docPrime false`
-warning: ././.lake/packages/mathlib/././Mathlib/Order/Interval/Set/Basic.lean:1221:8: `Set.Ioc_union_Ioc'` is missing a doc-string, please add one.
-Declarations whose name ends with a `'` are expected to contain an explanation for the presence of a `'` in their doc-string. This may consist of discussion of the difference relative to the unprimed version, or an explanation as to why no better naming scheme is possible.
-note: this linter can be disabled with `set_option linter.docPrime false`
-warning: ././.lake/packages/mathlib/././Mathlib/Order/Interval/Set/Basic.lean:1269:8: `Set.Icc_union_Icc'` is missing a doc-string, please add one.
-Declarations whose name ends with a `'` are expected to contain an explanation for the presence of a `'` in their doc-string. This may consist of discussion of the difference relative to the unprimed version, or an explanation as to why no better naming scheme is possible.
-note: this linter can be disabled with `set_option linter.docPrime false`
-warning: ././.lake/packages/mathlib/././Mathlib/Order/Interval/Set/Basic.lean:1300:8: `Set.Ioo_union_Ioo'` is missing a doc-string, please add one.
-Declarations whose name ends with a `'` are expected to contain an explanation for the presence of a `'` in their doc-string. This may consist of discussion of the difference relative to the unprimed version, or an explanation as to why no better naming scheme is possible.
-note: this linter can be disabled with `set_option linter.docPrime false`
-⚠ [517/899] Replayed Mathlib.Order.Bounds.Basic
-warning: ././.lake/packages/mathlib/././Mathlib/Order/Bounds/Basic.lean:894:8: `IsLUB.exists_between'` is missing a doc-string, please add one.
-Declarations whose name ends with a `'` are expected to contain an explanation for the presence of a `'` in their doc-string. This may consist of discussion of the difference relative to the unprimed version, or an explanation as to why no better naming scheme is possible.
-note: this linter can be disabled with `set_option linter.docPrime false`
-warning: ././.lake/packages/mathlib/././Mathlib/Order/Bounds/Basic.lean:902:8: `IsGLB.exists_between'` is missing a doc-string, please add one.
-Declarations whose name ends with a `'` are expected to contain an explanation for the presence of a `'` in their doc-string. This may consist of discussion of the difference relative to the unprimed version, or an explanation as to why no better naming scheme is possible.
-note: this linter can be disabled with `set_option linter.docPrime false`
-⚠ [518/899] Replayed Mathlib.Data.Set.Prod
-warning: ././.lake/packages/mathlib/././Mathlib/Data/Set/Prod.lean:681:8: `Set.pi_eq_empty_iff'` is missing a doc-string, please add one.
-Declarations whose name ends with a `'` are expected to contain an explanation for the presence of a `'` in their doc-string. This may consist of discussion of the difference relative to the unprimed version, or an explanation as to why no better naming scheme is possible.
-note: this linter can be disabled with `set_option linter.docPrime false`
-warning: ././.lake/packages/mathlib/././Mathlib/Data/Set/Prod.lean:700:8: `Set.singleton_pi'` is missing a doc-string, please add one.
-Declarations whose name ends with a `'` are expected to contain an explanation for the presence of a `'` in their doc-string. This may consist of discussion of the difference relative to the unprimed version, or an explanation as to why no better naming scheme is possible.
-note: this linter can be disabled with `set_option linter.docPrime false`
-warning: ././.lake/packages/mathlib/././Mathlib/Data/Set/Prod.lean:846:8: `Set.eval_preimage'` is missing a doc-string, please add one.
-Declarations whose name ends with a `'` are expected to contain an explanation for the presence of a `'` in their doc-string. This may consist of discussion of the difference relative to the unprimed version, or an explanation as to why no better naming scheme is possible.
-note: this linter can be disabled with `set_option linter.docPrime false`
-⚠ [519/899] Replayed Mathlib.Data.Set.Function
-warning: ././.lake/packages/mathlib/././Mathlib/Data/Set/Function.lean:278:8: `Set.mapsTo'` is missing a doc-string, please add one.
-Declarations whose name ends with a `'` are expected to contain an explanation for the presence of a `'` in their doc-string. This may consist of discussion of the difference relative to the unprimed version, or an explanation as to why no better naming scheme is possible.
-note: this linter can be disabled with `set_option linter.docPrime false`
-warning: ././.lake/packages/mathlib/././Mathlib/Data/Set/Function.lean:331:6: `Set.mapsTo_of_subsingleton'` is missing a doc-string, please add one.
-Declarations whose name ends with a `'` are expected to contain an explanation for the presence of a `'` in their doc-string. This may consist of discussion of the difference relative to the unprimed version, or an explanation as to why no better naming scheme is possible.
-note: this linter can be disabled with `set_option linter.docPrime false`
-warning: ././.lake/packages/mathlib/././Mathlib/Data/Set/Function.lean:771:6: `Set.surjOn_of_subsingleton'` is missing a doc-string, please add one.
-Declarations whose name ends with a `'` are expected to contain an explanation for the presence of a `'` in their doc-string. This may consist of discussion of the difference relative to the unprimed version, or an explanation as to why no better naming scheme is possible.
-note: this linter can be disabled with `set_option linter.docPrime false`
-warning: ././.lake/packages/mathlib/././Mathlib/Data/Set/Function.lean:918:6: `Set.bijOn_of_subsingleton'` is missing a doc-string, please add one.
-Declarations whose name ends with a `'` are expected to contain an explanation for the presence of a `'` in their doc-string. This may consist of discussion of the difference relative to the unprimed version, or an explanation as to why no better naming scheme is possible.
-note: this linter can be disabled with `set_option linter.docPrime false`
-warning: ././.lake/packages/mathlib/././Mathlib/Data/Set/Function.lean:1024:8: `Set.LeftInvOn.image_inter'` is missing a doc-string, please add one.
-Declarations whose name ends with a `'` are expected to contain an explanation for the presence of a `'` in their doc-string. This may consist of discussion of the difference relative to the unprimed version, or an explanation as to why no better naming scheme is possible.
-note: this linter can be disabled with `set_option linter.docPrime false`
-warning: ././.lake/packages/mathlib/././Mathlib/Data/Set/Function.lean:1040:8: `Set.LeftInvOn.image_image'` is missing a doc-string, please add one.
-Declarations whose name ends with a `'` are expected to contain an explanation for the presence of a `'` in their doc-string. This may consist of discussion of the difference relative to the unprimed version, or an explanation as to why no better naming scheme is possible.
-note: this linter can be disabled with `set_option linter.docPrime false`
-warning: ././.lake/packages/mathlib/././Mathlib/Data/Set/Function.lean:1404:8: `Set.EqOn.piecewise_ite'` is missing a doc-string, please add one.
-Declarations whose name ends with a `'` are expected to contain an explanation for the presence of a `'` in their doc-string. This may consist of discussion of the difference relative to the unprimed version, or an explanation as to why no better naming scheme is possible.
-note: this linter can be disabled with `set_option linter.docPrime false`
-warning: ././.lake/packages/mathlib/././Mathlib/Data/Set/Function.lean:1546:8: `Function.update_comp_eq_of_not_mem_range'` is missing a doc-string, please add one.
-Declarations whose name ends with a `'` are expected to contain an explanation for the presence of a `'` in their doc-string. This may consist of discussion of the difference relative to the unprimed version, or an explanation as to why no better naming scheme is possible.
-note: this linter can be disabled with `set_option linter.docPrime false`
-warning: ././.lake/packages/mathlib/././Mathlib/Data/Set/Function.lean:1640:6: `Equiv.bijOn'` is missing a doc-string, please add one.
-Declarations whose name ends with a `'` are expected to contain an explanation for the presence of a `'` in their doc-string. This may consist of discussion of the difference relative to the unprimed version, or an explanation as to why no better naming scheme is possible.
-note: this linter can be disabled with `set_option linter.docPrime false`
-⚠ [529/899] Replayed Mathlib.Order.Hom.Set
-warning: ././.lake/packages/mathlib/././Mathlib/Order/Hom/Set.lean:141:9: `OrderIso.subsingleton_of_wellFoundedLT'` is missing a doc-string, please add one.
-Declarations whose name ends with a `'` are expected to contain an explanation for the presence of a `'` in their doc-string. This may consist of discussion of the difference relative to the unprimed version, or an explanation as to why no better naming scheme is possible.
-note: this linter can be disabled with `set_option linter.docPrime false`
-warning: ././.lake/packages/mathlib/././Mathlib/Order/Hom/Set.lean:155:9: `OrderIso.subsingleton_of_wellFoundedGT'` is missing a doc-string, please add one.
-Declarations whose name ends with a `'` are expected to contain an explanation for the presence of a `'` in their doc-string. This may consist of discussion of the difference relative to the unprimed version, or an explanation as to why no better naming scheme is possible.
-note: this linter can be disabled with `set_option linter.docPrime false`
-⚠ [531/899] Replayed Mathlib.Order.CompleteLattice
-warning: ././.lake/packages/mathlib/././Mathlib/Order/CompleteLattice.lean:436:6: `sSup_eq_bot'` is missing a doc-string, please add one.
-Declarations whose name ends with a `'` are expected to contain an explanation for the presence of a `'` in their doc-string. This may consist of discussion of the difference relative to the unprimed version, or an explanation as to why no better naming scheme is possible.
-note: this linter can be disabled with `set_option linter.docPrime false`
-warning: ././.lake/packages/mathlib/././Mathlib/Order/CompleteLattice.lean:506:8: `sSup_eq_iSup'` is missing a doc-string, please add one.
-Declarations whose name ends with a `'` are expected to contain an explanation for the presence of a `'` in their doc-string. This may consist of discussion of the difference relative to the unprimed version, or an explanation as to why no better naming scheme is possible.
-note: this linter can be disabled with `set_option linter.docPrime false`
-warning: ././.lake/packages/mathlib/././Mathlib/Order/CompleteLattice.lean:515:8: `biSup_congr'` is missing a doc-string, please add one.
-Declarations whose name ends with a `'` are expected to contain an explanation for the presence of a `'` in their doc-string. This may consist of discussion of the difference relative to the unprimed version, or an explanation as to why no better naming scheme is possible.
-note: this linter can be disabled with `set_option linter.docPrime false`
-warning: ././.lake/packages/mathlib/././Mathlib/Order/CompleteLattice.lean:551:8: `iSup_range'` is missing a doc-string, please add one.
-Declarations whose name ends with a `'` are expected to contain an explanation for the presence of a `'` in their doc-string. This may consist of discussion of the difference relative to the unprimed version, or an explanation as to why no better naming scheme is possible.
-note: this linter can be disabled with `set_option linter.docPrime false`
-warning: ././.lake/packages/mathlib/././Mathlib/Order/CompleteLattice.lean:555:8: `sSup_image'` is missing a doc-string, please add one.
-Declarations whose name ends with a `'` are expected to contain an explanation for the presence of a `'` in their doc-string. This may consist of discussion of the difference relative to the unprimed version, or an explanation as to why no better naming scheme is possible.
-note: this linter can be disabled with `set_option linter.docPrime false`
-warning: ././.lake/packages/mathlib/././Mathlib/Order/CompleteLattice.lean:567:8: `sInf_eq_iInf'` is missing a doc-string, please add one.
-Declarations whose name ends with a `'` are expected to contain an explanation for the presence of a `'` in their doc-string. This may consist of discussion of the difference relative to the unprimed version, or an explanation as to why no better naming scheme is possible.
-note: this linter can be disabled with `set_option linter.docPrime false`
-warning: ././.lake/packages/mathlib/././Mathlib/Order/CompleteLattice.lean:577:8: `biInf_congr'` is missing a doc-string, please add one.
-Declarations whose name ends with a `'` are expected to contain an explanation for the presence of a `'` in their doc-string. This may consist of discussion of the difference relative to the unprimed version, or an explanation as to why no better naming scheme is possible.
-note: this linter can be disabled with `set_option linter.docPrime false`
-warning: ././.lake/packages/mathlib/././Mathlib/Order/CompleteLattice.lean:608:8: `iInf_range'` is missing a doc-string, please add one.
-Declarations whose name ends with a `'` are expected to contain an explanation for the presence of a `'` in their doc-string. This may consist of discussion of the difference relative to the unprimed version, or an explanation as to why no better naming scheme is possible.
-note: this linter can be disabled with `set_option linter.docPrime false`
-warning: ././.lake/packages/mathlib/././Mathlib/Order/CompleteLattice.lean:611:8: `sInf_image'` is missing a doc-string, please add one.
-Declarations whose name ends with a `'` are expected to contain an explanation for the presence of a `'` in their doc-string. This may consist of discussion of the difference relative to the unprimed version, or an explanation as to why no better naming scheme is possible.
-note: this linter can be disabled with `set_option linter.docPrime false`
-warning: ././.lake/packages/mathlib/././Mathlib/Order/CompleteLattice.lean:626:8: `le_iSup'` is missing a doc-string, please add one.
-Declarations whose name ends with a `'` are expected to contain an explanation for the presence of a `'` in their doc-string. This may consist of discussion of the difference relative to the unprimed version, or an explanation as to why no better naming scheme is possible.
-note: this linter can be disabled with `set_option linter.docPrime false`
-warning: ././.lake/packages/mathlib/././Mathlib/Order/CompleteLattice.lean:629:8: `iInf_le'` is missing a doc-string, please add one.
-Declarations whose name ends with a `'` are expected to contain an explanation for the presence of a `'` in their doc-string. This may consist of discussion of the difference relative to the unprimed version, or an explanation as to why no better naming scheme is possible.
-note: this linter can be disabled with `set_option linter.docPrime false`
-warning: ././.lake/packages/mathlib/././Mathlib/Order/CompleteLattice.lean:698:8: `iSup_mono'` is missing a doc-string, please add one.
-Declarations whose name ends with a `'` are expected to contain an explanation for the presence of a `'` in their doc-string. This may consist of discussion of the difference relative to the unprimed version, or an explanation as to why no better naming scheme is possible.
-note: this linter can be disabled with `set_option linter.docPrime false`
-warning: ././.lake/packages/mathlib/././Mathlib/Order/CompleteLattice.lean:701:8: `iInf_mono'` is missing a doc-string, please add one.
-Declarations whose name ends with a `'` are expected to contain an explanation for the presence of a `'` in their doc-string. This may consist of discussion of the difference relative to the unprimed version, or an explanation as to why no better naming scheme is possible.
-note: this linter can be disabled with `set_option linter.docPrime false`
-warning: ././.lake/packages/mathlib/././Mathlib/Order/CompleteLattice.lean:704:8: `iSup₂_mono'` is missing a doc-string, please add one.
-Declarations whose name ends with a `'` are expected to contain an explanation for the presence of a `'` in their doc-string. This may consist of discussion of the difference relative to the unprimed version, or an explanation as to why no better naming scheme is possible.
-note: this linter can be disabled with `set_option linter.docPrime false`
-warning: ././.lake/packages/mathlib/././Mathlib/Order/CompleteLattice.lean:710:8: `iInf₂_mono'` is missing a doc-string, please add one.
-Declarations whose name ends with a `'` are expected to contain an explanation for the presence of a `'` in their doc-string. This may consist of discussion of the difference relative to the unprimed version, or an explanation as to why no better naming scheme is possible.
-note: this linter can be disabled with `set_option linter.docPrime false`
-warning: ././.lake/packages/mathlib/././Mathlib/Order/CompleteLattice.lean:991:8: `iSup_subtype'` is missing a doc-string, please add one.
-Declarations whose name ends with a `'` are expected to contain an explanation for the presence of a `'` in their doc-string. This may consist of discussion of the difference relative to the unprimed version, or an explanation as to why no better naming scheme is possible.
-note: this linter can be disabled with `set_option linter.docPrime false`
-warning: ././.lake/packages/mathlib/././Mathlib/Order/CompleteLattice.lean:995:8: `iInf_subtype'` is missing a doc-string, please add one.
-Declarations whose name ends with a `'` are expected to contain an explanation for the presence of a `'` in their doc-string. This may consist of discussion of the difference relative to the unprimed version, or an explanation as to why no better naming scheme is possible.
-note: this linter can be disabled with `set_option linter.docPrime false`
-warning: ././.lake/packages/mathlib/././Mathlib/Order/CompleteLattice.lean:999:8: `iSup_subtype''` is missing a doc-string, please add one.
-Declarations whose name ends with a `'` are expected to contain an explanation for the presence of a `'` in their doc-string. This may consist of discussion of the difference relative to the unprimed version, or an explanation as to why no better naming scheme is possible.
-note: this linter can be disabled with `set_option linter.docPrime false`
-warning: ././.lake/packages/mathlib/././Mathlib/Order/CompleteLattice.lean:1002:8: `iInf_subtype''` is missing a doc-string, please add one.
-Declarations whose name ends with a `'` are expected to contain an explanation for the presence of a `'` in their doc-string. This may consist of discussion of the difference relative to the unprimed version, or an explanation as to why no better naming scheme is possible.
-note: this linter can be disabled with `set_option linter.docPrime false`
-warning: ././.lake/packages/mathlib/././Mathlib/Order/CompleteLattice.lean:1285:8: `iSup_of_empty'` is missing a doc-string, please add one.
-Declarations whose name ends with a `'` are expected to contain an explanation for the presence of a `'` in their doc-string. This may consist of discussion of the difference relative to the unprimed version, or an explanation as to why no better naming scheme is possible.
-note: this linter can be disabled with `set_option linter.docPrime false`
-warning: ././.lake/packages/mathlib/././Mathlib/Order/CompleteLattice.lean:1323:6: `iSup_sigma'` is missing a doc-string, please add one.
-Declarations whose name ends with a `'` are expected to contain an explanation for the presence of a `'` in their doc-string. This may consist of discussion of the difference relative to the unprimed version, or an explanation as to why no better naming scheme is possible.
-note: this linter can be disabled with `set_option linter.docPrime false`
-warning: ././.lake/packages/mathlib/././Mathlib/Order/CompleteLattice.lean:1326:6: `iInf_sigma'` is missing a doc-string, please add one.
-Declarations whose name ends with a `'` are expected to contain an explanation for the presence of a `'` in their doc-string. This may consist of discussion of the difference relative to the unprimed version, or an explanation as to why no better naming scheme is possible.
-note: this linter can be disabled with `set_option linter.docPrime false`
-warning: ././.lake/packages/mathlib/././Mathlib/Order/CompleteLattice.lean:1337:6: `iSup_psigma'` is missing a doc-string, please add one.
-Declarations whose name ends with a `'` are expected to contain an explanation for the presence of a `'` in their doc-string. This may consist of discussion of the difference relative to the unprimed version, or an explanation as to why no better naming scheme is possible.
-note: this linter can be disabled with `set_option linter.docPrime false`
-warning: ././.lake/packages/mathlib/././Mathlib/Order/CompleteLattice.lean:1340:6: `iInf_psigma'` is missing a doc-string, please add one.
-Declarations whose name ends with a `'` are expected to contain an explanation for the presence of a `'` in their doc-string. This may consist of discussion of the difference relative to the unprimed version, or an explanation as to why no better naming scheme is possible.
-note: this linter can be disabled with `set_option linter.docPrime false`
-warning: ././.lake/packages/mathlib/././Mathlib/Order/CompleteLattice.lean:1349:6: `iSup_prod'` is missing a doc-string, please add one.
-Declarations whose name ends with a `'` are expected to contain an explanation for the presence of a `'` in their doc-string. This may consist of discussion of the difference relative to the unprimed version, or an explanation as to why no better naming scheme is possible.
-note: this linter can be disabled with `set_option linter.docPrime false`
-warning: ././.lake/packages/mathlib/././Mathlib/Order/CompleteLattice.lean:1352:6: `iInf_prod'` is missing a doc-string, please add one.
-Declarations whose name ends with a `'` are expected to contain an explanation for the presence of a `'` in their doc-string. This may consist of discussion of the difference relative to the unprimed version, or an explanation as to why no better naming scheme is possible.
-note: this linter can be disabled with `set_option linter.docPrime false`
-⚠ [532/899] Replayed Mathlib.Order.CompleteBooleanAlgebra
-warning: ././.lake/packages/mathlib/././Mathlib/Order/CompleteBooleanAlgebra.lean:231:6: `CompletelyDistribLattice.MinimalAxioms.iInf_iSup_eq'` is missing a doc-string, please add one.
-Declarations whose name ends with a `'` are expected to contain an explanation for the presence of a `'` in their doc-string. This may consist of discussion of the difference relative to the unprimed version, or an explanation as to why no better naming scheme is possible.
-note: this linter can be disabled with `set_option linter.docPrime false`
-warning: ././.lake/packages/mathlib/././Mathlib/Order/CompleteBooleanAlgebra.lean:596:8: `compl_sInf'` is missing a doc-string, please add one.
-Declarations whose name ends with a `'` are expected to contain an explanation for the presence of a `'` in their doc-string. This may consist of discussion of the difference relative to the unprimed version, or an explanation as to why no better naming scheme is possible.
-note: this linter can be disabled with `set_option linter.docPrime false`
-warning: ././.lake/packages/mathlib/././Mathlib/Order/CompleteBooleanAlgebra.lean:599:8: `compl_sSup'` is missing a doc-string, please add one.
-Declarations whose name ends with a `'` are expected to contain an explanation for the presence of a `'` in their doc-string. This may consist of discussion of the difference relative to the unprimed version, or an explanation as to why no better naming scheme is possible.
-note: this linter can be disabled with `set_option linter.docPrime false`
-⚠ [534/899] Replayed Mathlib.Order.GaloisConnection
-warning: ././.lake/packages/mathlib/././Mathlib/Order/GaloisConnection.lean:157:8: `GaloisConnection.u_l_u_eq_u'` is missing a doc-string, please add one.
-Declarations whose name ends with a `'` are expected to contain an explanation for the presence of a `'` in their doc-string. This may consist of discussion of the difference relative to the unprimed version, or an explanation as to why no better naming scheme is possible.
-note: this linter can be disabled with `set_option linter.docPrime false`
-warning: ././.lake/packages/mathlib/././Mathlib/Order/GaloisConnection.lean:184:8: `GaloisConnection.l_u_l_eq_l'` is missing a doc-string, please add one.
-Declarations whose name ends with a `'` are expected to contain an explanation for the presence of a `'` in their doc-string. This may consist of discussion of the difference relative to the unprimed version, or an explanation as to why no better naming scheme is possible.
-note: this linter can be disabled with `set_option linter.docPrime false`
-⚠ [535/899] Replayed Mathlib.Data.Set.Lattice
-warning: ././.lake/packages/mathlib/././Mathlib/Data/Set/Lattice.lean:288:8: `Set.iUnion_mono''` is missing a doc-string, please add one.
-Declarations whose name ends with a `'` are expected to contain an explanation for the presence of a `'` in their doc-string. This may consist of discussion of the difference relative to the unprimed version, or an explanation as to why no better naming scheme is possible.
-note: this linter can be disabled with `set_option linter.docPrime false`
-warning: ././.lake/packages/mathlib/././Mathlib/Data/Set/Lattice.lean:301:8: `Set.iInter_mono''` is missing a doc-string, please add one.
-Declarations whose name ends with a `'` are expected to contain an explanation for the presence of a `'` in their doc-string. This may consist of discussion of the difference relative to the unprimed version, or an explanation as to why no better naming scheme is possible.
-note: this linter can be disabled with `set_option linter.docPrime false`
-warning: ././.lake/packages/mathlib/././Mathlib/Data/Set/Lattice.lean:310:8: `Set.iUnion_mono'` is missing a doc-string, please add one.
-Declarations whose name ends with a `'` are expected to contain an explanation for the presence of a `'` in their doc-string. This may consist of discussion of the difference relative to the unprimed version, or an explanation as to why no better naming scheme is possible.
-note: this linter can be disabled with `set_option linter.docPrime false`
-warning: ././.lake/packages/mathlib/././Mathlib/Data/Set/Lattice.lean:316:8: `Set.iUnion₂_mono'` is missing a doc-string, please add one.
-Declarations whose name ends with a `'` are expected to contain an explanation for the presence of a `'` in their doc-string. This may consist of discussion of the difference relative to the unprimed version, or an explanation as to why no better naming scheme is possible.
-note: this linter can be disabled with `set_option linter.docPrime false`
-warning: ././.lake/packages/mathlib/././Mathlib/Data/Set/Lattice.lean:320:8: `Set.iInter_mono'` is missing a doc-string, please add one.
-Declarations whose name ends with a `'` are expected to contain an explanation for the presence of a `'` in their doc-string. This may consist of discussion of the difference relative to the unprimed version, or an explanation as to why no better naming scheme is possible.
-note: this linter can be disabled with `set_option linter.docPrime false`
-warning: ././.lake/packages/mathlib/././Mathlib/Data/Set/Lattice.lean:328:8: `Set.iInter₂_mono'` is missing a doc-string, please add one.
-Declarations whose name ends with a `'` are expected to contain an explanation for the presence of a `'` in their doc-string. This may consist of discussion of the difference relative to the unprimed version, or an explanation as to why no better naming scheme is possible.
-note: this linter can be disabled with `set_option linter.docPrime false`
-warning: ././.lake/packages/mathlib/././Mathlib/Data/Set/Lattice.lean:628:8: `Set.iUnion_sigma'` is missing a doc-string, please add one.
-Declarations whose name ends with a `'` are expected to contain an explanation for the presence of a `'` in their doc-string. This may consist of discussion of the difference relative to the unprimed version, or an explanation as to why no better naming scheme is possible.
-note: this linter can be disabled with `set_option linter.docPrime false`
-warning: ././.lake/packages/mathlib/././Mathlib/Data/Set/Lattice.lean:635:8: `Set.iInter_sigma'` is missing a doc-string, please add one.
-Declarations whose name ends with a `'` are expected to contain an explanation for the presence of a `'` in their doc-string. This may consist of discussion of the difference relative to the unprimed version, or an explanation as to why no better naming scheme is possible.
-note: this linter can be disabled with `set_option linter.docPrime false`
-warning: ././.lake/packages/mathlib/././Mathlib/Data/Set/Lattice.lean:658:8: `Set.biUnion_and'` is missing a doc-string, please add one.
-Declarations whose name ends with a `'` are expected to contain an explanation for the presence of a `'` in their doc-string. This may consist of discussion of the difference relative to the unprimed version, or an explanation as to why no better naming scheme is possible.
-note: this linter can be disabled with `set_option linter.docPrime false`
-warning: ././.lake/packages/mathlib/././Mathlib/Data/Set/Lattice.lean:670:8: `Set.biInter_and'` is missing a doc-string, please add one.
-Declarations whose name ends with a `'` are expected to contain an explanation for the presence of a `'` in their doc-string. This may consist of discussion of the difference relative to the unprimed version, or an explanation as to why no better naming scheme is possible.
-note: this linter can be disabled with `set_option linter.docPrime false`
-warning: ././.lake/packages/mathlib/././Mathlib/Data/Set/Lattice.lean:1443:8: `Set.iUnion_iUnion_eq'` is missing a doc-string, please add one.
-Declarations whose name ends with a `'` are expected to contain an explanation for the presence of a `'` in their doc-string. This may consist of discussion of the difference relative to the unprimed version, or an explanation as to why no better naming scheme is possible.
-note: this linter can be disabled with `set_option linter.docPrime false`
-warning: ././.lake/packages/mathlib/././Mathlib/Data/Set/Lattice.lean:1451:8: `Set.iInter_iInter_eq'` is missing a doc-string, please add one.
-Declarations whose name ends with a `'` are expected to contain an explanation for the presence of a `'` in their doc-string. This may consist of discussion of the difference relative to the unprimed version, or an explanation as to why no better naming scheme is possible.
-note: this linter can be disabled with `set_option linter.docPrime false`
-⚠ [536/899] Replayed Mathlib.Order.ConditionallyCompleteLattice.Basic
-warning: ././.lake/packages/mathlib/././Mathlib/Order/ConditionallyCompleteLattice/Basic.lean:84:8: `WithTop.coe_sInf'` is missing a doc-string, please add one.
-Declarations whose name ends with a `'` are expected to contain an explanation for the presence of a `'` in their doc-string. This may consist of discussion of the difference relative to the unprimed version, or an explanation as to why no better naming scheme is possible.
-note: this linter can be disabled with `set_option linter.docPrime false`
-warning: ././.lake/packages/mathlib/././Mathlib/Order/ConditionallyCompleteLattice/Basic.lean:96:8: `WithTop.coe_sSup'` is missing a doc-string, please add one.
-Declarations whose name ends with a `'` are expected to contain an explanation for the presence of a `'` in their doc-string. This may consist of discussion of the difference relative to the unprimed version, or an explanation as to why no better naming scheme is possible.
-note: this linter can be disabled with `set_option linter.docPrime false`
-warning: ././.lake/packages/mathlib/././Mathlib/Order/ConditionallyCompleteLattice/Basic.lean:111:8: `WithBot.coe_sSup'` is missing a doc-string, please add one.
-Declarations whose name ends with a `'` are expected to contain an explanation for the presence of a `'` in their doc-string. This may consist of discussion of the difference relative to the unprimed version, or an explanation as to why no better naming scheme is possible.
-note: this linter can be disabled with `set_option linter.docPrime false`
-warning: ././.lake/packages/mathlib/././Mathlib/Order/ConditionallyCompleteLattice/Basic.lean:116:8: `WithBot.coe_sInf'` is missing a doc-string, please add one.
-Declarations whose name ends with a `'` are expected to contain an explanation for the presence of a `'` in their doc-string. This may consist of discussion of the difference relative to the unprimed version, or an explanation as to why no better naming scheme is possible.
-note: this linter can be disabled with `set_option linter.docPrime false`
-warning: ././.lake/packages/mathlib/././Mathlib/Order/ConditionallyCompleteLattice/Basic.lean:764:8: `le_csInf_iff'` is missing a doc-string, please add one.
-Declarations whose name ends with a `'` are expected to contain an explanation for the presence of a `'` in their doc-string. This may consist of discussion of the difference relative to the unprimed version, or an explanation as to why no better naming scheme is possible.
-note: this linter can be disabled with `set_option linter.docPrime false`
-warning: ././.lake/packages/mathlib/././Mathlib/Order/ConditionallyCompleteLattice/Basic.lean:799:8: `isLUB_csSup'` is missing a doc-string, please add one.
-Declarations whose name ends with a `'` are expected to contain an explanation for the presence of a `'` in their doc-string. This may consist of discussion of the difference relative to the unprimed version, or an explanation as to why no better naming scheme is possible.
-note: this linter can be disabled with `set_option linter.docPrime false`
-warning: ././.lake/packages/mathlib/././Mathlib/Order/ConditionallyCompleteLattice/Basic.lean:809:8: `csSup_le'` is missing a doc-string, please add one.
-Declarations whose name ends with a `'` are expected to contain an explanation for the presence of a `'` in their doc-string. This may consist of discussion of the difference relative to the unprimed version, or an explanation as to why no better naming scheme is possible.
-note: this linter can be disabled with `set_option linter.docPrime false`
-warning: ././.lake/packages/mathlib/././Mathlib/Order/ConditionallyCompleteLattice/Basic.lean:817:8: `le_csSup_iff'` is missing a doc-string, please add one.
-Declarations whose name ends with a `'` are expected to contain an explanation for the presence of a `'` in their doc-string. This may consist of discussion of the difference relative to the unprimed version, or an explanation as to why no better naming scheme is possible.
-note: this linter can be disabled with `set_option linter.docPrime false`
-warning: ././.lake/packages/mathlib/././Mathlib/Order/ConditionallyCompleteLattice/Basic.lean:821:8: `le_csInf_iff''` is missing a doc-string, please add one.
-Declarations whose name ends with a `'` are expected to contain an explanation for the presence of a `'` in their doc-string. This may consist of discussion of the difference relative to the unprimed version, or an explanation as to why no better naming scheme is possible.
-note: this linter can be disabled with `set_option linter.docPrime false`
-warning: ././.lake/packages/mathlib/././Mathlib/Order/ConditionallyCompleteLattice/Basic.lean:825:8: `csInf_le'` is missing a doc-string, please add one.
-Declarations whose name ends with a `'` are expected to contain an explanation for the presence of a `'` in their doc-string. This may consist of discussion of the difference relative to the unprimed version, or an explanation as to why no better naming scheme is possible.
-note: this linter can be disabled with `set_option linter.docPrime false`
-warning: ././.lake/packages/mathlib/././Mathlib/Order/ConditionallyCompleteLattice/Basic.lean:827:8: `exists_lt_of_lt_csSup'` is missing a doc-string, please add one.
-Declarations whose name ends with a `'` are expected to contain an explanation for the presence of a `'` in their doc-string. This may consist of discussion of the difference relative to the unprimed version, or an explanation as to why no better naming scheme is possible.
-note: this linter can be disabled with `set_option linter.docPrime false`
-warning: ././.lake/packages/mathlib/././Mathlib/Order/ConditionallyCompleteLattice/Basic.lean:831:8: `not_mem_of_lt_csInf'` is missing a doc-string, please add one.
-Declarations whose name ends with a `'` are expected to contain an explanation for the presence of a `'` in their doc-string. This may consist of discussion of the difference relative to the unprimed version, or an explanation as to why no better naming scheme is possible.
-note: this linter can be disabled with `set_option linter.docPrime false`
-warning: ././.lake/packages/mathlib/././Mathlib/Order/ConditionallyCompleteLattice/Basic.lean:834:8: `csInf_le_csInf'` is missing a doc-string, please add one.
-Declarations whose name ends with a `'` are expected to contain an explanation for the presence of a `'` in their doc-string. This may consist of discussion of the difference relative to the unprimed version, or an explanation as to why no better naming scheme is possible.
-note: this linter can be disabled with `set_option linter.docPrime false`
-warning: ././.lake/packages/mathlib/././Mathlib/Order/ConditionallyCompleteLattice/Basic.lean:837:8: `csSup_le_csSup'` is missing a doc-string, please add one.
-Declarations whose name ends with a `'` are expected to contain an explanation for the presence of a `'` in their doc-string. This may consist of discussion of the difference relative to the unprimed version, or an explanation as to why no better naming scheme is possible.
-note: this linter can be disabled with `set_option linter.docPrime false`
-⚠ [539/899] Replayed Mathlib.Order.Interval.Set.UnorderedInterval
-warning: ././.lake/packages/mathlib/././Mathlib/Order/Interval/Set/UnorderedInterval.lean:82:6: `Set.Icc_subset_uIcc'` is missing a doc-string, please add one.
-Declarations whose name ends with a `'` are expected to contain an explanation for the presence of a `'` in their doc-string. This may consist of discussion of the difference relative to the unprimed version, or an explanation as to why no better naming scheme is possible.
-note: this linter can be disabled with `set_option linter.docPrime false`
-warning: ././.lake/packages/mathlib/././Mathlib/Order/Interval/Set/UnorderedInterval.lean:103:6: `Set.uIcc_subset_uIcc_iff_le'` is missing a doc-string, please add one.
-Declarations whose name ends with a `'` are expected to contain an explanation for the presence of a `'` in their doc-string. This may consist of discussion of the difference relative to the unprimed version, or an explanation as to why no better naming scheme is possible.
-note: this linter can be disabled with `set_option linter.docPrime false`
-warning: ././.lake/packages/mathlib/././Mathlib/Order/Interval/Set/UnorderedInterval.lean:140:6: `Set.eq_of_mem_uIcc_of_mem_uIcc'` is missing a doc-string, please add one.
-Declarations whose name ends with a `'` are expected to contain an explanation for the presence of a `'` in their doc-string. This may consist of discussion of the difference relative to the unprimed version, or an explanation as to why no better naming scheme is possible.
-note: this linter can be disabled with `set_option linter.docPrime false`
-warning: ././.lake/packages/mathlib/././Mathlib/Order/Interval/Set/UnorderedInterval.lean:271:6: `Set.Ioc_subset_uIoc'` is missing a doc-string, please add one.
-Declarations whose name ends with a `'` are expected to contain an explanation for the presence of a `'` in their doc-string. This may consist of discussion of the difference relative to the unprimed version, or an explanation as to why no better naming scheme is possible.
-note: this linter can be disabled with `set_option linter.docPrime false`
-warning: ././.lake/packages/mathlib/././Mathlib/Order/Interval/Set/UnorderedInterval.lean:279:6: `Set.eq_of_mem_uIoc_of_mem_uIoc'` is missing a doc-string, please add one.
-Declarations whose name ends with a `'` are expected to contain an explanation for the presence of a `'` in their doc-string. This may consist of discussion of the difference relative to the unprimed version, or an explanation as to why no better naming scheme is possible.
-note: this linter can be disabled with `set_option linter.docPrime false`
-⚠ [541/899] Replayed Mathlib.Data.Set.Pairwise.Basic
-warning: ././.lake/packages/mathlib/././Mathlib/Data/Set/Pairwise/Basic.lean:73:8: `Set.Pairwise.mono'` is missing a doc-string, please add one.
-Declarations whose name ends with a `'` are expected to contain an explanation for the presence of a `'` in their doc-string. This may consist of discussion of the difference relative to the unprimed version, or an explanation as to why no better naming scheme is possible.
-note: this linter can be disabled with `set_option linter.docPrime false`
-warning: ././.lake/packages/mathlib/././Mathlib/Data/Set/Pairwise/Basic.lean:311:8: `Set.PairwiseDisjoint.elim'` is missing a doc-string, please add one.
-Declarations whose name ends with a `'` are expected to contain an explanation for the presence of a `'` in their doc-string. This may consist of discussion of the difference relative to the unprimed version, or an explanation as to why no better naming scheme is possible.
-note: this linter can be disabled with `set_option linter.docPrime false`
-⚠ [542/899] Replayed Mathlib.Order.Antichain
-warning: ././.lake/packages/mathlib/././Mathlib/Order/Antichain.lean:56:18: `IsAntichain.eq'` is missing a doc-string, please add one.
-Declarations whose name ends with a `'` are expected to contain an explanation for the presence of a `'` in their doc-string. This may consist of discussion of the difference relative to the unprimed version, or an explanation as to why no better naming scheme is possible.
-note: this linter can be disabled with `set_option linter.docPrime false`
-⚠ [543/899] Replayed Mathlib.Order.Interval.Set.OrdConnected
-warning: ././.lake/packages/mathlib/././Mathlib/Order/Interval/Set/OrdConnected.lean:122:9: `Set.OrdConnected.inter'` is missing a doc-string, please add one.
-Declarations whose name ends with a `'` are expected to contain an explanation for the presence of a `'` in their doc-string. This may consist of discussion of the difference relative to the unprimed version, or an explanation as to why no better naming scheme is possible.
-note: this linter can be disabled with `set_option linter.docPrime false`
-warning: ././.lake/packages/mathlib/././Mathlib/Order/Interval/Set/OrdConnected.lean:141:9: `Set.ordConnected_iInter'` is missing a doc-string, please add one.
-Declarations whose name ends with a `'` are expected to contain an explanation for the presence of a `'` in their doc-string. This may consist of discussion of the difference relative to the unprimed version, or an explanation as to why no better naming scheme is possible.
-note: this linter can be disabled with `set_option linter.docPrime false`
-warning: ././.lake/packages/mathlib/././Mathlib/Order/Interval/Set/OrdConnected.lean:154:9: `Set.ordConnected_pi'` is missing a doc-string, please add one.
-Declarations whose name ends with a `'` are expected to contain an explanation for the presence of a `'` in their doc-string. This may consist of discussion of the difference relative to the unprimed version, or an explanation as to why no better naming scheme is possible.
-note: this linter can be disabled with `set_option linter.docPrime false`
-⚠ [547/899] Replayed Mathlib.Data.Rat.Defs
-warning: ././.lake/packages/mathlib/././Mathlib/Data/Rat/Defs.lean:111:8: `Rat.normalize_eq_mk'` is missing a doc-string, please add one.
-Declarations whose name ends with a `'` are expected to contain an explanation for the presence of a `'` in their doc-string. This may consist of discussion of the difference relative to the unprimed version, or an explanation as to why no better naming scheme is possible.
-note: this linter can be disabled with `set_option linter.docPrime false`
-warning: ././.lake/packages/mathlib/././Mathlib/Data/Rat/Defs.lean:125:14: `Rat.divInt_self'` is missing a doc-string, please add one.
-Declarations whose name ends with a `'` are expected to contain an explanation for the presence of a `'` in their doc-string. This may consist of discussion of the difference relative to the unprimed version, or an explanation as to why no better naming scheme is possible.
-note: this linter can be disabled with `set_option linter.docPrime false`
-warning: ././.lake/packages/mathlib/././Mathlib/Data/Rat/Defs.lean:172:8: `Rat.add_def''` is missing a doc-string, please add one.
-Declarations whose name ends with a `'` are expected to contain an explanation for the presence of a `'` in their doc-string. This may consist of discussion of the difference relative to the unprimed version, or an explanation as to why no better naming scheme is possible.
-note: this linter can be disabled with `set_option linter.docPrime false`
-warning: ././.lake/packages/mathlib/././Mathlib/Data/Rat/Defs.lean:186:6: `Rat.sub_def''` is missing a doc-string, please add one.
-Declarations whose name ends with a `'` are expected to contain an explanation for the presence of a `'` in their doc-string. This may consist of discussion of the difference relative to the unprimed version, or an explanation as to why no better naming scheme is possible.
-note: this linter can be disabled with `set_option linter.docPrime false`
-warning: ././.lake/packages/mathlib/././Mathlib/Data/Rat/Defs.lean:190:6: `Rat.divInt_mul_divInt'` is missing a doc-string, please add one.
-Declarations whose name ends with a `'` are expected to contain an explanation for the presence of a `'` in their doc-string. This may consist of discussion of the difference relative to the unprimed version, or an explanation as to why no better naming scheme is possible.
-note: this linter can be disabled with `set_option linter.docPrime false`
-warning: ././.lake/packages/mathlib/././Mathlib/Data/Rat/Defs.lean:199:6: `Rat.mk'_mul_mk'` is missing a doc-string, please add one.
-Declarations whose name ends with a `'` are expected to contain an explanation for the presence of a `'` in their doc-string. This may consist of discussion of the difference relative to the unprimed version, or an explanation as to why no better naming scheme is possible.
-note: this linter can be disabled with `set_option linter.docPrime false`
-warning: ././.lake/packages/mathlib/././Mathlib/Data/Rat/Defs.lean:238:14: `Rat.inv_divInt'` is missing a doc-string, please add one.
-Declarations whose name ends with a `'` are expected to contain an explanation for the presence of a `'` in their doc-string. This may consist of discussion of the difference relative to the unprimed version, or an explanation as to why no better naming scheme is possible.
-note: this linter can be disabled with `set_option linter.docPrime false`
-warning: ././.lake/packages/mathlib/././Mathlib/Data/Rat/Defs.lean:243:6: `Rat.inv_def'` is missing a doc-string, please add one.
-Declarations whose name ends with a `'` are expected to contain an explanation for the presence of a `'` in their doc-string. This may consist of discussion of the difference relative to the unprimed version, or an explanation as to why no better naming scheme is possible.
-note: this linter can be disabled with `set_option linter.docPrime false`
-warning: ././.lake/packages/mathlib/././Mathlib/Data/Rat/Defs.lean:249:6: `Rat.div_def'` is missing a doc-string, please add one.
-Declarations whose name ends with a `'` are expected to contain an explanation for the presence of a `'` in their doc-string. This may consist of discussion of the difference relative to the unprimed version, or an explanation as to why no better naming scheme is possible.
-note: this linter can be disabled with `set_option linter.docPrime false`
-⚠ [550/899] Replayed Mathlib.Data.NNRat.Defs
-warning: ././.lake/packages/mathlib/././Mathlib/Data/NNRat/Defs.lean:265:8: `Rat.toNNRat_lt_toNNRat_iff'` is missing a doc-string, please add one.
-Declarations whose name ends with a `'` are expected to contain an explanation for the presence of a `'` in their doc-string. This may consist of discussion of the difference relative to the unprimed version, or an explanation as to why no better naming scheme is possible.
-note: this linter can be disabled with `set_option linter.docPrime false`
-warning: ././.lake/packages/mathlib/././Mathlib/Data/NNRat/Defs.lean:287:8: `Rat.le_toNNRat_iff_coe_le'` is missing a doc-string, please add one.
-Declarations whose name ends with a `'` are expected to contain an explanation for the presence of a `'` in their doc-string. This may consist of discussion of the difference relative to the unprimed version, or an explanation as to why no better naming scheme is possible.
-note: this linter can be disabled with `set_option linter.docPrime false`
-⚠ [555/899] Replayed Mathlib.Algebra.Ring.Parity
-warning: ././.lake/packages/mathlib/././Mathlib/Algebra/Ring/Parity.lean:119:14: `odd_add_self_one'` is missing a doc-string, please add one.
-Declarations whose name ends with a `'` are expected to contain an explanation for the presence of a `'` in their doc-string. This may consist of discussion of the difference relative to the unprimed version, or an explanation as to why no better naming scheme is possible.
-note: this linter can be disabled with `set_option linter.docPrime false`
-warning: ././.lake/packages/mathlib/././Mathlib/Algebra/Ring/Parity.lean:121:14: `odd_add_one_self'` is missing a doc-string, please add one.
-Declarations whose name ends with a `'` are expected to contain an explanation for the presence of a `'` in their doc-string. This may consist of discussion of the difference relative to the unprimed version, or an explanation as to why no better naming scheme is possible.
-note: this linter can be disabled with `set_option linter.docPrime false`
-warning: ././.lake/packages/mathlib/././Mathlib/Algebra/Ring/Parity.lean:223:6: `Nat.even_or_odd'` is missing a doc-string, please add one.
-Declarations whose name ends with a `'` are expected to contain an explanation for the presence of a `'` in their doc-string. This may consist of discussion of the difference relative to the unprimed version, or an explanation as to why no better naming scheme is possible.
-note: this linter can be disabled with `set_option linter.docPrime false`
-warning: ././.lake/packages/mathlib/././Mathlib/Algebra/Ring/Parity.lean:226:6: `Nat.even_xor_odd'` is missing a doc-string, please add one.
-Declarations whose name ends with a `'` are expected to contain an explanation for the presence of a `'` in their doc-string. This may consist of discussion of the difference relative to the unprimed version, or an explanation as to why no better naming scheme is possible.
-note: this linter can be disabled with `set_option linter.docPrime false`
-warning: ././.lake/packages/mathlib/././Mathlib/Algebra/Ring/Parity.lean:244:6: `Nat.even_add'` is missing a doc-string, please add one.
-Declarations whose name ends with a `'` are expected to contain an explanation for the presence of a `'` in their doc-string. This may consist of discussion of the difference relative to the unprimed version, or an explanation as to why no better naming scheme is possible.
-note: this linter can be disabled with `set_option linter.docPrime false`
-warning: ././.lake/packages/mathlib/././Mathlib/Algebra/Ring/Parity.lean:253:6: `Nat.even_sub'` is missing a doc-string, please add one.
-Declarations whose name ends with a `'` are expected to contain an explanation for the presence of a `'` in their doc-string. This may consist of discussion of the difference relative to the unprimed version, or an explanation as to why no better naming scheme is possible.
-note: this linter can be disabled with `set_option linter.docPrime false`
-warning: ././.lake/packages/mathlib/././Mathlib/Algebra/Ring/Parity.lean:276:6: `Nat.odd_add'` is missing a doc-string, please add one.
-Declarations whose name ends with a `'` are expected to contain an explanation for the presence of a `'` in their doc-string. This may consist of discussion of the difference relative to the unprimed version, or an explanation as to why no better naming scheme is possible.
-note: this linter can be disabled with `set_option linter.docPrime false`
-warning: ././.lake/packages/mathlib/././Mathlib/Algebra/Ring/Parity.lean:286:6: `Nat.odd_sub'` is missing a doc-string, please add one.
-Declarations whose name ends with a `'` are expected to contain an explanation for the presence of a `'` in their doc-string. This may consist of discussion of the difference relative to the unprimed version, or an explanation as to why no better naming scheme is possible.
-note: this linter can be disabled with `set_option linter.docPrime false`
-⚠ [556/899] Replayed Mathlib.Data.Int.Cast.Lemmas
-warning: ././.lake/packages/mathlib/././Mathlib/Data/Int/Cast/Lemmas.lean:108:6: `zsmul_eq_mul'` is missing a doc-string, please add one.
-Declarations whose name ends with a `'` are expected to contain an explanation for the presence of a `'` in their doc-string. This may consist of discussion of the difference relative to the unprimed version, or an explanation as to why no better naming scheme is possible.
-note: this linter can be disabled with `set_option linter.docPrime false`
-warning: ././.lake/packages/mathlib/././Mathlib/Data/Int/Cast/Lemmas.lean:218:8: `eq_intCast'` is missing a doc-string, please add one.
-Declarations whose name ends with a `'` are expected to contain an explanation for the presence of a `'` in their doc-string. This may consist of discussion of the difference relative to the unprimed version, or an explanation as to why no better naming scheme is possible.
-note: this linter can be disabled with `set_option linter.docPrime false`
-warning: ././.lake/packages/mathlib/././Mathlib/Data/Int/Cast/Lemmas.lean:353:8: `RingHom.eq_intCast'` is missing a doc-string, please add one.
-Declarations whose name ends with a `'` are expected to contain an explanation for the presence of a `'` in their doc-string. This may consist of discussion of the difference relative to the unprimed version, or an explanation as to why no better naming scheme is possible.
-note: this linter can be disabled with `set_option linter.docPrime false`
-⚠ [558/899] Replayed Mathlib.Algebra.GroupWithZero.Divisibility
-warning: ././.lake/packages/mathlib/././Mathlib/Algebra/GroupWithZero/Divisibility.lean:142:8: `dvd_antisymm'` is missing a doc-string, please add one.
-Declarations whose name ends with a `'` are expected to contain an explanation for the presence of a `'` in their doc-string. This may consist of discussion of the difference relative to the unprimed version, or an explanation as to why no better naming scheme is possible.
-note: this linter can be disabled with `set_option linter.docPrime false`
-warning: ././.lake/packages/mathlib/././Mathlib/Algebra/GroupWithZero/Divisibility.lean:152:8: `eq_of_forall_dvd'` is missing a doc-string, please add one.
-Declarations whose name ends with a `'` are expected to contain an explanation for the presence of a `'` in their doc-string. This may consist of discussion of the difference relative to the unprimed version, or an explanation as to why no better naming scheme is possible.
-note: this linter can be disabled with `set_option linter.docPrime false`
-⚠ [559/899] Replayed Mathlib.Algebra.Ring.Int.Parity
-warning: ././.lake/packages/mathlib/././Mathlib/Algebra/Ring/Int/Parity.lean:43:6: `Int.even_or_odd'` is missing a doc-string, please add one.
-Declarations whose name ends with a `'` are expected to contain an explanation for the presence of a `'` in their doc-string. This may consist of discussion of the difference relative to the unprimed version, or an explanation as to why no better naming scheme is possible.
-note: this linter can be disabled with `set_option linter.docPrime false`
-warning: ././.lake/packages/mathlib/././Mathlib/Algebra/Ring/Int/Parity.lean:51:6: `Int.even_xor'_odd'` is missing a doc-string, please add one.
-Declarations whose name ends with a `'` are expected to contain an explanation for the presence of a `'` in their doc-string. This may consist of discussion of the difference relative to the unprimed version, or an explanation as to why no better naming scheme is possible.
-note: this linter can be disabled with `set_option linter.docPrime false`
-warning: ././.lake/packages/mathlib/././Mathlib/Algebra/Ring/Int/Parity.lean:60:6: `Int.even_add'` is missing a doc-string, please add one.
-Declarations whose name ends with a `'` are expected to contain an explanation for the presence of a `'` in their doc-string. This may consist of discussion of the difference relative to the unprimed version, or an explanation as to why no better naming scheme is possible.
-note: this linter can be disabled with `set_option linter.docPrime false`
-warning: ././.lake/packages/mathlib/././Mathlib/Algebra/Ring/Int/Parity.lean:66:6: `Int.even_sub'` is missing a doc-string, please add one.
-Declarations whose name ends with a `'` are expected to contain an explanation for the presence of a `'` in their doc-string. This may consist of discussion of the difference relative to the unprimed version, or an explanation as to why no better naming scheme is possible.
-note: this linter can be disabled with `set_option linter.docPrime false`
-warning: ././.lake/packages/mathlib/././Mathlib/Algebra/Ring/Int/Parity.lean:78:6: `Int.odd_pow'` is missing a doc-string, please add one.
-Declarations whose name ends with a `'` are expected to contain an explanation for the presence of a `'` in their doc-string. This may consist of discussion of the difference relative to the unprimed version, or an explanation as to why no better naming scheme is possible.
-note: this linter can be disabled with `set_option linter.docPrime false`
-warning: ././.lake/packages/mathlib/././Mathlib/Algebra/Ring/Int/Parity.lean:83:6: `Int.odd_add'` is missing a doc-string, please add one.
-Declarations whose name ends with a `'` are expected to contain an explanation for the presence of a `'` in their doc-string. This may consist of discussion of the difference relative to the unprimed version, or an explanation as to why no better naming scheme is possible.
-note: this linter can be disabled with `set_option linter.docPrime false`
-warning: ././.lake/packages/mathlib/././Mathlib/Algebra/Ring/Int/Parity.lean:90:6: `Int.odd_sub'` is missing a doc-string, please add one.
-Declarations whose name ends with a `'` are expected to contain an explanation for the presence of a `'` in their doc-string. This may consist of discussion of the difference relative to the unprimed version, or an explanation as to why no better naming scheme is possible.
-note: this linter can be disabled with `set_option linter.docPrime false`
-⚠ [560/899] Replayed Mathlib.Data.PNat.Defs
-warning: ././.lake/packages/mathlib/././Mathlib/Data/PNat/Defs.lean:131:8: `PNat.coe_toPNat'` is missing a doc-string, please add one.
-Declarations whose name ends with a `'` are expected to contain an explanation for the presence of a `'` in their doc-string. This may consist of discussion of the difference relative to the unprimed version, or an explanation as to why no better naming scheme is possible.
-note: this linter can be disabled with `set_option linter.docPrime false`
-⚠ [561/899] Replayed Mathlib.Data.Rat.Lemmas
-warning: ././.lake/packages/mathlib/././Mathlib/Data/Rat/Lemmas.lean:133:8: `Rat.mul_num_den'` is missing a doc-string, please add one.
-Declarations whose name ends with a `'` are expected to contain an explanation for the presence of a `'` in their doc-string. This may consist of discussion of the difference relative to the unprimed version, or an explanation as to why no better naming scheme is possible.
-note: this linter can be disabled with `set_option linter.docPrime false`
-warning: ././.lake/packages/mathlib/././Mathlib/Data/Rat/Lemmas.lean:147:8: `Rat.add_num_den'` is missing a doc-string, please add one.
-Declarations whose name ends with a `'` are expected to contain an explanation for the presence of a `'` in their doc-string. This may consist of discussion of the difference relative to the unprimed version, or an explanation as to why no better naming scheme is possible.
-note: this linter can be disabled with `set_option linter.docPrime false`
-warning: ././.lake/packages/mathlib/././Mathlib/Data/Rat/Lemmas.lean:166:8: `Rat.substr_num_den'` is missing a doc-string, please add one.
-Declarations whose name ends with a `'` are expected to contain an explanation for the presence of a `'` in their doc-string. This may consist of discussion of the difference relative to the unprimed version, or an explanation as to why no better naming scheme is possible.
-note: this linter can be disabled with `set_option linter.docPrime false`
-⚠ [568/899] Replayed Mathlib.Tactic.Ring.Basic
-warning: ././.lake/packages/mathlib/././Mathlib/Tactic/Ring/Basic.lean:944:8: `Mathlib.Tactic.Ring.atom_pf'` is missing a doc-string, please add one.
-Declarations whose name ends with a `'` are expected to contain an explanation for the presence of a `'` in their doc-string. This may consist of discussion of the difference relative to the unprimed version, or an explanation as to why no better naming scheme is possible.
-note: this linter can be disabled with `set_option linter.docPrime false`
-⚠ [573/899] Replayed Mathlib.Algebra.Order.Monoid.Unbundled.ExistsOfLE
-warning: ././.lake/packages/mathlib/././Mathlib/Algebra/Order/Monoid/Unbundled/ExistsOfLE.lean:51:21: `exists_one_lt_mul_of_lt'` is missing a doc-string, please add one.
-Declarations whose name ends with a `'` are expected to contain an explanation for the presence of a `'` in their doc-string. This may consist of discussion of the difference relative to the unprimed version, or an explanation as to why no better naming scheme is possible.
-note: this linter can be disabled with `set_option linter.docPrime false`
-warning: ././.lake/packages/mathlib/././Mathlib/Algebra/Order/Monoid/Unbundled/ExistsOfLE.lean:77:8: `le_of_forall_one_lt_lt_mul'` is missing a doc-string, please add one.
-Declarations whose name ends with a `'` are expected to contain an explanation for the presence of a `'` in their doc-string. This may consist of discussion of the difference relative to the unprimed version, or an explanation as to why no better naming scheme is possible.
-note: this linter can be disabled with `set_option linter.docPrime false`
-warning: ././.lake/packages/mathlib/././Mathlib/Algebra/Order/Monoid/Unbundled/ExistsOfLE.lean:81:8: `le_iff_forall_one_lt_lt_mul'` is missing a doc-string, please add one.
-Declarations whose name ends with a `'` are expected to contain an explanation for the presence of a `'` in their doc-string. This may consist of discussion of the difference relative to the unprimed version, or an explanation as to why no better naming scheme is possible.
-note: this linter can be disabled with `set_option linter.docPrime false`
-⚠ [574/899] Replayed Mathlib.Algebra.Order.Monoid.Canonical.Defs
-warning: ././.lake/packages/mathlib/././Mathlib/Algebra/Order/Monoid/Canonical/Defs.lean:103:8: `le_iff_exists_mul'` is missing a doc-string, please add one.
-Declarations whose name ends with a `'` are expected to contain an explanation for the presence of a `'` in their doc-string. This may consist of discussion of the difference relative to the unprimed version, or an explanation as to why no better naming scheme is possible.
-note: this linter can be disabled with `set_option linter.docPrime false`
-warning: ././.lake/packages/mathlib/././Mathlib/Algebra/Order/Monoid/Canonical/Defs.lean:189:26: `NeZero.of_gt'` is missing a doc-string, please add one.
-Declarations whose name ends with a `'` are expected to contain an explanation for the presence of a `'` in their doc-string. This may consist of discussion of the difference relative to the unprimed version, or an explanation as to why no better naming scheme is possible.
-note: this linter can be disabled with `set_option linter.docPrime false`
-warning: ././.lake/packages/mathlib/././Mathlib/Algebra/Order/Monoid/Canonical/Defs.lean:226:8: `min_mul_distrib'` is missing a doc-string, please add one.
-Declarations whose name ends with a `'` are expected to contain an explanation for the presence of a `'` in their doc-string. This may consist of discussion of the difference relative to the unprimed version, or an explanation as to why no better naming scheme is possible.
-note: this linter can be disabled with `set_option linter.docPrime false`
-⚠ [578/899] Replayed Mathlib.Algebra.GroupWithZero.WithZero
-warning: ././.lake/packages/mathlib/././Mathlib/Algebra/GroupWithZero/WithZero.lean:132:6: `WithZero.map'_map'` is missing a doc-string, please add one.
-Declarations whose name ends with a `'` are expected to contain an explanation for the presence of a `'` in their doc-string. This may consist of discussion of the difference relative to the unprimed version, or an explanation as to why no better naming scheme is possible.
-note: this linter can be disabled with `set_option linter.docPrime false`
-⚠ [579/899] Replayed Mathlib.Algebra.Order.Group.Defs
-warning: ././.lake/packages/mathlib/././Mathlib/Algebra/Order/Group/Defs.lean:115:8: `LinearOrderedCommGroup.mul_lt_mul_left'` is missing a doc-string, please add one.
-Declarations whose name ends with a `'` are expected to contain an explanation for the presence of a `'` in their doc-string. This may consist of discussion of the difference relative to the unprimed version, or an explanation as to why no better naming scheme is possible.
-note: this linter can be disabled with `set_option linter.docPrime false`
-warning: ././.lake/packages/mathlib/././Mathlib/Algebra/Order/Group/Defs.lean:119:8: `eq_one_of_inv_eq'` is missing a doc-string, please add one.
-Declarations whose name ends with a `'` are expected to contain an explanation for the presence of a `'` in their doc-string. This may consist of discussion of the difference relative to the unprimed version, or an explanation as to why no better naming scheme is possible.
-note: this linter can be disabled with `set_option linter.docPrime false`
-warning: ././.lake/packages/mathlib/././Mathlib/Algebra/Order/Group/Defs.lean:130:8: `exists_one_lt'` is missing a doc-string, please add one.
-Declarations whose name ends with a `'` are expected to contain an explanation for the presence of a `'` in their doc-string. This may consist of discussion of the difference relative to the unprimed version, or an explanation as to why no better naming scheme is possible.
-note: this linter can be disabled with `set_option linter.docPrime false`
-warning: ././.lake/packages/mathlib/././Mathlib/Algebra/Order/Group/Defs.lean:177:8: `inv_le_inv'` is missing a doc-string, please add one.
-Declarations whose name ends with a `'` are expected to contain an explanation for the presence of a `'` in their doc-string. This may consist of discussion of the difference relative to the unprimed version, or an explanation as to why no better naming scheme is possible.
-note: this linter can be disabled with `set_option linter.docPrime false`
-warning: ././.lake/packages/mathlib/././Mathlib/Algebra/Order/Group/Defs.lean:181:8: `inv_lt_inv'` is missing a doc-string, please add one.
-Declarations whose name ends with a `'` are expected to contain an explanation for the presence of a `'` in their doc-string. This may consist of discussion of the difference relative to the unprimed version, or an explanation as to why no better naming scheme is possible.
-note: this linter can be disabled with `set_option linter.docPrime false`
-⚠ [580/899] Replayed Mathlib.Algebra.Order.Monoid.Unbundled.WithTop
-warning: ././.lake/packages/mathlib/././Mathlib/Algebra/Order/Monoid/Unbundled/WithTop.lean:53:8: `WithTop.untop_one'` is missing a doc-string, please add one.
-Declarations whose name ends with a `'` are expected to contain an explanation for the presence of a `'` in their doc-string. This may consist of discussion of the difference relative to the unprimed version, or an explanation as to why no better naming scheme is possible.
-note: this linter can be disabled with `set_option linter.docPrime false`
-warning: ././.lake/packages/mathlib/././Mathlib/Algebra/Order/Monoid/Unbundled/WithTop.lean:429:8: `WithBot.unbot_one'` is missing a doc-string, please add one.
-Declarations whose name ends with a `'` are expected to contain an explanation for the presence of a `'` in their doc-string. This may consist of discussion of the difference relative to the unprimed version, or an explanation as to why no better naming scheme is possible.
-note: this linter can be disabled with `set_option linter.docPrime false`
-⚠ [590/899] Replayed Mathlib.Algebra.Order.GroupWithZero.Canonical
-warning: ././.lake/packages/mathlib/././Mathlib/Algebra/Order/GroupWithZero/Canonical.lean:69:14: `zero_le'` is missing a doc-string, please add one.
-Declarations whose name ends with a `'` are expected to contain an explanation for the presence of a `'` in their doc-string. This may consist of discussion of the difference relative to the unprimed version, or an explanation as to why no better naming scheme is possible.
-note: this linter can be disabled with `set_option linter.docPrime false`
-warning: ././.lake/packages/mathlib/././Mathlib/Algebra/Order/GroupWithZero/Canonical.lean:73:8: `not_lt_zero'` is missing a doc-string, please add one.
-Declarations whose name ends with a `'` are expected to contain an explanation for the presence of a `'` in their doc-string. This may consist of discussion of the difference relative to the unprimed version, or an explanation as to why no better naming scheme is possible.
-note: this linter can be disabled with `set_option linter.docPrime false`
-⚠ [591/899] Replayed Mathlib.Algebra.Order.Monoid.NatCast
-warning: ././.lake/packages/mathlib/././Mathlib/Algebra/Order/Monoid/NatCast.lean:49:6: `one_le_two'` is missing a doc-string, please add one.
-Declarations whose name ends with a `'` are expected to contain an explanation for the presence of a `'` in their doc-string. This may consist of discussion of the difference relative to the unprimed version, or an explanation as to why no better naming scheme is possible.
-note: this linter can be disabled with `set_option linter.docPrime false`
-⚠ [593/899] Replayed Mathlib.Algebra.Order.Ring.Unbundled.Basic
-warning: ././.lake/packages/mathlib/././Mathlib/Algebra/Order/Ring/Unbundled/Basic.lean:177:8: `mul_le_mul_of_nonneg_of_nonpos'` is missing a doc-string, please add one.
-Declarations whose name ends with a `'` are expected to contain an explanation for the presence of a `'` in their doc-string. This may consist of discussion of the difference relative to the unprimed version, or an explanation as to why no better naming scheme is possible.
-note: this linter can be disabled with `set_option linter.docPrime false`
-warning: ././.lake/packages/mathlib/././Mathlib/Algebra/Order/Ring/Unbundled/Basic.lean:187:8: `mul_le_mul_of_nonpos_of_nonneg'` is missing a doc-string, please add one.
-Declarations whose name ends with a `'` are expected to contain an explanation for the presence of a `'` in their doc-string. This may consist of discussion of the difference relative to the unprimed version, or an explanation as to why no better naming scheme is possible.
-note: this linter can be disabled with `set_option linter.docPrime false`
-warning: ././.lake/packages/mathlib/././Mathlib/Algebra/Order/Ring/Unbundled/Basic.lean:197:8: `mul_le_mul_of_nonpos_of_nonpos'` is missing a doc-string, please add one.
-Declarations whose name ends with a `'` are expected to contain an explanation for the presence of a `'` in their doc-string. This may consist of discussion of the difference relative to the unprimed version, or an explanation as to why no better naming scheme is possible.
-note: this linter can be disabled with `set_option linter.docPrime false`
-warning: ././.lake/packages/mathlib/././Mathlib/Algebra/Order/Ring/Unbundled/Basic.lean:484:8: `add_le_mul'` is missing a doc-string, please add one.
-Declarations whose name ends with a `'` are expected to contain an explanation for the presence of a `'` in their doc-string. This may consist of discussion of the difference relative to the unprimed version, or an explanation as to why no better naming scheme is possible.
-note: this linter can be disabled with `set_option linter.docPrime false`
-⚠ [600/899] Replayed Mathlib.Data.PNat.Basic
-warning: ././.lake/packages/mathlib/././Mathlib/Data/PNat/Basic.lean:298:8: `PNat.mod_add_div'` is missing a doc-string, please add one.
-Declarations whose name ends with a `'` are expected to contain an explanation for the presence of a `'` in their doc-string. This may consist of discussion of the difference relative to the unprimed version, or an explanation as to why no better naming scheme is possible.
-note: this linter can be disabled with `set_option linter.docPrime false`
-warning: ././.lake/packages/mathlib/././Mathlib/Data/PNat/Basic.lean:302:8: `PNat.div_add_mod'` is missing a doc-string, please add one.
-Declarations whose name ends with a `'` are expected to contain an explanation for the presence of a `'` in their doc-string. This may consist of discussion of the difference relative to the unprimed version, or an explanation as to why no better naming scheme is possible.
-note: this linter can be disabled with `set_option linter.docPrime false`
-warning: ././.lake/packages/mathlib/././Mathlib/Data/PNat/Basic.lean:334:8: `PNat.dvd_iff'` is missing a doc-string, please add one.
-Declarations whose name ends with a `'` are expected to contain an explanation for the presence of a `'` in their doc-string. This may consist of discussion of the difference relative to the unprimed version, or an explanation as to why no better naming scheme is possible.
-note: this linter can be disabled with `set_option linter.docPrime false`
-⚠ [607/899] Replayed Mathlib.Data.List.Defs
-warning: ././.lake/packages/mathlib/././Mathlib/Data/List/Defs.lean:241:9: `List.decidableChain'` is missing a doc-string, please add one.
-Declarations whose name ends with a `'` are expected to contain an explanation for the presence of a `'` in their doc-string. This may consist of discussion of the difference relative to the unprimed version, or an explanation as to why no better naming scheme is possible.
-note: this linter can be disabled with `set_option linter.docPrime false`
-⚠ [608/899] Replayed Mathlib.Data.Nat.Bits
-warning: ././.lake/packages/mathlib/././Mathlib/Data/Nat/Bits.lean:225:8: `Nat.bit_add'` is missing a doc-string, please add one.
-Declarations whose name ends with a `'` are expected to contain an explanation for the presence of a `'` in their doc-string. This may consist of discussion of the difference relative to the unprimed version, or an explanation as to why no better naming scheme is possible.
-note: this linter can be disabled with `set_option linter.docPrime false`
-⚠ [609/899] Replayed Mathlib.Data.Nat.Size
-warning: ././.lake/packages/mathlib/././Mathlib/Data/Nat/Size.lean:57:8: `Nat.size_shiftLeft'` is missing a doc-string, please add one.
-Declarations whose name ends with a `'` are expected to contain an explanation for the presence of a `'` in their doc-string. This may consist of discussion of the difference relative to the unprimed version, or an explanation as to why no better naming scheme is possible.
-note: this linter can be disabled with `set_option linter.docPrime false`
-⚠ [614/899] Replayed Mathlib.Data.Fin.Basic
-warning: ././.lake/packages/mathlib/././Mathlib/Data/Fin/Basic.lean:102:6: `Fin.size_positive'` is missing a doc-string, please add one.
-Declarations whose name ends with a `'` are expected to contain an explanation for the presence of a `'` in their doc-string. This may consist of discussion of the difference relative to the unprimed version, or an explanation as to why no better naming scheme is possible.
-note: this linter can be disabled with `set_option linter.docPrime false`
-warning: ././.lake/packages/mathlib/././Mathlib/Data/Fin/Basic.lean:326:8: `Fin.last_pos'` is missing a doc-string, please add one.
-Declarations whose name ends with a `'` are expected to contain an explanation for the presence of a `'` in their doc-string. This may consist of discussion of the difference relative to the unprimed version, or an explanation as to why no better naming scheme is possible.
-note: this linter can be disabled with `set_option linter.docPrime false`
-warning: ././.lake/packages/mathlib/././Mathlib/Data/Fin/Basic.lean:393:8: `Fin.val_one'` is missing a doc-string, please add one.
-Declarations whose name ends with a `'` are expected to contain an explanation for the presence of a `'` in their doc-string. This may consist of discussion of the difference relative to the unprimed version, or an explanation as to why no better naming scheme is possible.
-note: this linter can be disabled with `set_option linter.docPrime false`
-warning: ././.lake/packages/mathlib/././Mathlib/Data/Fin/Basic.lean:397:8: `Fin.val_one''` is missing a doc-string, please add one.
-Declarations whose name ends with a `'` are expected to contain an explanation for the presence of a `'` in their doc-string. This may consist of discussion of the difference relative to the unprimed version, or an explanation as to why no better naming scheme is possible.
-note: this linter can be disabled with `set_option linter.docPrime false`
-warning: ././.lake/packages/mathlib/././Mathlib/Data/Fin/Basic.lean:529:8: `Fin.succ_zero_eq_one'` is missing a doc-string, please add one.
-Declarations whose name ends with a `'` are expected to contain an explanation for the presence of a `'` in their doc-string. This may consist of discussion of the difference relative to the unprimed version, or an explanation as to why no better naming scheme is possible.
-note: this linter can be disabled with `set_option linter.docPrime false`
-warning: ././.lake/packages/mathlib/././Mathlib/Data/Fin/Basic.lean:534:8: `Fin.one_pos'` is missing a doc-string, please add one.
-Declarations whose name ends with a `'` are expected to contain an explanation for the presence of a `'` in their doc-string. This may consist of discussion of the difference relative to the unprimed version, or an explanation as to why no better naming scheme is possible.
-note: this linter can be disabled with `set_option linter.docPrime false`
-warning: ././.lake/packages/mathlib/././Mathlib/Data/Fin/Basic.lean:535:8: `Fin.zero_ne_one'` is missing a doc-string, please add one.
-Declarations whose name ends with a `'` are expected to contain an explanation for the presence of a `'` in their doc-string. This may consist of discussion of the difference relative to the unprimed version, or an explanation as to why no better naming scheme is possible.
-note: this linter can be disabled with `set_option linter.docPrime false`
-warning: ././.lake/packages/mathlib/././Mathlib/Data/Fin/Basic.lean:706:8: `Fin.forall_fin_succ'` is missing a doc-string, please add one.
-Declarations whose name ends with a `'` are expected to contain an explanation for the presence of a `'` in their doc-string. This may consist of discussion of the difference relative to the unprimed version, or an explanation as to why no better naming scheme is possible.
-note: this linter can be disabled with `set_option linter.docPrime false`
-warning: ././.lake/packages/mathlib/././Mathlib/Data/Fin/Basic.lean:714:8: `Fin.exists_fin_succ'` is missing a doc-string, please add one.
-Declarations whose name ends with a `'` are expected to contain an explanation for the presence of a `'` in their doc-string. This may consist of discussion of the difference relative to the unprimed version, or an explanation as to why no better naming scheme is possible.
-note: this linter can be disabled with `set_option linter.docPrime false`
-warning: ././.lake/packages/mathlib/././Mathlib/Data/Fin/Basic.lean:801:8: `Fin.pred_one'` is missing a doc-string, please add one.
-Declarations whose name ends with a `'` are expected to contain an explanation for the presence of a `'` in their doc-string. This may consist of discussion of the difference relative to the unprimed version, or an explanation as to why no better naming scheme is possible.
-note: this linter can be disabled with `set_option linter.docPrime false`
-warning: ././.lake/packages/mathlib/././Mathlib/Data/Fin/Basic.lean:908:8: `Fin.castPred_zero'` is missing a doc-string, please add one.
-Declarations whose name ends with a `'` are expected to contain an explanation for the presence of a `'` in their doc-string. This may consist of discussion of the difference relative to the unprimed version, or an explanation as to why no better naming scheme is possible.
-note: this linter can be disabled with `set_option linter.docPrime false`
-warning: ././.lake/packages/mathlib/././Mathlib/Data/Fin/Basic.lean:1531:18: `Fin.mul_one'` is missing a doc-string, please add one.
-Declarations whose name ends with a `'` are expected to contain an explanation for the presence of a `'` in their doc-string. This may consist of discussion of the difference relative to the unprimed version, or an explanation as to why no better naming scheme is possible.
-note: this linter can be disabled with `set_option linter.docPrime false`
-warning: ././.lake/packages/mathlib/././Mathlib/Data/Fin/Basic.lean:1538:18: `Fin.one_mul'` is missing a doc-string, please add one.
-Declarations whose name ends with a `'` are expected to contain an explanation for the presence of a `'` in their doc-string. This may consist of discussion of the difference relative to the unprimed version, or an explanation as to why no better naming scheme is possible.
-note: this linter can be disabled with `set_option linter.docPrime false`
-warning: ././.lake/packages/mathlib/././Mathlib/Data/Fin/Basic.lean:1541:18: `Fin.mul_zero'` is missing a doc-string, please add one.
-Declarations whose name ends with a `'` are expected to contain an explanation for the presence of a `'` in their doc-string. This may consist of discussion of the difference relative to the unprimed version, or an explanation as to why no better naming scheme is possible.
-note: this linter can be disabled with `set_option linter.docPrime false`
-warning: ././.lake/packages/mathlib/././Mathlib/Data/Fin/Basic.lean:1543:18: `Fin.zero_mul'` is missing a doc-string, please add one.
-Declarations whose name ends with a `'` are expected to contain an explanation for the presence of a `'` in their doc-string. This may consist of discussion of the difference relative to the unprimed version, or an explanation as to why no better naming scheme is possible.
-note: this linter can be disabled with `set_option linter.docPrime false`
-⚠ [617/899] Replayed Mathlib.Data.Int.GCD
-warning: ././.lake/packages/mathlib/././Mathlib/Data/Int/GCD.lean:278:8: `Int.exists_gcd_one'` is missing a doc-string, please add one.
-Declarations whose name ends with a `'` are expected to contain an explanation for the presence of a `'` in their doc-string. This may consist of discussion of the difference relative to the unprimed version, or an explanation as to why no better naming scheme is possible.
-note: this linter can be disabled with `set_option linter.docPrime false`
-⚠ [618/899] Replayed Mathlib.Data.Nat.ModEq
-warning: ././.lake/packages/mathlib/././Mathlib/Data/Nat/ModEq.lean:95:18: `Nat.ModEq.mul_left'` is missing a doc-string, please add one.
-Declarations whose name ends with a `'` are expected to contain an explanation for the presence of a `'` in their doc-string. This may consist of discussion of the difference relative to the unprimed version, or an explanation as to why no better naming scheme is possible.
-note: this linter can be disabled with `set_option linter.docPrime false`
-warning: ././.lake/packages/mathlib/././Mathlib/Data/Nat/ModEq.lean:102:18: `Nat.ModEq.mul_right'` is missing a doc-string, please add one.
-Declarations whose name ends with a `'` are expected to contain an explanation for the presence of a `'` in their doc-string. This may consist of discussion of the difference relative to the unprimed version, or an explanation as to why no better naming scheme is possible.
-note: this linter can be disabled with `set_option linter.docPrime false`
-warning: ././.lake/packages/mathlib/././Mathlib/Data/Nat/ModEq.lean:141:18: `Nat.ModEq.add_left_cancel'` is missing a doc-string, please add one.
-Declarations whose name ends with a `'` are expected to contain an explanation for the presence of a `'` in their doc-string. This may consist of discussion of the difference relative to the unprimed version, or an explanation as to why no better naming scheme is possible.
-note: this linter can be disabled with `set_option linter.docPrime false`
-warning: ././.lake/packages/mathlib/././Mathlib/Data/Nat/ModEq.lean:149:18: `Nat.ModEq.add_right_cancel'` is missing a doc-string, please add one.
-Declarations whose name ends with a `'` are expected to contain an explanation for the presence of a `'` in their doc-string. This may consist of discussion of the difference relative to the unprimed version, or an explanation as to why no better naming scheme is possible.
-note: this linter can be disabled with `set_option linter.docPrime false`
-warning: ././.lake/packages/mathlib/././Mathlib/Data/Nat/ModEq.lean:160:18: `Nat.ModEq.mul_left_cancel_iff'` is missing a doc-string, please add one.
-Declarations whose name ends with a `'` are expected to contain an explanation for the presence of a `'` in their doc-string. This may consist of discussion of the difference relative to the unprimed version, or an explanation as to why no better naming scheme is possible.
-note: this linter can be disabled with `set_option linter.docPrime false`
-warning: ././.lake/packages/mathlib/././Mathlib/Data/Nat/ModEq.lean:172:18: `Nat.ModEq.mul_right_cancel_iff'` is missing a doc-string, please add one.
-Declarations whose name ends with a `'` are expected to contain an explanation for the presence of a `'` in their doc-string. This may consist of discussion of the difference relative to the unprimed version, or an explanation as to why no better naming scheme is possible.
-note: this linter can be disabled with `set_option linter.docPrime false`
-warning: ././.lake/packages/mathlib/././Mathlib/Data/Nat/ModEq.lean:254:6: `Nat.ModEq.cancel_left_div_gcd'` is missing a doc-string, please add one.
-Declarations whose name ends with a `'` are expected to contain an explanation for the presence of a `'` in their doc-string. This may consist of discussion of the difference relative to the unprimed version, or an explanation as to why no better naming scheme is possible.
-note: this linter can be disabled with `set_option linter.docPrime false`
-warning: ././.lake/packages/mathlib/././Mathlib/Data/Nat/ModEq.lean:258:6: `Nat.ModEq.cancel_right_div_gcd'` is missing a doc-string, please add one.
-Declarations whose name ends with a `'` are expected to contain an explanation for the presence of a `'` in their doc-string. This may consist of discussion of the difference relative to the unprimed version, or an explanation as to why no better naming scheme is possible.
-note: this linter can be disabled with `set_option linter.docPrime false`
-⚠ [626/899] Replayed Mathlib.Data.List.Basic
-warning: ././.lake/packages/mathlib/././Mathlib/Data/List/Basic.lean:214:8: `List.replicate_succ'` is missing a doc-string, please add one.
-Declarations whose name ends with a `'` are expected to contain an explanation for the presence of a `'` in their doc-string. This may consist of discussion of the difference relative to the unprimed version, or an explanation as to why no better naming scheme is possible.
-note: this linter can be disabled with `set_option linter.docPrime false`
-warning: ././.lake/packages/mathlib/././Mathlib/Data/List/Basic.lean:230:8: `List.replicate_right_inj'` is missing a doc-string, please add one.
-Declarations whose name ends with a `'` are expected to contain an explanation for the presence of a `'` in their doc-string. This may consist of discussion of the difference relative to the unprimed version, or an explanation as to why no better naming scheme is possible.
-note: this linter can be disabled with `set_option linter.docPrime false`
-warning: ././.lake/packages/mathlib/././Mathlib/Data/List/Basic.lean:257:8: `List.reverse_cons'` is missing a doc-string, please add one.
-Declarations whose name ends with a `'` are expected to contain an explanation for the presence of a `'` in their doc-string. This may consist of discussion of the difference relative to the unprimed version, or an explanation as to why no better naming scheme is possible.
-note: this linter can be disabled with `set_option linter.docPrime false`
-warning: ././.lake/packages/mathlib/././Mathlib/Data/List/Basic.lean:260:8: `List.reverse_concat'` is missing a doc-string, please add one.
-Declarations whose name ends with a `'` are expected to contain an explanation for the presence of a `'` in their doc-string. This may consist of discussion of the difference relative to the unprimed version, or an explanation as to why no better naming scheme is possible.
-note: this linter can be disabled with `set_option linter.docPrime false`
-warning: ././.lake/packages/mathlib/././Mathlib/Data/List/Basic.lean:297:8: `List.getLast_append'` is missing a doc-string, please add one.
-Declarations whose name ends with a `'` are expected to contain an explanation for the presence of a `'` in their doc-string. This may consist of discussion of the difference relative to the unprimed version, or an explanation as to why no better naming scheme is possible.
-note: this linter can be disabled with `set_option linter.docPrime false`
-warning: ././.lake/packages/mathlib/././Mathlib/Data/List/Basic.lean:303:8: `List.getLast_concat'` is missing a doc-string, please add one.
-Declarations whose name ends with a `'` are expected to contain an explanation for the presence of a `'` in their doc-string. This may consist of discussion of the difference relative to the unprimed version, or an explanation as to why no better naming scheme is possible.
-note: this linter can be disabled with `set_option linter.docPrime false`
-warning: ././.lake/packages/mathlib/././Mathlib/Data/List/Basic.lean:307:8: `List.getLast_singleton'` is missing a doc-string, please add one.
-Declarations whose name ends with a `'` are expected to contain an explanation for the presence of a `'` in their doc-string. This may consist of discussion of the difference relative to the unprimed version, or an explanation as to why no better naming scheme is possible.
-note: this linter can be disabled with `set_option linter.docPrime false`
-warning: ././.lake/packages/mathlib/././Mathlib/Data/List/Basic.lean:619:6: `List.cons_sublist_cons'` is missing a doc-string, please add one.
-Declarations whose name ends with a `'` are expected to contain an explanation for the presence of a `'` in their doc-string. This may consist of discussion of the difference relative to the unprimed version, or an explanation as to why no better naming scheme is possible.
-note: this linter can be disabled with `set_option linter.docPrime false`
-warning: ././.lake/packages/mathlib/././Mathlib/Data/List/Basic.lean:767:8: `List.ext_get?'` is missing a doc-string, please add one.
-Declarations whose name ends with a `'` are expected to contain an explanation for the presence of a `'` in their doc-string. This may consist of discussion of the difference relative to the unprimed version, or an explanation as to why no better naming scheme is possible.
-note: this linter can be disabled with `set_option linter.docPrime false`
-warning: ././.lake/packages/mathlib/././Mathlib/Data/List/Basic.lean:786:8: `List.ext_get?_iff'` is missing a doc-string, please add one.
-Declarations whose name ends with a `'` are expected to contain an explanation for the presence of a `'` in their doc-string. This may consist of discussion of the difference relative to the unprimed version, or an explanation as to why no better naming scheme is possible.
-note: this linter can be disabled with `set_option linter.docPrime false`
-warning: ././.lake/packages/mathlib/././Mathlib/Data/List/Basic.lean:834:8: `List.get_reverse'` is missing a doc-string, please add one.
-Declarations whose name ends with a `'` are expected to contain an explanation for the presence of a `'` in their doc-string. This may consist of discussion of the difference relative to the unprimed version, or an explanation as to why no better naming scheme is possible.
-note: this linter can be disabled with `set_option linter.docPrime false`
-warning: ././.lake/packages/mathlib/././Mathlib/Data/List/Basic.lean:1059:8: `List.takeI_left'` is missing a doc-string, please add one.
-Declarations whose name ends with a `'` are expected to contain an explanation for the presence of a `'` in their doc-string. This may consist of discussion of the difference relative to the unprimed version, or an explanation as to why no better naming scheme is possible.
-note: this linter can be disabled with `set_option linter.docPrime false`
-warning: ././.lake/packages/mathlib/././Mathlib/Data/List/Basic.lean:1083:8: `List.takeD_left'` is missing a doc-string, please add one.
-Declarations whose name ends with a `'` are expected to contain an explanation for the presence of a `'` in their doc-string. This may consist of discussion of the difference relative to the unprimed version, or an explanation as to why no better naming scheme is possible.
-note: this linter can be disabled with `set_option linter.docPrime false`
-warning: ././.lake/packages/mathlib/././Mathlib/Data/List/Basic.lean:1114:8: `List.foldl_fixed'` is missing a doc-string, please add one.
-Declarations whose name ends with a `'` are expected to contain an explanation for the presence of a `'` in their doc-string. This may consist of discussion of the difference relative to the unprimed version, or an explanation as to why no better naming scheme is possible.
-note: this linter can be disabled with `set_option linter.docPrime false`
-warning: ././.lake/packages/mathlib/././Mathlib/Data/List/Basic.lean:1118:8: `List.foldr_fixed'` is missing a doc-string, please add one.
-Declarations whose name ends with a `'` are expected to contain an explanation for the presence of a `'` in their doc-string. This may consist of discussion of the difference relative to the unprimed version, or an explanation as to why no better naming scheme is possible.
-note: this linter can be disabled with `set_option linter.docPrime false`
-warning: ././.lake/packages/mathlib/././Mathlib/Data/List/Basic.lean:1298:8: `List.foldl_eq_of_comm'` is missing a doc-string, please add one.
-Declarations whose name ends with a `'` are expected to contain an explanation for the presence of a `'` in their doc-string. This may consist of discussion of the difference relative to the unprimed version, or an explanation as to why no better naming scheme is possible.
-note: this linter can be disabled with `set_option linter.docPrime false`
-warning: ././.lake/packages/mathlib/././Mathlib/Data/List/Basic.lean:1302:8: `List.foldl_eq_foldr'` is missing a doc-string, please add one.
-Declarations whose name ends with a `'` are expected to contain an explanation for the presence of a `'` in their doc-string. This may consist of discussion of the difference relative to the unprimed version, or an explanation as to why no better naming scheme is possible.
-note: this linter can be disabled with `set_option linter.docPrime false`
-warning: ././.lake/packages/mathlib/././Mathlib/Data/List/Basic.lean:1312:8: `List.foldr_eq_of_comm'` is missing a doc-string, please add one.
-Declarations whose name ends with a `'` are expected to contain an explanation for the presence of a `'` in their doc-string. This may consist of discussion of the difference relative to the unprimed version, or an explanation as to why no better naming scheme is possible.
-note: this linter can be disabled with `set_option linter.docPrime false`
-warning: ././.lake/packages/mathlib/././Mathlib/Data/List/Basic.lean:1625:8: `List.lookmap_id'` is missing a doc-string, please add one.
-Declarations whose name ends with a `'` are expected to contain an explanation for the presence of a `'` in their doc-string. This may consist of discussion of the difference relative to the unprimed version, or an explanation as to why no better naming scheme is possible.
-note: this linter can be disabled with `set_option linter.docPrime false`
-warning: ././.lake/packages/mathlib/././Mathlib/Data/List/Basic.lean:1702:8: `List.filter_subset'` is missing a doc-string, please add one.
-Declarations whose name ends with a `'` are expected to contain an explanation for the presence of a `'` in their doc-string. This may consist of discussion of the difference relative to the unprimed version, or an explanation as to why no better naming scheme is possible.
-note: this linter can be disabled with `set_option linter.docPrime false`
-warning: ././.lake/packages/mathlib/././Mathlib/Data/List/Basic.lean:1736:6: `List.map_filter'` is missing a doc-string, please add one.
-Declarations whose name ends with a `'` are expected to contain an explanation for the presence of a `'` in their doc-string. This may consist of discussion of the difference relative to the unprimed version, or an explanation as to why no better naming scheme is possible.
-note: this linter can be disabled with `set_option linter.docPrime false`
-warning: ././.lake/packages/mathlib/././Mathlib/Data/List/Basic.lean:1741:6: `List.filter_attach'` is missing a doc-string, please add one.
-Declarations whose name ends with a `'` are expected to contain an explanation for the presence of a `'` in their doc-string. This may consist of discussion of the difference relative to the unprimed version, or an explanation as to why no better naming scheme is possible.
-note: this linter can be disabled with `set_option linter.docPrime false`
-warning: ././.lake/packages/mathlib/././Mathlib/Data/List/Basic.lean:2080:8: `List.map₂Left_eq_map₂Left'` is missing a doc-string, please add one.
-Declarations whose name ends with a `'` are expected to contain an explanation for the presence of a `'` in their doc-string. This may consist of discussion of the difference relative to the unprimed version, or an explanation as to why no better naming scheme is possible.
-note: this linter can be disabled with `set_option linter.docPrime false`
-warning: ././.lake/packages/mathlib/././Mathlib/Data/List/Basic.lean:2119:8: `List.map₂Right_eq_map₂Right'` is missing a doc-string, please add one.
-Declarations whose name ends with a `'` are expected to contain an explanation for the presence of a `'` in their doc-string. This may consist of discussion of the difference relative to the unprimed version, or an explanation as to why no better naming scheme is possible.
-note: this linter can be disabled with `set_option linter.docPrime false`
-warning: ././.lake/packages/mathlib/././Mathlib/Data/List/Basic.lean:2153:8: `List.zipLeft_eq_zipLeft'` is missing a doc-string, please add one.
-Declarations whose name ends with a `'` are expected to contain an explanation for the presence of a `'` in their doc-string. This may consist of discussion of the difference relative to the unprimed version, or an explanation as to why no better naming scheme is possible.
-note: this linter can be disabled with `set_option linter.docPrime false`
-warning: ././.lake/packages/mathlib/././Mathlib/Data/List/Basic.lean:2189:8: `List.zipRight_eq_zipRight'` is missing a doc-string, please add one.
-Declarations whose name ends with a `'` are expected to contain an explanation for the presence of a `'` in their doc-string. This may consist of discussion of the difference relative to the unprimed version, or an explanation as to why no better naming scheme is possible.
-note: this linter can be disabled with `set_option linter.docPrime false`
-⚠ [629/899] Replayed Mathlib.Data.List.Forall2
-warning: ././.lake/packages/mathlib/././Mathlib/Data/List/Forall2.lean:108:8: `List.left_unique_forall₂'` is missing a doc-string, please add one.
-Declarations whose name ends with a `'` are expected to contain an explanation for the presence of a `'` in their doc-string. This may consist of discussion of the difference relative to the unprimed version, or an explanation as to why no better naming scheme is possible.
-note: this linter can be disabled with `set_option linter.docPrime false`
-warning: ././.lake/packages/mathlib/././Mathlib/Data/List/Forall2.lean:116:8: `List.right_unique_forall₂'` is missing a doc-string, please add one.
-Declarations whose name ends with a `'` are expected to contain an explanation for the presence of a `'` in their doc-string. This may consist of discussion of the difference relative to the unprimed version, or an explanation as to why no better naming scheme is possible.
-note: this linter can be disabled with `set_option linter.docPrime false`
-⚠ [630/899] Replayed Mathlib.Data.List.Lattice
-warning: ././.lake/packages/mathlib/././Mathlib/Data/List/Lattice.lean:111:8: `List.inter_nil'` is missing a doc-string, please add one.
-Declarations whose name ends with a `'` are expected to contain an explanation for the presence of a `'` in their doc-string. This may consist of discussion of the difference relative to the unprimed version, or an explanation as to why no better naming scheme is possible.
-note: this linter can be disabled with `set_option linter.docPrime false`
-⚠ [634/899] Replayed Mathlib.Data.Multiset.Basic
-warning: ././.lake/packages/mathlib/././Mathlib/Data/Multiset/Basic.lean:51:8: `Multiset.quot_mk_to_coe'` is missing a doc-string, please add one.
-Declarations whose name ends with a `'` are expected to contain an explanation for the presence of a `'` in their doc-string. This may consist of discussion of the difference relative to the unprimed version, or an explanation as to why no better naming scheme is possible.
-note: this linter can be disabled with `set_option linter.docPrime false`
-warning: ././.lake/packages/mathlib/././Mathlib/Data/Multiset/Basic.lean:55:8: `Multiset.quot_mk_to_coe''` is missing a doc-string, please add one.
-Declarations whose name ends with a `'` are expected to contain an explanation for the presence of a `'` in their doc-string. This may consist of discussion of the difference relative to the unprimed version, or an explanation as to why no better naming scheme is possible.
-note: this linter can be disabled with `set_option linter.docPrime false`
-warning: ././.lake/packages/mathlib/././Mathlib/Data/Multiset/Basic.lean:398:8: `Multiset.induction_on'` is missing a doc-string, please add one.
-Declarations whose name ends with a `'` are expected to contain an explanation for the presence of a `'` in their doc-string. This may consist of discussion of the difference relative to the unprimed version, or an explanation as to why no better naming scheme is possible.
-note: this linter can be disabled with `set_option linter.docPrime false`
-warning: ././.lake/packages/mathlib/././Mathlib/Data/Multiset/Basic.lean:1151:8: `Multiset.map_id'` is missing a doc-string, please add one.
-Declarations whose name ends with a `'` are expected to contain an explanation for the presence of a `'` in their doc-string. This may consist of discussion of the difference relative to the unprimed version, or an explanation as to why no better naming scheme is possible.
-note: this linter can be disabled with `set_option linter.docPrime false`
-warning: ././.lake/packages/mathlib/././Mathlib/Data/Multiset/Basic.lean:1159:16: `Multiset.map_const'` is missing a doc-string, please add one.
-Declarations whose name ends with a `'` are expected to contain an explanation for the presence of a `'` in their doc-string. This may consist of discussion of the difference relative to the unprimed version, or an explanation as to why no better naming scheme is possible.
-note: this linter can be disabled with `set_option linter.docPrime false`
-warning: ././.lake/packages/mathlib/././Mathlib/Data/Multiset/Basic.lean:1289:8: `Multiset.foldr_induction'` is missing a doc-string, please add one.
-Declarations whose name ends with a `'` are expected to contain an explanation for the presence of a `'` in their doc-string. This may consist of discussion of the difference relative to the unprimed version, or an explanation as to why no better naming scheme is possible.
-note: this linter can be disabled with `set_option linter.docPrime false`
-warning: ././.lake/packages/mathlib/././Mathlib/Data/Multiset/Basic.lean:1303:8: `Multiset.foldl_induction'` is missing a doc-string, please add one.
-Declarations whose name ends with a `'` are expected to contain an explanation for the presence of a `'` in their doc-string. This may consist of discussion of the difference relative to the unprimed version, or an explanation as to why no better naming scheme is possible.
-note: this linter can be disabled with `set_option linter.docPrime false`
-warning: ././.lake/packages/mathlib/././Mathlib/Data/Multiset/Basic.lean:1376:8: `Multiset.attach_map_val'` is missing a doc-string, please add one.
-Declarations whose name ends with a `'` are expected to contain an explanation for the presence of a `'` in their doc-string. This may consist of discussion of the difference relative to the unprimed version, or an explanation as to why no better naming scheme is possible.
-note: this linter can be disabled with `set_option linter.docPrime false`
-warning: ././.lake/packages/mathlib/././Mathlib/Data/Multiset/Basic.lean:1871:6: `Multiset.map_filter'` is missing a doc-string, please add one.
-Declarations whose name ends with a `'` are expected to contain an explanation for the presence of a `'` in their doc-string. This may consist of discussion of the difference relative to the unprimed version, or an explanation as to why no better naming scheme is possible.
-note: this linter can be disabled with `set_option linter.docPrime false`
-warning: ././.lake/packages/mathlib/././Mathlib/Data/Multiset/Basic.lean:2252:8: `Multiset.ext'` is missing a doc-string, please add one.
-Declarations whose name ends with a `'` are expected to contain an explanation for the presence of a `'` in their doc-string. This may consist of discussion of the difference relative to the unprimed version, or an explanation as to why no better naming scheme is possible.
-note: this linter can be disabled with `set_option linter.docPrime false`
-warning: ././.lake/packages/mathlib/././Mathlib/Data/Multiset/Basic.lean:2303:8: `Multiset.filter_eq'` is missing a doc-string, please add one.
-Declarations whose name ends with a `'` are expected to contain an explanation for the presence of a `'` in their doc-string. This may consist of discussion of the difference relative to the unprimed version, or an explanation as to why no better naming scheme is possible.
-note: this linter can be disabled with `set_option linter.docPrime false`
-warning: ././.lake/packages/mathlib/././Mathlib/Data/Multiset/Basic.lean:2578:6: `Multiset.filter_attach'` is missing a doc-string, please add one.
-Declarations whose name ends with a `'` are expected to contain an explanation for the presence of a `'` in their doc-string. This may consist of discussion of the difference relative to the unprimed version, or an explanation as to why no better naming scheme is possible.
-note: this linter can be disabled with `set_option linter.docPrime false`
-⚠ [636/899] Replayed Mathlib.Data.List.Pairwise
-warning: ././.lake/packages/mathlib/././Mathlib/Data/List/Pairwise.lean:53:46: `List.pairwise_map'` is missing a doc-string, please add one.
-Declarations whose name ends with a `'` are expected to contain an explanation for the presence of a `'` in their doc-string. This may consist of discussion of the difference relative to the unprimed version, or an explanation as to why no better naming scheme is possible.
-note: this linter can be disabled with `set_option linter.docPrime false`
-⚠ [638/899] Replayed Mathlib.Data.Finset.Defs
-warning: ././.lake/packages/mathlib/././Mathlib/Data/Finset/Defs.lean:123:14: `Finset.forall_mem_not_eq'` is missing a doc-string, please add one.
-Declarations whose name ends with a `'` are expected to contain an explanation for the presence of a `'` in their doc-string. This may consist of discussion of the difference relative to the unprimed version, or an explanation as to why no better naming scheme is possible.
-note: this linter can be disabled with `set_option linter.docPrime false`
-warning: ././.lake/packages/mathlib/././Mathlib/Data/Finset/Defs.lean:151:9: `Finset.decidableMem'` is missing a doc-string, please add one.
-Declarations whose name ends with a `'` are expected to contain an explanation for the presence of a `'` in their doc-string. This may consist of discussion of the difference relative to the unprimed version, or an explanation as to why no better naming scheme is possible.
-note: this linter can be disabled with `set_option linter.docPrime false`
-warning: ././.lake/packages/mathlib/././Mathlib/Data/Finset/Defs.lean:185:9: `Finset.PiFinsetCoe.canLift'` is missing a doc-string, please add one.
-Declarations whose name ends with a `'` are expected to contain an explanation for the presence of a `'` in their doc-string. This may consist of discussion of the difference relative to the unprimed version, or an explanation as to why no better naming scheme is possible.
-note: this linter can be disabled with `set_option linter.docPrime false`
-warning: ././.lake/packages/mathlib/././Mathlib/Data/Finset/Defs.lean:427:8: `Finset.pairwise_subtype_iff_pairwise_finset'` is missing a doc-string, please add one.
-Declarations whose name ends with a `'` are expected to contain an explanation for the presence of a `'` in their doc-string. This may consist of discussion of the difference relative to the unprimed version, or an explanation as to why no better naming scheme is possible.
-note: this linter can be disabled with `set_option linter.docPrime false`
-⚠ [639/899] Replayed Mathlib.Data.List.Dedup
-warning: ././.lake/packages/mathlib/././Mathlib/Data/List/Dedup.lean:33:8: `List.dedup_cons_of_mem'` is missing a doc-string, please add one.
-Declarations whose name ends with a `'` are expected to contain an explanation for the presence of a `'` in their doc-string. This may consist of discussion of the difference relative to the unprimed version, or an explanation as to why no better naming scheme is possible.
-note: this linter can be disabled with `set_option linter.docPrime false`
-warning: ././.lake/packages/mathlib/././Mathlib/Data/List/Dedup.lean:36:8: `List.dedup_cons_of_not_mem'` is missing a doc-string, please add one.
-Declarations whose name ends with a `'` are expected to contain an explanation for the presence of a `'` in their doc-string. This may consist of discussion of the difference relative to the unprimed version, or an explanation as to why no better naming scheme is possible.
-note: this linter can be disabled with `set_option linter.docPrime false`
-⚠ [640/899] Replayed Mathlib.Data.Multiset.Dedup
-warning: ././.lake/packages/mathlib/././Mathlib/Data/Multiset/Dedup.lean:56:8: `Multiset.dedup_subset'` is missing a doc-string, please add one.
-Declarations whose name ends with a `'` are expected to contain an explanation for the presence of a `'` in their doc-string. This may consist of discussion of the difference relative to the unprimed version, or an explanation as to why no better naming scheme is possible.
-note: this linter can be disabled with `set_option linter.docPrime false`
-warning: ././.lake/packages/mathlib/././Mathlib/Data/Multiset/Dedup.lean:60:8: `Multiset.subset_dedup'` is missing a doc-string, please add one.
-Declarations whose name ends with a `'` are expected to contain an explanation for the presence of a `'` in their doc-string. This may consist of discussion of the difference relative to the unprimed version, or an explanation as to why no better naming scheme is possible.
-note: this linter can be disabled with `set_option linter.docPrime false`
-⚠ [645/899] Replayed Mathlib.Data.Finset.Insert
-warning: ././.lake/packages/mathlib/././Mathlib/Data/Finset/Insert.lean:170:8: `Finset.subset_singleton_iff'` is missing a doc-string, please add one.
-Declarations whose name ends with a `'` are expected to contain an explanation for the presence of a `'` in their doc-string. This may consist of discussion of the difference relative to the unprimed version, or an explanation as to why no better naming scheme is possible.
-note: this linter can be disabled with `set_option linter.docPrime false`
-warning: ././.lake/packages/mathlib/././Mathlib/Data/Finset/Insert.lean:359:8: `Finset.insert_val'` is missing a doc-string, please add one.
-Declarations whose name ends with a `'` are expected to contain an explanation for the presence of a `'` in their doc-string. This may consist of discussion of the difference relative to the unprimed version, or an explanation as to why no better naming scheme is possible.
-note: this linter can be disabled with `set_option linter.docPrime false`
-warning: ././.lake/packages/mathlib/././Mathlib/Data/Finset/Insert.lean:673:8: `Finset.pairwise_cons'` is missing a doc-string, please add one.
-Declarations whose name ends with a `'` are expected to contain an explanation for the presence of a `'` in their doc-string. This may consist of discussion of the difference relative to the unprimed version, or an explanation as to why no better naming scheme is possible.
-note: this linter can be disabled with `set_option linter.docPrime false`
-⚠ [648/899] Replayed Mathlib.Data.Finset.SDiff
-warning: ././.lake/packages/mathlib/././Mathlib/Data/Finset/SDiff.lean:182:6: `Finset.insert_sdiff_insert'` is missing a doc-string, please add one.
-Declarations whose name ends with a `'` are expected to contain an explanation for the presence of a `'` in their doc-string. This may consist of discussion of the difference relative to the unprimed version, or an explanation as to why no better naming scheme is possible.
-note: this linter can be disabled with `set_option linter.docPrime false`
-warning: ././.lake/packages/mathlib/././Mathlib/Data/Finset/SDiff.lean:213:8: `Finset.sdiff_sdiff_left'` is missing a doc-string, please add one.
-Declarations whose name ends with a `'` are expected to contain an explanation for the presence of a `'` in their doc-string. This may consist of discussion of the difference relative to the unprimed version, or an explanation as to why no better naming scheme is possible.
-note: this linter can be disabled with `set_option linter.docPrime false`
-⚠ [653/899] Replayed Mathlib.Data.Finset.Filter
-warning: ././.lake/packages/mathlib/././Mathlib/Data/Finset/Filter.lean:222:6: `Finset.filter_inj'` is missing a doc-string, please add one.
-Declarations whose name ends with a `'` are expected to contain an explanation for the presence of a `'` in their doc-string. This may consist of discussion of the difference relative to the unprimed version, or an explanation as to why no better naming scheme is possible.
-note: this linter can be disabled with `set_option linter.docPrime false`
-⚠ [655/899] Replayed Mathlib.Data.Finset.Basic
-warning: ././.lake/packages/mathlib/././Mathlib/Data/Finset/Basic.lean:194:8: `Finset.erase_injOn'` is missing a doc-string, please add one.
-Declarations whose name ends with a `'` are expected to contain an explanation for the presence of a `'` in their doc-string. This may consist of discussion of the difference relative to the unprimed version, or an explanation as to why no better naming scheme is possible.
-note: this linter can be disabled with `set_option linter.docPrime false`
-warning: ././.lake/packages/mathlib/././Mathlib/Data/Finset/Basic.lean:349:8: `Finset.disjoint_filter_filter'` is missing a doc-string, please add one.
-Declarations whose name ends with a `'` are expected to contain an explanation for the presence of a `'` in their doc-string. This may consist of discussion of the difference relative to the unprimed version, or an explanation as to why no better naming scheme is possible.
-note: this linter can be disabled with `set_option linter.docPrime false`
-warning: ././.lake/packages/mathlib/././Mathlib/Data/Finset/Basic.lean:491:8: `Finset.filter_ne'` is missing a doc-string, please add one.
-Declarations whose name ends with a `'` are expected to contain an explanation for the presence of a `'` in their doc-string. This may consist of discussion of the difference relative to the unprimed version, or an explanation as to why no better naming scheme is possible.
-note: this linter can be disabled with `set_option linter.docPrime false`
-⚠ [656/899] Replayed Mathlib.Data.List.Flatten
-warning: ././.lake/packages/mathlib/././Mathlib/Data/List/Flatten.lean:137:8: `List.drop_take_succ_join_eq_get'` is missing a doc-string, please add one.
-Declarations whose name ends with a `'` are expected to contain an explanation for the presence of a `'` in their doc-string. This may consist of discussion of the difference relative to the unprimed version, or an explanation as to why no better naming scheme is possible.
-note: this linter can be disabled with `set_option linter.docPrime false`
-⚠ [658/899] Replayed Mathlib.Data.List.Lex
-warning: ././.lake/packages/mathlib/././Mathlib/Data/List/Lex.lean:158:9: `List.LT'` is missing a doc-string, please add one.
-Declarations whose name ends with a `'` are expected to contain an explanation for the presence of a `'` in their doc-string. This may consist of discussion of the difference relative to the unprimed version, or an explanation as to why no better naming scheme is possible.
-note: this linter can be disabled with `set_option linter.docPrime false`
-warning: ././.lake/packages/mathlib/././Mathlib/Data/List/Lex.lean:168:9: `List.LE'` is missing a doc-string, please add one.
-Declarations whose name ends with a `'` are expected to contain an explanation for the presence of a `'` in their doc-string. This may consist of discussion of the difference relative to the unprimed version, or an explanation as to why no better naming scheme is possible.
-note: this linter can be disabled with `set_option linter.docPrime false`
-⚠ [659/899] Replayed Mathlib.Data.List.Chain
-warning: ././.lake/packages/mathlib/././Mathlib/Data/List/Chain.lean:204:8: `List.chain'_map_of_chain'` is missing a doc-string, please add one.
-Declarations whose name ends with a `'` are expected to contain an explanation for the presence of a `'` in their doc-string. This may consist of discussion of the difference relative to the unprimed version, or an explanation as to why no better naming scheme is possible.
-note: this linter can be disabled with `set_option linter.docPrime false`
-warning: ././.lake/packages/mathlib/././Mathlib/Data/List/Chain.lean:208:8: `List.Pairwise.chain'` is missing a doc-string, please add one.
-Declarations whose name ends with a `'` are expected to contain an explanation for the presence of a `'` in their doc-string. This may consist of discussion of the difference relative to the unprimed version, or an explanation as to why no better naming scheme is possible.
-note: this linter can be disabled with `set_option linter.docPrime false`
-warning: ././.lake/packages/mathlib/././Mathlib/Data/List/Chain.lean:235:8: `List.Chain'.cons'` is missing a doc-string, please add one.
-Declarations whose name ends with a `'` are expected to contain an explanation for the presence of a `'` in their doc-string. This may consist of discussion of the difference relative to the unprimed version, or an explanation as to why no better naming scheme is possible.
-note: this linter can be disabled with `set_option linter.docPrime false`
-warning: ././.lake/packages/mathlib/././Mathlib/Data/List/Chain.lean:239:8: `List.chain'_cons'` is missing a doc-string, please add one.
-Declarations whose name ends with a `'` are expected to contain an explanation for the presence of a `'` in their doc-string. This may consist of discussion of the difference relative to the unprimed version, or an explanation as to why no better naming scheme is possible.
-note: this linter can be disabled with `set_option linter.docPrime false`
-⚠ [661/899] Replayed Mathlib.Data.List.Rotate
-warning: ././.lake/packages/mathlib/././Mathlib/Data/List/Rotate.lean:52:8: `List.length_rotate'` is missing a doc-string, please add one.
-Declarations whose name ends with a `'` are expected to contain an explanation for the presence of a `'` in their doc-string. This may consist of discussion of the difference relative to the unprimed version, or an explanation as to why no better naming scheme is possible.
-note: this linter can be disabled with `set_option linter.docPrime false`
-warning: ././.lake/packages/mathlib/././Mathlib/Data/List/Rotate.lean:68:8: `List.rotate'_rotate'` is missing a doc-string, please add one.
-Declarations whose name ends with a `'` are expected to contain an explanation for the presence of a `'` in their doc-string. This may consist of discussion of the difference relative to the unprimed version, or an explanation as to why no better naming scheme is possible.
-note: this linter can be disabled with `set_option linter.docPrime false`
-warning: ././.lake/packages/mathlib/././Mathlib/Data/List/Rotate.lean:96:8: `List.rotate_eq_rotate'` is missing a doc-string, please add one.
-Declarations whose name ends with a `'` are expected to contain an explanation for the presence of a `'` in their doc-string. This may consist of discussion of the difference relative to the unprimed version, or an explanation as to why no better naming scheme is possible.
-note: this linter can be disabled with `set_option linter.docPrime false`
-warning: ././.lake/packages/mathlib/././Mathlib/Data/List/Rotate.lean:408:8: `List.isRotated_nil_iff'` is missing a doc-string, please add one.
-Declarations whose name ends with a `'` are expected to contain an explanation for the presence of a `'` in their doc-string. This may consist of discussion of the difference relative to the unprimed version, or an explanation as to why no better naming scheme is possible.
-note: this linter can be disabled with `set_option linter.docPrime false`
-warning: ././.lake/packages/mathlib/././Mathlib/Data/List/Rotate.lean:416:8: `List.isRotated_singleton_iff'` is missing a doc-string, please add one.
-Declarations whose name ends with a `'` are expected to contain an explanation for the presence of a `'` in their doc-string. This may consist of discussion of the difference relative to the unprimed version, or an explanation as to why no better naming scheme is possible.
-note: this linter can be disabled with `set_option linter.docPrime false`
-⚠ [662/899] Replayed Mathlib.Algebra.BigOperators.Group.List
-warning: ././.lake/packages/mathlib/././Mathlib/Algebra/BigOperators/Group/List.lean:536:8: `List.alternatingProd_cons_cons'` is missing a doc-string, please add one.
-Declarations whose name ends with a `'` are expected to contain an explanation for the presence of a `'` in their doc-string. This may consist of discussion of the difference relative to the unprimed version, or an explanation as to why no better naming scheme is possible.
-note: this linter can be disabled with `set_option linter.docPrime false`
-warning: ././.lake/packages/mathlib/././Mathlib/Algebra/BigOperators/Group/List.lean:550:8: `List.alternatingProd_cons'` is missing a doc-string, please add one.
-Declarations whose name ends with a `'` are expected to contain an explanation for the presence of a `'` in their doc-string. This may consist of discussion of the difference relative to the unprimed version, or an explanation as to why no better naming scheme is possible.
-note: this linter can be disabled with `set_option linter.docPrime false`
-⚠ [664/899] Replayed Mathlib.Algebra.BigOperators.Group.Multiset
-warning: ././.lake/packages/mathlib/././Mathlib/Algebra/BigOperators/Group/Multiset.lean:137:8: `Multiset.prod_hom'` is missing a doc-string, please add one.
-Declarations whose name ends with a `'` are expected to contain an explanation for the presence of a `'` in their doc-string. This may consist of discussion of the difference relative to the unprimed version, or an explanation as to why no better naming scheme is possible.
-note: this linter can be disabled with `set_option linter.docPrime false`
-warning: ././.lake/packages/mathlib/././Mathlib/Algebra/BigOperators/Group/Multiset.lean:261:8: `Multiset.prod_map_inv'` is missing a doc-string, please add one.
-Declarations whose name ends with a `'` are expected to contain an explanation for the presence of a `'` in their doc-string. This may consist of discussion of the difference relative to the unprimed version, or an explanation as to why no better naming scheme is possible.
-note: this linter can be disabled with `set_option linter.docPrime false`
-⚠ [667/899] Replayed Mathlib.Data.Finset.Image
-warning: ././.lake/packages/mathlib/././Mathlib/Data/Finset/Image.lean:84:8: `Finset.mem_map'` is missing a doc-string, please add one.
-Declarations whose name ends with a `'` are expected to contain an explanation for the presence of a `'` in their doc-string. This may consist of discussion of the difference relative to the unprimed version, or an explanation as to why no better naming scheme is possible.
-note: this linter can be disabled with `set_option linter.docPrime false`
-warning: ././.lake/packages/mathlib/././Mathlib/Data/Finset/Image.lean:187:6: `Finset.map_filter'` is missing a doc-string, please add one.
-Declarations whose name ends with a `'` are expected to contain an explanation for the presence of a `'` in their doc-string. This may consist of discussion of the difference relative to the unprimed version, or an explanation as to why no better naming scheme is possible.
-note: this linter can be disabled with `set_option linter.docPrime false`
-warning: ././.lake/packages/mathlib/././Mathlib/Data/Finset/Image.lean:192:6: `Finset.filter_attach'` is missing a doc-string, please add one.
-Declarations whose name ends with a `'` are expected to contain an explanation for the presence of a `'` in their doc-string. This may consist of discussion of the difference relative to the unprimed version, or an explanation as to why no better naming scheme is possible.
-note: this linter can be disabled with `set_option linter.docPrime false`
-warning: ././.lake/packages/mathlib/././Mathlib/Data/Finset/Image.lean:284:8: `Finset.range_add_one'` is missing a doc-string, please add one.
-Declarations whose name ends with a `'` are expected to contain an explanation for the presence of a `'` in their doc-string. This may consist of discussion of the difference relative to the unprimed version, or an explanation as to why no better naming scheme is possible.
-note: this linter can be disabled with `set_option linter.docPrime false`
-warning: ././.lake/packages/mathlib/././Mathlib/Data/Finset/Image.lean:376:8: `Finset.image_id'` is missing a doc-string, please add one.
-Declarations whose name ends with a `'` are expected to contain an explanation for the presence of a `'` in their doc-string. This may consist of discussion of the difference relative to the unprimed version, or an explanation as to why no better naming scheme is possible.
-note: this linter can be disabled with `set_option linter.docPrime false`
-warning: ././.lake/packages/mathlib/././Mathlib/Data/Finset/Image.lean:495:8: `Finset.mem_range_iff_mem_finset_range_of_mod_eq'` is missing a doc-string, please add one.
-Declarations whose name ends with a `'` are expected to contain an explanation for the presence of a `'` in their doc-string. This may consist of discussion of the difference relative to the unprimed version, or an explanation as to why no better naming scheme is possible.
-note: this linter can be disabled with `set_option linter.docPrime false`
-⚠ [668/899] Replayed Mathlib.Data.Nat.Find
-warning: ././.lake/packages/mathlib/././Mathlib/Data/Nat/Find.lean:71:18: `Nat.find_min'` is missing a doc-string, please add one.
-Declarations whose name ends with a `'` are expected to contain an explanation for the presence of a `'` in their doc-string. This may consist of discussion of the difference relative to the unprimed version, or an explanation as to why no better naming scheme is possible.
-note: this linter can be disabled with `set_option linter.docPrime false`
-⚠ [669/899] Replayed Mathlib.Data.Fin.Tuple.Basic
-warning: ././.lake/packages/mathlib/././Mathlib/Data/Fin/Tuple/Basic.lean:851:8: `Fin.insertNth_zero'` is missing a doc-string, please add one.
-Declarations whose name ends with a `'` are expected to contain an explanation for the presence of a `'` in their doc-string. This may consist of discussion of the difference relative to the unprimed version, or an explanation as to why no better naming scheme is possible.
-note: this linter can be disabled with `set_option linter.docPrime false`
-warning: ././.lake/packages/mathlib/././Mathlib/Data/Fin/Tuple/Basic.lean:867:8: `Fin.insertNth_last'` is missing a doc-string, please add one.
-Declarations whose name ends with a `'` are expected to contain an explanation for the presence of a `'` in their doc-string. This may consist of discussion of the difference relative to the unprimed version, or an explanation as to why no better naming scheme is possible.
-note: this linter can be disabled with `set_option linter.docPrime false`
-warning: ././.lake/packages/mathlib/././Mathlib/Data/Fin/Tuple/Basic.lean:1011:8: `Fin.find_min'` is missing a doc-string, please add one.
-Declarations whose name ends with a `'` are expected to contain an explanation for the presence of a `'` in their doc-string. This may consist of discussion of the difference relative to the unprimed version, or an explanation as to why no better naming scheme is possible.
-note: this linter can be disabled with `set_option linter.docPrime false`
-⚠ [670/899] Replayed Mathlib.Data.List.OfFn
-warning: ././.lake/packages/mathlib/././Mathlib/Data/List/OfFn.lean:61:8: `List.ofFn_succ'` is missing a doc-string, please add one.
-Declarations whose name ends with a `'` are expected to contain an explanation for the presence of a `'` in their doc-string. This may consist of discussion of the difference relative to the unprimed version, or an explanation as to why no better naming scheme is possible.
-note: this linter can be disabled with `set_option linter.docPrime false`
-⚠ [672/899] Replayed Mathlib.Data.Fintype.Basic
-warning: ././.lake/packages/mathlib/././Mathlib/Data/Fintype/Basic.lean:293:8: `Finset.insert_inj_on'` is missing a doc-string, please add one.
-Declarations whose name ends with a `'` are expected to contain an explanation for the presence of a `'` in their doc-string. This may consist of discussion of the difference relative to the unprimed version, or an explanation as to why no better naming scheme is possible.
-note: this linter can be disabled with `set_option linter.docPrime false`
-warning: ././.lake/packages/mathlib/././Mathlib/Data/Fintype/Basic.lean:827:16: `Fin.univ_image_getElem'` is missing a doc-string, please add one.
-Declarations whose name ends with a `'` are expected to contain an explanation for the presence of a `'` in their doc-string. This may consist of discussion of the difference relative to the unprimed version, or an explanation as to why no better naming scheme is possible.
-note: this linter can be disabled with `set_option linter.docPrime false`
-warning: ././.lake/packages/mathlib/././Mathlib/Data/Fintype/Basic.lean:831:8: `Fin.univ_image_get'` is missing a doc-string, please add one.
-Declarations whose name ends with a `'` are expected to contain an explanation for the presence of a `'` in their doc-string. This may consist of discussion of the difference relative to the unprimed version, or an explanation as to why no better naming scheme is possible.
-note: this linter can be disabled with `set_option linter.docPrime false`
-⚠ [678/899] Replayed Mathlib.Data.Fintype.Card
-warning: ././.lake/packages/mathlib/././Mathlib/Data/Fintype/Card.lean:128:8: `Fintype.card_of_finset'` is missing a doc-string, please add one.
-Declarations whose name ends with a `'` are expected to contain an explanation for the presence of a `'` in their doc-string. This may consist of discussion of the difference relative to the unprimed version, or an explanation as to why no better naming scheme is possible.
-note: this linter can be disabled with `set_option linter.docPrime false`
-warning: ././.lake/packages/mathlib/././Mathlib/Data/Fintype/Card.lean:142:8: `Fintype.card_congr'` is missing a doc-string, please add one.
-Declarations whose name ends with a `'` are expected to contain an explanation for the presence of a `'` in their doc-string. This may consist of discussion of the difference relative to the unprimed version, or an explanation as to why no better naming scheme is possible.
-note: this linter can be disabled with `set_option linter.docPrime false`
-warning: ././.lake/packages/mathlib/././Mathlib/Data/Fintype/Card.lean:310:8: `Fintype.card_subtype_eq'` is missing a doc-string, please add one.
-Declarations whose name ends with a `'` are expected to contain an explanation for the presence of a `'` in their doc-string. This may consist of discussion of the difference relative to the unprimed version, or an explanation as to why no better naming scheme is possible.
-note: this linter can be disabled with `set_option linter.docPrime false`
-⚠ [689/899] Replayed Mathlib.Data.Finset.Piecewise
-warning: ././.lake/packages/mathlib/././Mathlib/Data/Finset/Piecewise.lean:157:6: `Finset.piecewise_le_piecewise'` is missing a doc-string, please add one.
-Declarations whose name ends with a `'` are expected to contain an explanation for the presence of a `'` in their doc-string. This may consist of discussion of the difference relative to the unprimed version, or an explanation as to why no better naming scheme is possible.
-note: this linter can be disabled with `set_option linter.docPrime false`
-warning: ././.lake/packages/mathlib/././Mathlib/Data/Finset/Piecewise.lean:170:6: `Finset.piecewise_mem_Icc'` is missing a doc-string, please add one.
-Declarations whose name ends with a `'` are expected to contain an explanation for the presence of a `'` in their doc-string. This may consist of discussion of the difference relative to the unprimed version, or an explanation as to why no better naming scheme is possible.
-note: this linter can be disabled with `set_option linter.docPrime false`
-⚠ [692/899] Replayed Mathlib.Control.Applicative
-warning: ././.lake/packages/mathlib/././Mathlib/Control/Applicative.lean:34:8: `Applicative.pure_seq_eq_map'` is missing a doc-string, please add one.
-Declarations whose name ends with a `'` are expected to contain an explanation for the presence of a `'` in their doc-string. This may consist of discussion of the difference relative to the unprimed version, or an explanation as to why no better naming scheme is possible.
-note: this linter can be disabled with `set_option linter.docPrime false`
-⚠ [693/899] Replayed Mathlib.Control.Traversable.Basic
-warning: ././.lake/packages/mathlib/././Mathlib/Control/Traversable/Basic.lean:139:8: `ApplicativeTransformation.preserves_map'` is missing a doc-string, please add one.
-Declarations whose name ends with a `'` are expected to contain an explanation for the presence of a `'` in their doc-string. This may consist of discussion of the difference relative to the unprimed version, or an explanation as to why no better naming scheme is possible.
-note: this linter can be disabled with `set_option linter.docPrime false`
-⚠ [694/899] Replayed Mathlib.Data.Vector.Basic
-warning: ././.lake/packages/mathlib/././Mathlib/Data/Vector/Basic.lean:626:8: `Mathlib.Vector.prod_set'` is missing a doc-string, please add one.
-Declarations whose name ends with a `'` are expected to contain an explanation for the presence of a `'` in their doc-string. This may consist of discussion of the difference relative to the unprimed version, or an explanation as to why no better naming scheme is possible.
-note: this linter can be disabled with `set_option linter.docPrime false`
-⚠ [799/899] Replayed Mathlib.Algebra.Order.Ring.Basic
-warning: ././.lake/packages/mathlib/././Mathlib/Algebra/Order/Ring/Basic.lean:81:6: `pow_add_pow_le'` is missing a doc-string, please add one.
-Declarations whose name ends with a `'` are expected to contain an explanation for the presence of a `'` in their doc-string. This may consist of discussion of the difference relative to the unprimed version, or an explanation as to why no better naming scheme is possible.
-note: this linter can be disabled with `set_option linter.docPrime false`
-⚠ [802/899] Replayed Mathlib.Order.Cover
-warning: ././.lake/packages/mathlib/././Mathlib/Order/Cover.lean:97:6: `WCovBy.of_le_of_le'` is missing a doc-string, please add one.
-Declarations whose name ends with a `'` are expected to contain an explanation for the presence of a `'` in their doc-string. This may consist of discussion of the difference relative to the unprimed version, or an explanation as to why no better naming scheme is possible.
-note: this linter can be disabled with `set_option linter.docPrime false`
-warning: ././.lake/packages/mathlib/././Mathlib/Order/Cover.lean:253:8: `CovBy.ne'` is missing a doc-string, please add one.
-Declarations whose name ends with a `'` are expected to contain an explanation for the presence of a `'` in their doc-string. This may consist of discussion of the difference relative to the unprimed version, or an explanation as to why no better naming scheme is possible.
-note: this linter can be disabled with `set_option linter.docPrime false`
-⚠ [803/899] Replayed Mathlib.Algebra.Group.Support
-warning: ././.lake/packages/mathlib/././Mathlib/Algebra/Group/Support.lean:52:8: `Function.mulSupport_subset_iff'` is missing a doc-string, please add one.
-Declarations whose name ends with a `'` are expected to contain an explanation for the presence of a `'` in their doc-string. This may consist of discussion of the difference relative to the unprimed version, or an explanation as to why no better naming scheme is possible.
-note: this linter can be disabled with `set_option linter.docPrime false`
-warning: ././.lake/packages/mathlib/././Mathlib/Algebra/Group/Support.lean:135:8: `Function.mulSupport_one'` is missing a doc-string, please add one.
-Declarations whose name ends with a `'` are expected to contain an explanation for the presence of a `'` in their doc-string. This may consist of discussion of the difference relative to the unprimed version, or an explanation as to why no better naming scheme is possible.
-note: this linter can be disabled with `set_option linter.docPrime false`
-warning: ././.lake/packages/mathlib/././Mathlib/Algebra/Group/Support.lean:183:8: `Function.mulSupport_prod_mk'` is missing a doc-string, please add one.
-Declarations whose name ends with a `'` are expected to contain an explanation for the presence of a `'` in their doc-string. This may consist of discussion of the difference relative to the unprimed version, or an explanation as to why no better naming scheme is possible.
-note: this linter can be disabled with `set_option linter.docPrime false`
-warning: ././.lake/packages/mathlib/././Mathlib/Algebra/Group/Support.lean:198:8: `Function.mulSupport_curry'` is missing a doc-string, please add one.
-Declarations whose name ends with a `'` are expected to contain an explanation for the presence of a `'` in their doc-string. This may consist of discussion of the difference relative to the unprimed version, or an explanation as to why no better naming scheme is possible.
-note: this linter can be disabled with `set_option linter.docPrime false`
-warning: ././.lake/packages/mathlib/././Mathlib/Algebra/Group/Support.lean:226:8: `Function.mulSupport_inv'` is missing a doc-string, please add one.
-Declarations whose name ends with a `'` are expected to contain an explanation for the presence of a `'` in their doc-string. This may consist of discussion of the difference relative to the unprimed version, or an explanation as to why no better naming scheme is possible.
-note: this linter can be disabled with `set_option linter.docPrime false`
-⚠ [806/899] Replayed Mathlib.Data.Nat.Factorial.Basic
-warning: ././.lake/packages/mathlib/././Mathlib/Data/Nat/Factorial/Basic.lean:114:8: `Nat.factorial_inj'` is missing a doc-string, please add one.
-Declarations whose name ends with a `'` are expected to contain an explanation for the presence of a `'` in their doc-string. This may consist of discussion of the difference relative to the unprimed version, or an explanation as to why no better naming scheme is possible.
-note: this linter can be disabled with `set_option linter.docPrime false`
-warning: ././.lake/packages/mathlib/././Mathlib/Data/Nat/Factorial/Basic.lean:252:8: `Nat.pow_lt_ascFactorial'` is missing a doc-string, please add one.
-Declarations whose name ends with a `'` are expected to contain an explanation for the presence of a `'` in their doc-string. This may consist of discussion of the difference relative to the unprimed version, or an explanation as to why no better naming scheme is possible.
-note: this linter can be disabled with `set_option linter.docPrime false`
-warning: ././.lake/packages/mathlib/././Mathlib/Data/Nat/Factorial/Basic.lean:338:8: `Nat.add_descFactorial_eq_ascFactorial'` is missing a doc-string, please add one.
-Declarations whose name ends with a `'` are expected to contain an explanation for the presence of a `'` in their doc-string. This may consist of discussion of the difference relative to the unprimed version, or an explanation as to why no better naming scheme is possible.
-note: this linter can be disabled with `set_option linter.docPrime false`
-warning: ././.lake/packages/mathlib/././Mathlib/Data/Nat/Factorial/Basic.lean:391:8: `Nat.pow_sub_lt_descFactorial'` is missing a doc-string, please add one.
-Declarations whose name ends with a `'` are expected to contain an explanation for the presence of a `'` in their doc-string. This may consist of discussion of the difference relative to the unprimed version, or an explanation as to why no better naming scheme is possible.
-note: this linter can be disabled with `set_option linter.docPrime false`
-⚠ [808/899] Replayed Mathlib.Algebra.Order.Group.Abs
-warning: ././.lake/packages/mathlib/././Mathlib/Algebra/Order/Group/Abs.lean:72:8: `le_abs'` is missing a doc-string, please add one.
-Declarations whose name ends with a `'` are expected to contain an explanation for the presence of a `'` in their doc-string. This may consist of discussion of the difference relative to the unprimed version, or an explanation as to why no better naming scheme is possible.
-note: this linter can be disabled with `set_option linter.docPrime false`
-warning: ././.lake/packages/mathlib/././Mathlib/Algebra/Order/Group/Abs.lean:81:8: `apply_abs_le_mul_of_one_le'` is missing a doc-string, please add one.
-Declarations whose name ends with a `'` are expected to contain an explanation for the presence of a `'` in their doc-string. This may consist of discussion of the difference relative to the unprimed version, or an explanation as to why no better naming scheme is possible.
-note: this linter can be disabled with `set_option linter.docPrime false`
-warning: ././.lake/packages/mathlib/././Mathlib/Algebra/Order/Group/Abs.lean:100:8: `abs_add'` is missing a doc-string, please add one.
-Declarations whose name ends with a `'` are expected to contain an explanation for the presence of a `'` in their doc-string. This may consist of discussion of the difference relative to the unprimed version, or an explanation as to why no better naming scheme is possible.
-note: this linter can be disabled with `set_option linter.docPrime false`
-⚠ [811/899] Replayed Mathlib.Tactic.Positivity.Core
-warning: ././.lake/packages/mathlib/././Mathlib/Tactic/Positivity/Core.lean:29:6: `ne_of_ne_of_eq'` is missing a doc-string, please add one.
-Declarations whose name ends with a `'` are expected to contain an explanation for the presence of a `'` in their doc-string. This may consist of discussion of the difference relative to the unprimed version, or an explanation as to why no better naming scheme is possible.
-note: this linter can be disabled with `set_option linter.docPrime false`
-warning: ././.lake/packages/mathlib/././Mathlib/Tactic/Positivity/Core.lean:123:6: `Mathlib.Meta.Positivity.lt_of_le_of_ne'` is missing a doc-string, please add one.
-Declarations whose name ends with a `'` are expected to contain an explanation for the presence of a `'` in their doc-string. This may consist of discussion of the difference relative to the unprimed version, or an explanation as to why no better naming scheme is possible.
-note: this linter can be disabled with `set_option linter.docPrime false`
-⚠ [821/899] Replayed Mathlib.Algebra.CharZero.Lemmas
-warning: ././.lake/packages/mathlib/././Mathlib/Algebra/CharZero/Lemmas.lean:100:8: `nat_mul_inj'` is missing a doc-string, please add one.
-Declarations whose name ends with a `'` are expected to contain an explanation for the presence of a `'` in their doc-string. This may consist of discussion of the difference relative to the unprimed version, or an explanation as to why no better naming scheme is possible.
-note: this linter can be disabled with `set_option linter.docPrime false`
-⚠ [824/899] Replayed Mathlib.Algebra.Order.Ring.Abs
-warning: ././.lake/packages/mathlib/././Mathlib/Algebra/Order/Ring/Abs.lean:100:6: `sq_lt_sq'` is missing a doc-string, please add one.
-Declarations whose name ends with a `'` are expected to contain an explanation for the presence of a `'` in their doc-string. This may consist of discussion of the difference relative to the unprimed version, or an explanation as to why no better naming scheme is possible.
-note: this linter can be disabled with `set_option linter.docPrime false`
-warning: ././.lake/packages/mathlib/././Mathlib/Algebra/Order/Ring/Abs.lean:107:6: `sq_le_sq'` is missing a doc-string, please add one.
-Declarations whose name ends with a `'` are expected to contain an explanation for the presence of a `'` in their doc-string. This may consist of discussion of the difference relative to the unprimed version, or an explanation as to why no better naming scheme is possible.
-note: this linter can be disabled with `set_option linter.docPrime false`
-warning: ././.lake/packages/mathlib/././Mathlib/Algebra/Order/Ring/Abs.lean:113:6: `abs_lt_of_sq_lt_sq'` is missing a doc-string, please add one.
-Declarations whose name ends with a `'` are expected to contain an explanation for the presence of a `'` in their doc-string. This may consist of discussion of the difference relative to the unprimed version, or an explanation as to why no better naming scheme is possible.
-note: this linter can be disabled with `set_option linter.docPrime false`
-warning: ././.lake/packages/mathlib/././Mathlib/Algebra/Order/Ring/Abs.lean:122:6: `abs_le_of_sq_le_sq'` is missing a doc-string, please add one.
-Declarations whose name ends with a `'` are expected to contain an explanation for the presence of a `'` in their doc-string. This may consist of discussion of the difference relative to the unprimed version, or an explanation as to why no better naming scheme is possible.
-note: this linter can be disabled with `set_option linter.docPrime false`
-⚠ [825/899] Replayed Mathlib.Order.Bounds.OrderIso
-warning: ././.lake/packages/mathlib/././Mathlib/Order/Bounds/OrderIso.lean:34:8: `OrderIso.isLUB_image'` is missing a doc-string, please add one.
-Declarations whose name ends with a `'` are expected to contain an explanation for the presence of a `'` in their doc-string. This may consist of discussion of the difference relative to the unprimed version, or an explanation as to why no better naming scheme is possible.
-note: this linter can be disabled with `set_option linter.docPrime false`
-warning: ././.lake/packages/mathlib/././Mathlib/Order/Bounds/OrderIso.lean:41:8: `OrderIso.isGLB_image'` is missing a doc-string, please add one.
-Declarations whose name ends with a `'` are expected to contain an explanation for the presence of a `'` in their doc-string. This may consist of discussion of the difference relative to the unprimed version, or an explanation as to why no better naming scheme is possible.
-note: this linter can be disabled with `set_option linter.docPrime false`
-warning: ././.lake/packages/mathlib/././Mathlib/Order/Bounds/OrderIso.lean:48:8: `OrderIso.isLUB_preimage'` is missing a doc-string, please add one.
-Declarations whose name ends with a `'` are expected to contain an explanation for the presence of a `'` in their doc-string. This may consist of discussion of the difference relative to the unprimed version, or an explanation as to why no better naming scheme is possible.
-note: this linter can be disabled with `set_option linter.docPrime false`
-warning: ././.lake/packages/mathlib/././Mathlib/Order/Bounds/OrderIso.lean:55:8: `OrderIso.isGLB_preimage'` is missing a doc-string, please add one.
-Declarations whose name ends with a `'` are expected to contain an explanation for the presence of a `'` in their doc-string. This may consist of discussion of the difference relative to the unprimed version, or an explanation as to why no better naming scheme is possible.
-note: this linter can be disabled with `set_option linter.docPrime false`
-⚠ [826/899] Replayed Mathlib.Algebra.Order.Field.Basic
-warning: ././.lake/packages/mathlib/././Mathlib/Algebra/Order/Field/Basic.lean:34:8: `lt_div_iff'` is missing a doc-string, please add one.
-Declarations whose name ends with a `'` are expected to contain an explanation for the presence of a `'` in their doc-string. This may consist of discussion of the difference relative to the unprimed version, or an explanation as to why no better naming scheme is possible.
-note: this linter can be disabled with `set_option linter.docPrime false`
-warning: ././.lake/packages/mathlib/././Mathlib/Algebra/Order/Field/Basic.lean:40:8: `div_lt_iff'` is missing a doc-string, please add one.
-Declarations whose name ends with a `'` are expected to contain an explanation for the presence of a `'` in their doc-string. This may consist of discussion of the difference relative to the unprimed version, or an explanation as to why no better naming scheme is possible.
-note: this linter can be disabled with `set_option linter.docPrime false`
-warning: ././.lake/packages/mathlib/././Mathlib/Algebra/Order/Field/Basic.lean:46:8: `inv_mul_le_iff'` is missing a doc-string, please add one.
-Declarations whose name ends with a `'` are expected to contain an explanation for the presence of a `'` in their doc-string. This may consist of discussion of the difference relative to the unprimed version, or an explanation as to why no better naming scheme is possible.
-note: this linter can be disabled with `set_option linter.docPrime false`
-warning: ././.lake/packages/mathlib/././Mathlib/Algebra/Order/Field/Basic.lean:52:8: `mul_inv_le_iff'` is missing a doc-string, please add one.
-Declarations whose name ends with a `'` are expected to contain an explanation for the presence of a `'` in their doc-string. This may consist of discussion of the difference relative to the unprimed version, or an explanation as to why no better naming scheme is possible.
-note: this linter can be disabled with `set_option linter.docPrime false`
-warning: ././.lake/packages/mathlib/././Mathlib/Algebra/Order/Field/Basic.lean:58:8: `inv_mul_lt_iff'` is missing a doc-string, please add one.
-Declarations whose name ends with a `'` are expected to contain an explanation for the presence of a `'` in their doc-string. This may consist of discussion of the difference relative to the unprimed version, or an explanation as to why no better naming scheme is possible.
-note: this linter can be disabled with `set_option linter.docPrime false`
-warning: ././.lake/packages/mathlib/././Mathlib/Algebra/Order/Field/Basic.lean:64:8: `mul_inv_lt_iff'` is missing a doc-string, please add one.
-Declarations whose name ends with a `'` are expected to contain an explanation for the presence of a `'` in their doc-string. This may consist of discussion of the difference relative to the unprimed version, or an explanation as to why no better naming scheme is possible.
-note: this linter can be disabled with `set_option linter.docPrime false`
-warning: ././.lake/packages/mathlib/././Mathlib/Algebra/Order/Field/Basic.lean:70:8: `inv_pos_le_iff_one_le_mul'` is missing a doc-string, please add one.
-Declarations whose name ends with a `'` are expected to contain an explanation for the presence of a `'` in their doc-string. This may consist of discussion of the difference relative to the unprimed version, or an explanation as to why no better naming scheme is possible.
-note: this linter can be disabled with `set_option linter.docPrime false`
-warning: ././.lake/packages/mathlib/././Mathlib/Algebra/Order/Field/Basic.lean:76:8: `inv_pos_lt_iff_one_lt_mul'` is missing a doc-string, please add one.
-Declarations whose name ends with a `'` are expected to contain an explanation for the presence of a `'` in their doc-string. This may consist of discussion of the difference relative to the unprimed version, or an explanation as to why no better naming scheme is possible.
-note: this linter can be disabled with `set_option linter.docPrime false`
-warning: ././.lake/packages/mathlib/././Mathlib/Algebra/Order/Field/Basic.lean:226:8: `div_lt_div'` is missing a doc-string, please add one.
-Declarations whose name ends with a `'` are expected to contain an explanation for the presence of a `'` in their doc-string. This may consist of discussion of the difference relative to the unprimed version, or an explanation as to why no better naming scheme is possible.
-note: this linter can be disabled with `set_option linter.docPrime false`
-warning: ././.lake/packages/mathlib/././Mathlib/Algebra/Order/Field/Basic.lean:495:8: `div_le_iff_of_neg'` is missing a doc-string, please add one.
-Declarations whose name ends with a `'` are expected to contain an explanation for the presence of a `'` in their doc-string. This may consist of discussion of the difference relative to the unprimed version, or an explanation as to why no better naming scheme is possible.
-note: this linter can be disabled with `set_option linter.docPrime false`
-warning: ././.lake/packages/mathlib/././Mathlib/Algebra/Order/Field/Basic.lean:501:8: `le_div_iff_of_neg'` is missing a doc-string, please add one.
-Declarations whose name ends with a `'` are expected to contain an explanation for the presence of a `'` in their doc-string. This may consist of discussion of the difference relative to the unprimed version, or an explanation as to why no better naming scheme is possible.
-note: this linter can be disabled with `set_option linter.docPrime false`
-warning: ././.lake/packages/mathlib/././Mathlib/Algebra/Order/Field/Basic.lean:507:8: `div_lt_iff_of_neg'` is missing a doc-string, please add one.
-Declarations whose name ends with a `'` are expected to contain an explanation for the presence of a `'` in their doc-string. This may consist of discussion of the difference relative to the unprimed version, or an explanation as to why no better naming scheme is possible.
-note: this linter can be disabled with `set_option linter.docPrime false`
-warning: ././.lake/packages/mathlib/././Mathlib/Algebra/Order/Field/Basic.lean:513:8: `lt_div_iff_of_neg'` is missing a doc-string, please add one.
-Declarations whose name ends with a `'` are expected to contain an explanation for the presence of a `'` in their doc-string. This may consist of discussion of the difference relative to the unprimed version, or an explanation as to why no better naming scheme is possible.
-note: this linter can be disabled with `set_option linter.docPrime false`
-⚠ [843/899] Replayed Mathlib.Order.Hom.Lattice
-warning: ././.lake/packages/mathlib/././Mathlib/Order/Hom/Lattice.lean:1050:8: `LatticeHom.coe_comp_sup_hom'` is missing a doc-string, please add one.
-Declarations whose name ends with a `'` are expected to contain an explanation for the presence of a `'` in their doc-string. This may consist of discussion of the difference relative to the unprimed version, or an explanation as to why no better naming scheme is possible.
-note: this linter can be disabled with `set_option linter.docPrime false`
-warning: ././.lake/packages/mathlib/././Mathlib/Order/Hom/Lattice.lean:1060:8: `LatticeHom.coe_comp_inf_hom'` is missing a doc-string, please add one.
-Declarations whose name ends with a `'` are expected to contain an explanation for the presence of a `'` in their doc-string. This may consist of discussion of the difference relative to the unprimed version, or an explanation as to why no better naming scheme is possible.
-note: this linter can be disabled with `set_option linter.docPrime false`
-warning: ././.lake/packages/mathlib/././Mathlib/Order/Hom/Lattice.lean:1233:8: `BoundedLatticeHom.coe_comp_lattice_hom'` is missing a doc-string, please add one.
-Declarations whose name ends with a `'` are expected to contain an explanation for the presence of a `'` in their doc-string. This may consist of discussion of the difference relative to the unprimed version, or an explanation as to why no better naming scheme is possible.
-note: this linter can be disabled with `set_option linter.docPrime false`
-warning: ././.lake/packages/mathlib/././Mathlib/Order/Hom/Lattice.lean:1244:8: `BoundedLatticeHom.coe_comp_sup_hom'` is missing a doc-string, please add one.
-Declarations whose name ends with a `'` are expected to contain an explanation for the presence of a `'` in their doc-string. This may consist of discussion of the difference relative to the unprimed version, or an explanation as to why no better naming scheme is possible.
-note: this linter can be disabled with `set_option linter.docPrime false`
-warning: ././.lake/packages/mathlib/././Mathlib/Order/Hom/Lattice.lean:1254:8: `BoundedLatticeHom.coe_comp_inf_hom'` is missing a doc-string, please add one.
-Declarations whose name ends with a `'` are expected to contain an explanation for the presence of a `'` in their doc-string. This may consist of discussion of the difference relative to the unprimed version, or an explanation as to why no better naming scheme is possible.
-note: this linter can be disabled with `set_option linter.docPrime false`
-⚠ [844/899] Replayed Mathlib.Data.Finset.Lattice.Fold
-warning: ././.lake/packages/mathlib/././Mathlib/Data/Finset/Lattice/Fold.lean:706:8: `Finset.coe_sup'` is missing a doc-string, please add one.
-Declarations whose name ends with a `'` are expected to contain an explanation for the presence of a `'` in their doc-string. This may consist of discussion of the difference relative to the unprimed version, or an explanation as to why no better naming scheme is possible.
-note: this linter can be disabled with `set_option linter.docPrime false`
-warning: ././.lake/packages/mathlib/././Mathlib/Data/Finset/Lattice/Fold.lean:731:8: `Finset.le_sup'` is missing a doc-string, please add one.
-Declarations whose name ends with a `'` are expected to contain an explanation for the presence of a `'` in their doc-string. This may consist of discussion of the difference relative to the unprimed version, or an explanation as to why no better naming scheme is possible.
-note: this linter can be disabled with `set_option linter.docPrime false`
-warning: ././.lake/packages/mathlib/././Mathlib/Data/Finset/Lattice/Fold.lean:817:8: `map_finset_sup'` is missing a doc-string, please add one.
-Declarations whose name ends with a `'` are expected to contain an explanation for the presence of a `'` in their doc-string. This may consist of discussion of the difference relative to the unprimed version, or an explanation as to why no better naming scheme is possible.
-note: this linter can be disabled with `set_option linter.docPrime false`
-warning: ././.lake/packages/mathlib/././Mathlib/Data/Finset/Lattice/Fold.lean:822:6: `Finset.nsmul_sup'` is missing a doc-string, please add one.
-Declarations whose name ends with a `'` are expected to contain an explanation for the presence of a `'` in their doc-string. This may consist of discussion of the difference relative to the unprimed version, or an explanation as to why no better naming scheme is possible.
-note: this linter can be disabled with `set_option linter.docPrime false`
-warning: ././.lake/packages/mathlib/././Mathlib/Data/Finset/Lattice/Fold.lean:879:8: `Finset.coe_inf'` is missing a doc-string, please add one.
-Declarations whose name ends with a `'` are expected to contain an explanation for the presence of a `'` in their doc-string. This may consist of discussion of the difference relative to the unprimed version, or an explanation as to why no better naming scheme is possible.
-note: this linter can be disabled with `set_option linter.docPrime false`
-warning: ././.lake/packages/mathlib/././Mathlib/Data/Finset/Lattice/Fold.lean:900:8: `Finset.le_inf'` is missing a doc-string, please add one.
-Declarations whose name ends with a `'` are expected to contain an explanation for the presence of a `'` in their doc-string. This may consist of discussion of the difference relative to the unprimed version, or an explanation as to why no better naming scheme is possible.
-note: this linter can be disabled with `set_option linter.docPrime false`
-warning: ././.lake/packages/mathlib/././Mathlib/Data/Finset/Lattice/Fold.lean:972:8: `map_finset_inf'` is missing a doc-string, please add one.
-Declarations whose name ends with a `'` are expected to contain an explanation for the presence of a `'` in their doc-string. This may consist of discussion of the difference relative to the unprimed version, or an explanation as to why no better naming scheme is possible.
-note: this linter can be disabled with `set_option linter.docPrime false`
-warning: ././.lake/packages/mathlib/././Mathlib/Data/Finset/Lattice/Fold.lean:977:6: `Finset.nsmul_inf'` is missing a doc-string, please add one.
-Declarations whose name ends with a `'` are expected to contain an explanation for the presence of a `'` in their doc-string. This may consist of discussion of the difference relative to the unprimed version, or an explanation as to why no better naming scheme is possible.
-note: this linter can be disabled with `set_option linter.docPrime false`
-warning: ././.lake/packages/mathlib/././Mathlib/Data/Finset/Lattice/Fold.lean:1066:8: `Finset.toDual_sup'` is missing a doc-string, please add one.
-Declarations whose name ends with a `'` are expected to contain an explanation for the presence of a `'` in their doc-string. This may consist of discussion of the difference relative to the unprimed version, or an explanation as to why no better naming scheme is possible.
-note: this linter can be disabled with `set_option linter.docPrime false`
-warning: ././.lake/packages/mathlib/././Mathlib/Data/Finset/Lattice/Fold.lean:1071:8: `Finset.toDual_inf'` is missing a doc-string, please add one.
-Declarations whose name ends with a `'` are expected to contain an explanation for the presence of a `'` in their doc-string. This may consist of discussion of the difference relative to the unprimed version, or an explanation as to why no better naming scheme is possible.
-note: this linter can be disabled with `set_option linter.docPrime false`
-warning: ././.lake/packages/mathlib/././Mathlib/Data/Finset/Lattice/Fold.lean:1076:8: `Finset.ofDual_sup'` is missing a doc-string, please add one.
-Declarations whose name ends with a `'` are expected to contain an explanation for the presence of a `'` in their doc-string. This may consist of discussion of the difference relative to the unprimed version, or an explanation as to why no better naming scheme is possible.
-note: this linter can be disabled with `set_option linter.docPrime false`
-warning: ././.lake/packages/mathlib/././Mathlib/Data/Finset/Lattice/Fold.lean:1081:8: `Finset.ofDual_inf'` is missing a doc-string, please add one.
-Declarations whose name ends with a `'` are expected to contain an explanation for the presence of a `'` in their doc-string. This may consist of discussion of the difference relative to the unprimed version, or an explanation as to why no better naming scheme is possible.
-note: this linter can be disabled with `set_option linter.docPrime false`
-warning: ././.lake/packages/mathlib/././Mathlib/Data/Finset/Lattice/Fold.lean:1099:8: `Finset.sup'_inf_sup'` is missing a doc-string, please add one.
-Declarations whose name ends with a `'` are expected to contain an explanation for the presence of a `'` in their doc-string. This may consist of discussion of the difference relative to the unprimed version, or an explanation as to why no better naming scheme is possible.
-note: this linter can be disabled with `set_option linter.docPrime false`
-warning: ././.lake/packages/mathlib/././Mathlib/Data/Finset/Lattice/Fold.lean:1109:8: `Finset.inf'_sup_inf'` is missing a doc-string, please add one.
-Declarations whose name ends with a `'` are expected to contain an explanation for the presence of a `'` in their doc-string. This may consist of discussion of the difference relative to the unprimed version, or an explanation as to why no better naming scheme is possible.
-note: this linter can be disabled with `set_option linter.docPrime false`
-warning: ././.lake/packages/mathlib/././Mathlib/Data/Finset/Lattice/Fold.lean:1146:8: `Finset.exists_mem_eq_sup'` is missing a doc-string, please add one.
-Declarations whose name ends with a `'` are expected to contain an explanation for the presence of a `'` in their doc-string. This may consist of discussion of the difference relative to the unprimed version, or an explanation as to why no better naming scheme is possible.
-note: this linter can be disabled with `set_option linter.docPrime false`
-warning: ././.lake/packages/mathlib/././Mathlib/Data/Finset/Lattice/Fold.lean:1156:8: `Finset.exists_mem_eq_inf'` is missing a doc-string, please add one.
-Declarations whose name ends with a `'` are expected to contain an explanation for the presence of a `'` in their doc-string. This may consist of discussion of the difference relative to the unprimed version, or an explanation as to why no better naming scheme is possible.
-note: this linter can be disabled with `set_option linter.docPrime false`
-warning: ././.lake/packages/mathlib/././Mathlib/Data/Finset/Lattice/Fold.lean:1211:8: `Finset.sup_singleton''` is missing a doc-string, please add one.
-Declarations whose name ends with a `'` are expected to contain an explanation for the presence of a `'` in their doc-string. This may consist of discussion of the difference relative to the unprimed version, or an explanation as to why no better naming scheme is possible.
-note: this linter can be disabled with `set_option linter.docPrime false`
-warning: ././.lake/packages/mathlib/././Mathlib/Data/Finset/Lattice/Fold.lean:1218:8: `Finset.sup_singleton'` is missing a doc-string, please add one.
-Declarations whose name ends with a `'` are expected to contain an explanation for the presence of a `'` in their doc-string. This may consist of discussion of the difference relative to the unprimed version, or an explanation as to why no better naming scheme is possible.
-note: this linter can be disabled with `set_option linter.docPrime false`
-⚠ [845/899] Replayed Mathlib.Data.Set.Sigma
-warning: ././.lake/packages/mathlib/././Mathlib/Data/Set/Sigma.lean:124:8: `biSup_sigma'` is missing a doc-string, please add one.
-Declarations whose name ends with a `'` are expected to contain an explanation for the presence of a `'` in their doc-string. This may consist of discussion of the difference relative to the unprimed version, or an explanation as to why no better naming scheme is possible.
-note: this linter can be disabled with `set_option linter.docPrime false`
-warning: ././.lake/packages/mathlib/././Mathlib/Data/Set/Sigma.lean:132:8: `biInf_sigma'` is missing a doc-string, please add one.
-Declarations whose name ends with a `'` are expected to contain an explanation for the presence of a `'` in their doc-string. This may consist of discussion of the difference relative to the unprimed version, or an explanation as to why no better naming scheme is possible.
-note: this linter can be disabled with `set_option linter.docPrime false`
-warning: ././.lake/packages/mathlib/././Mathlib/Data/Set/Sigma.lean:142:8: `Set.biUnion_sigma'` is missing a doc-string, please add one.
-Declarations whose name ends with a `'` are expected to contain an explanation for the presence of a `'` in their doc-string. This may consist of discussion of the difference relative to the unprimed version, or an explanation as to why no better naming scheme is possible.
-note: this linter can be disabled with `set_option linter.docPrime false`
-warning: ././.lake/packages/mathlib/././Mathlib/Data/Set/Sigma.lean:150:8: `Set.biInter_sigma'` is missing a doc-string, please add one.
-Declarations whose name ends with a `'` are expected to contain an explanation for the presence of a `'` in their doc-string. This may consist of discussion of the difference relative to the unprimed version, or an explanation as to why no better naming scheme is possible.
-note: this linter can be disabled with `set_option linter.docPrime false`
-⚠ [848/899] Replayed Mathlib.Data.Finset.Sigma
-warning: ././.lake/packages/mathlib/././Mathlib/Data/Finset/Sigma.lean:107:8: `biSup_finsetSigma'` is missing a doc-string, please add one.
-Declarations whose name ends with a `'` are expected to contain an explanation for the presence of a `'` in their doc-string. This may consist of discussion of the difference relative to the unprimed version, or an explanation as to why no better naming scheme is possible.
-note: this linter can be disabled with `set_option linter.docPrime false`
-warning: ././.lake/packages/mathlib/././Mathlib/Data/Finset/Sigma.lean:115:8: `biInf_finsetSigma'` is missing a doc-string, please add one.
-Declarations whose name ends with a `'` are expected to contain an explanation for the presence of a `'` in their doc-string. This may consist of discussion of the difference relative to the unprimed version, or an explanation as to why no better naming scheme is possible.
-note: this linter can be disabled with `set_option linter.docPrime false`
-warning: ././.lake/packages/mathlib/././Mathlib/Data/Finset/Sigma.lean:123:8: `Set.biUnion_finsetSigma'` is missing a doc-string, please add one.
-Declarations whose name ends with a `'` are expected to contain an explanation for the presence of a `'` in their doc-string. This may consist of discussion of the difference relative to the unprimed version, or an explanation as to why no better naming scheme is possible.
-note: this linter can be disabled with `set_option linter.docPrime false`
-warning: ././.lake/packages/mathlib/././Mathlib/Data/Finset/Sigma.lean:131:8: `Set.biInter_finsetSigma'` is missing a doc-string, please add one.
-Declarations whose name ends with a `'` are expected to contain an explanation for the presence of a `'` in their doc-string. This may consist of discussion of the difference relative to the unprimed version, or an explanation as to why no better naming scheme is possible.
-note: this linter can be disabled with `set_option linter.docPrime false`
-⚠ [849/899] Replayed Mathlib.Data.Fintype.Sigma
-warning: ././.lake/packages/mathlib/././Mathlib/Data/Fintype/Sigma.lean:27:6: `Set.biUnion_finsetSigma_univ'` is missing a doc-string, please add one.
-Declarations whose name ends with a `'` are expected to contain an explanation for the presence of a `'` in their doc-string. This may consist of discussion of the difference relative to the unprimed version, or an explanation as to why no better naming scheme is possible.
-note: this linter can be disabled with `set_option linter.docPrime false`
-⚠ [853/899] Replayed Mathlib.Data.Setoid.Basic
-warning: ././.lake/packages/mathlib/././Mathlib/Data/Setoid/Basic.lean:61:8: `Setoid.ext'` is missing a doc-string, please add one.
-Declarations whose name ends with a `'` are expected to contain an explanation for the presence of a `'` in their doc-string. This may consist of discussion of the difference relative to the unprimed version, or an explanation as to why no better naming scheme is possible.
-note: this linter can be disabled with `set_option linter.docPrime false`
-warning: ././.lake/packages/mathlib/././Mathlib/Data/Setoid/Basic.lean:81:8: `Setoid.refl'` is missing a doc-string, please add one.
-Declarations whose name ends with a `'` are expected to contain an explanation for the presence of a `'` in their doc-string. This may consist of discussion of the difference relative to the unprimed version, or an explanation as to why no better naming scheme is possible.
-note: this linter can be disabled with `set_option linter.docPrime false`
-warning: ././.lake/packages/mathlib/././Mathlib/Data/Setoid/Basic.lean:84:8: `Setoid.symm'` is missing a doc-string, please add one.
-Declarations whose name ends with a `'` are expected to contain an explanation for the presence of a `'` in their doc-string. This may consist of discussion of the difference relative to the unprimed version, or an explanation as to why no better naming scheme is possible.
-note: this linter can be disabled with `set_option linter.docPrime false`
-warning: ././.lake/packages/mathlib/././Mathlib/Data/Setoid/Basic.lean:87:8: `Setoid.trans'` is missing a doc-string, please add one.
-Declarations whose name ends with a `'` are expected to contain an explanation for the presence of a `'` in their doc-string. This may consist of discussion of the difference relative to the unprimed version, or an explanation as to why no better naming scheme is possible.
-note: this linter can be disabled with `set_option linter.docPrime false`
-warning: ././.lake/packages/mathlib/././Mathlib/Data/Setoid/Basic.lean:89:8: `Setoid.comm'` is missing a doc-string, please add one.
-Declarations whose name ends with a `'` are expected to contain an explanation for the presence of a `'` in their doc-string. This may consist of discussion of the difference relative to the unprimed version, or an explanation as to why no better naming scheme is possible.
-note: this linter can be disabled with `set_option linter.docPrime false`
-warning: ././.lake/packages/mathlib/././Mathlib/Data/Setoid/Basic.lean:104:8: `Setoid.ker_apply_mk_out'` is missing a doc-string, please add one.
-Declarations whose name ends with a `'` are expected to contain an explanation for the presence of a `'` in their doc-string. This may consist of discussion of the difference relative to the unprimed version, or an explanation as to why no better naming scheme is possible.
-note: this linter can be disabled with `set_option linter.docPrime false`
-⚠ [855/899] Replayed Mathlib.Data.Sym.Basic
-warning: ././.lake/packages/mathlib/././Mathlib/Data/Sym/Basic.lean:307:9: `Sym.inhabitedSym'` is missing a doc-string, please add one.
-Declarations whose name ends with a `'` are expected to contain an explanation for the presence of a `'` in their doc-string. This may consist of discussion of the difference relative to the unprimed version, or an explanation as to why no better naming scheme is possible.
-note: this linter can be disabled with `set_option linter.docPrime false`
-⚠ [859/899] Replayed Mathlib.Algebra.Group.Indicator
-warning: ././.lake/packages/mathlib/././Mathlib/Algebra/Group/Indicator.lean:103:8: `Set.mulIndicator_eq_one'` is missing a doc-string, please add one.
-Declarations whose name ends with a `'` are expected to contain an explanation for the presence of a `'` in their doc-string. This may consist of discussion of the difference relative to the unprimed version, or an explanation as to why no better naming scheme is possible.
-note: this linter can be disabled with `set_option linter.docPrime false`
-warning: ././.lake/packages/mathlib/././Mathlib/Algebra/Group/Indicator.lean:157:8: `Set.mulIndicator_empty'` is missing a doc-string, please add one.
-Declarations whose name ends with a `'` are expected to contain an explanation for the presence of a `'` in their doc-string. This may consist of discussion of the difference relative to the unprimed version, or an explanation as to why no better naming scheme is possible.
-note: this linter can be disabled with `set_option linter.docPrime false`
-warning: ././.lake/packages/mathlib/././Mathlib/Algebra/Group/Indicator.lean:167:8: `Set.mulIndicator_one'` is missing a doc-string, please add one.
-Declarations whose name ends with a `'` are expected to contain an explanation for the presence of a `'` in their doc-string. This may consist of discussion of the difference relative to the unprimed version, or an explanation as to why no better naming scheme is possible.
-note: this linter can be disabled with `set_option linter.docPrime false`
-warning: ././.lake/packages/mathlib/././Mathlib/Algebra/Group/Indicator.lean:305:8: `Set.mulIndicator_mul'` is missing a doc-string, please add one.
-Declarations whose name ends with a `'` are expected to contain an explanation for the presence of a `'` in their doc-string. This may consist of discussion of the difference relative to the unprimed version, or an explanation as to why no better naming scheme is possible.
-note: this linter can be disabled with `set_option linter.docPrime false`
-warning: ././.lake/packages/mathlib/././Mathlib/Algebra/Group/Indicator.lean:367:8: `Set.mulIndicator_inv'` is missing a doc-string, please add one.
-Declarations whose name ends with a `'` are expected to contain an explanation for the presence of a `'` in their doc-string. This may consist of discussion of the difference relative to the unprimed version, or an explanation as to why no better naming scheme is possible.
-note: this linter can be disabled with `set_option linter.docPrime false`
-warning: ././.lake/packages/mathlib/././Mathlib/Algebra/Group/Indicator.lean:381:8: `Set.mulIndicator_div'` is missing a doc-string, please add one.
-Declarations whose name ends with a `'` are expected to contain an explanation for the presence of a `'` in their doc-string. This may consist of discussion of the difference relative to the unprimed version, or an explanation as to why no better naming scheme is possible.
-note: this linter can be disabled with `set_option linter.docPrime false`
-warning: ././.lake/packages/mathlib/././Mathlib/Algebra/Group/Indicator.lean:391:8: `Set.mulIndicator_compl'` is missing a doc-string, please add one.
-Declarations whose name ends with a `'` are expected to contain an explanation for the presence of a `'` in their doc-string. This may consist of discussion of the difference relative to the unprimed version, or an explanation as to why no better naming scheme is possible.
-note: this linter can be disabled with `set_option linter.docPrime false`
-warning: ././.lake/packages/mathlib/././Mathlib/Algebra/Group/Indicator.lean:403:8: `Set.mulIndicator_diff'` is missing a doc-string, please add one.
-Declarations whose name ends with a `'` are expected to contain an explanation for the presence of a `'` in their doc-string. This may consist of discussion of the difference relative to the unprimed version, or an explanation as to why no better naming scheme is possible.
-note: this linter can be disabled with `set_option linter.docPrime false`
-⚠ [860/899] Replayed Mathlib.Data.Finset.Max
-warning: ././.lake/packages/mathlib/././Mathlib/Data/Finset/Max.lean:194:8: `Finset.le_min'` is missing a doc-string, please add one.
-Declarations whose name ends with a `'` are expected to contain an explanation for the presence of a `'` in their doc-string. This may consist of discussion of the difference relative to the unprimed version, or an explanation as to why no better naming scheme is possible.
-note: this linter can be disabled with `set_option linter.docPrime false`
-warning: ././.lake/packages/mathlib/././Mathlib/Data/Finset/Max.lean:197:8: `Finset.isLeast_min'` is missing a doc-string, please add one.
-Declarations whose name ends with a `'` are expected to contain an explanation for the presence of a `'` in their doc-string. This may consist of discussion of the difference relative to the unprimed version, or an explanation as to why no better naming scheme is possible.
-note: this linter can be disabled with `set_option linter.docPrime false`
-warning: ././.lake/packages/mathlib/././Mathlib/Data/Finset/Max.lean:211:8: `Finset.le_max'` is missing a doc-string, please add one.
-Declarations whose name ends with a `'` are expected to contain an explanation for the presence of a `'` in their doc-string. This may consist of discussion of the difference relative to the unprimed version, or an explanation as to why no better naming scheme is possible.
-note: this linter can be disabled with `set_option linter.docPrime false`
-warning: ././.lake/packages/mathlib/././Mathlib/Data/Finset/Max.lean:217:8: `Finset.isGreatest_max'` is missing a doc-string, please add one.
-Declarations whose name ends with a `'` are expected to contain an explanation for the presence of a `'` in their doc-string. This may consist of discussion of the difference relative to the unprimed version, or an explanation as to why no better naming scheme is possible.
-note: this linter can be disabled with `set_option linter.docPrime false`
-warning: ././.lake/packages/mathlib/././Mathlib/Data/Finset/Max.lean:232:8: `Finset.max'_eq_sup'` is missing a doc-string, please add one.
-Declarations whose name ends with a `'` are expected to contain an explanation for the presence of a `'` in their doc-string. This may consist of discussion of the difference relative to the unprimed version, or an explanation as to why no better naming scheme is possible.
-note: this linter can be disabled with `set_option linter.docPrime false`
-warning: ././.lake/packages/mathlib/././Mathlib/Data/Finset/Max.lean:234:8: `Finset.min'_eq_inf'` is missing a doc-string, please add one.
-Declarations whose name ends with a `'` are expected to contain an explanation for the presence of a `'` in their doc-string. This may consist of discussion of the difference relative to the unprimed version, or an explanation as to why no better naming scheme is possible.
-note: this linter can be disabled with `set_option linter.docPrime false`
-warning: ././.lake/packages/mathlib/././Mathlib/Data/Finset/Max.lean:240:8: `Finset.min'_lt_max'` is missing a doc-string, please add one.
-Declarations whose name ends with a `'` are expected to contain an explanation for the presence of a `'` in their doc-string. This may consist of discussion of the difference relative to the unprimed version, or an explanation as to why no better naming scheme is possible.
-note: this linter can be disabled with `set_option linter.docPrime false`
-warning: ././.lake/packages/mathlib/././Mathlib/Data/Finset/Max.lean:276:8: `Finset.ofDual_min'` is missing a doc-string, please add one.
-Declarations whose name ends with a `'` are expected to contain an explanation for the presence of a `'` in their doc-string. This may consist of discussion of the difference relative to the unprimed version, or an explanation as to why no better naming scheme is possible.
-note: this linter can be disabled with `set_option linter.docPrime false`
-warning: ././.lake/packages/mathlib/././Mathlib/Data/Finset/Max.lean:283:8: `Finset.ofDual_max'` is missing a doc-string, please add one.
-Declarations whose name ends with a `'` are expected to contain an explanation for the presence of a `'` in their doc-string. This may consist of discussion of the difference relative to the unprimed version, or an explanation as to why no better naming scheme is possible.
-note: this linter can be disabled with `set_option linter.docPrime false`
-warning: ././.lake/packages/mathlib/././Mathlib/Data/Finset/Max.lean:290:8: `Finset.toDual_min'` is missing a doc-string, please add one.
-Declarations whose name ends with a `'` are expected to contain an explanation for the presence of a `'` in their doc-string. This may consist of discussion of the difference relative to the unprimed version, or an explanation as to why no better naming scheme is possible.
-note: this linter can be disabled with `set_option linter.docPrime false`
-warning: ././.lake/packages/mathlib/././Mathlib/Data/Finset/Max.lean:297:8: `Finset.toDual_max'` is missing a doc-string, please add one.
-Declarations whose name ends with a `'` are expected to contain an explanation for the presence of a `'` in their doc-string. This may consist of discussion of the difference relative to the unprimed version, or an explanation as to why no better naming scheme is possible.
-note: this linter can be disabled with `set_option linter.docPrime false`
-warning: ././.lake/packages/mathlib/././Mathlib/Data/Finset/Max.lean:324:8: `Finset.lt_max'_of_mem_erase_max'` is missing a doc-string, please add one.
-Declarations whose name ends with a `'` are expected to contain an explanation for the presence of a `'` in their doc-string. This may consist of discussion of the difference relative to the unprimed version, or an explanation as to why no better naming scheme is possible.
-note: this linter can be disabled with `set_option linter.docPrime false`
-warning: ././.lake/packages/mathlib/././Mathlib/Data/Finset/Max.lean:328:8: `Finset.min'_lt_of_mem_erase_min'` is missing a doc-string, please add one.
-Declarations whose name ends with a `'` are expected to contain an explanation for the presence of a `'` in their doc-string. This may consist of discussion of the difference relative to the unprimed version, or an explanation as to why no better naming scheme is possible.
-note: this linter can be disabled with `set_option linter.docPrime false`
-warning: ././.lake/packages/mathlib/././Mathlib/Data/Finset/Max.lean:358:8: `Finset.coe_max'` is missing a doc-string, please add one.
-Declarations whose name ends with a `'` are expected to contain an explanation for the presence of a `'` in their doc-string. This may consist of discussion of the difference relative to the unprimed version, or an explanation as to why no better naming scheme is possible.
-note: this linter can be disabled with `set_option linter.docPrime false`
-warning: ././.lake/packages/mathlib/././Mathlib/Data/Finset/Max.lean:361:8: `Finset.coe_min'` is missing a doc-string, please add one.
-Declarations whose name ends with a `'` are expected to contain an explanation for the presence of a `'` in their doc-string. This may consist of discussion of the difference relative to the unprimed version, or an explanation as to why no better naming scheme is possible.
-note: this linter can be disabled with `set_option linter.docPrime false`
-⚠ [862/899] Replayed Mathlib.Data.Nat.Choose.Basic
-warning: ././.lake/packages/mathlib/././Mathlib/Data/Nat/Choose/Basic.lean:60:8: `Nat.choose_succ_succ'` is missing a doc-string, please add one.
-Declarations whose name ends with a `'` are expected to contain an explanation for the presence of a `'` in their doc-string. This may consist of discussion of the difference relative to the unprimed version, or an explanation as to why no better naming scheme is possible.
-note: this linter can be disabled with `set_option linter.docPrime false`
-warning: ././.lake/packages/mathlib/././Mathlib/Data/Nat/Choose/Basic.lean:228:8: `Nat.ascFactorial_eq_factorial_mul_choose'` is missing a doc-string, please add one.
-Declarations whose name ends with a `'` are expected to contain an explanation for the presence of a `'` in their doc-string. This may consist of discussion of the difference relative to the unprimed version, or an explanation as to why no better naming scheme is possible.
-note: this linter can be disabled with `set_option linter.docPrime false`
-warning: ././.lake/packages/mathlib/././Mathlib/Data/Nat/Choose/Basic.lean:247:8: `Nat.choose_eq_asc_factorial_div_factorial'` is missing a doc-string, please add one.
-Declarations whose name ends with a `'` are expected to contain an explanation for the presence of a `'` in their doc-string. This may consist of discussion of the difference relative to the unprimed version, or an explanation as to why no better naming scheme is possible.
-note: this linter can be disabled with `set_option linter.docPrime false`
-⚠ [863/899] Replayed Mathlib.Data.List.Sublists
-warning: ././.lake/packages/mathlib/././Mathlib/Data/List/Sublists.lean:71:8: `List.mem_sublists'` is missing a doc-string, please add one.
-Declarations whose name ends with a `'` are expected to contain an explanation for the presence of a `'` in their doc-string. This may consist of discussion of the difference relative to the unprimed version, or an explanation as to why no better naming scheme is possible.
-note: this linter can be disabled with `set_option linter.docPrime false`
-warning: ././.lake/packages/mathlib/././Mathlib/Data/List/Sublists.lean:85:8: `List.length_sublists'` is missing a doc-string, please add one.
-Declarations whose name ends with a `'` are expected to contain an explanation for the presence of a `'` in their doc-string. This may consist of discussion of the difference relative to the unprimed version, or an explanation as to why no better naming scheme is possible.
-note: this linter can be disabled with `set_option linter.docPrime false`
-warning: ././.lake/packages/mathlib/././Mathlib/Data/List/Sublists.lean:161:8: `List.sublists_eq_sublists'` is missing a doc-string, please add one.
-Declarations whose name ends with a `'` are expected to contain an explanation for the presence of a `'` in their doc-string. This may consist of discussion of the difference relative to the unprimed version, or an explanation as to why no better naming scheme is possible.
-note: this linter can be disabled with `set_option linter.docPrime false`
-warning: ././.lake/packages/mathlib/././Mathlib/Data/List/Sublists.lean:251:8: `List.sublistsLen_sublist_sublists'` is missing a doc-string, please add one.
-Declarations whose name ends with a `'` are expected to contain an explanation for the presence of a `'` in their doc-string. This may consist of discussion of the difference relative to the unprimed version, or an explanation as to why no better naming scheme is possible.
-note: this linter can be disabled with `set_option linter.docPrime false`
-warning: ././.lake/packages/mathlib/././Mathlib/Data/List/Sublists.lean:308:8: `List.Pairwise.sublists'` is missing a doc-string, please add one.
-Declarations whose name ends with a `'` are expected to contain an explanation for the presence of a `'` in their doc-string. This may consist of discussion of the difference relative to the unprimed version, or an explanation as to why no better naming scheme is possible.
-note: this linter can be disabled with `set_option linter.docPrime false`
-warning: ././.lake/packages/mathlib/././Mathlib/Data/List/Sublists.lean:330:8: `List.nodup_sublists'` is missing a doc-string, please add one.
-Declarations whose name ends with a `'` are expected to contain an explanation for the presence of a `'` in their doc-string. This may consist of discussion of the difference relative to the unprimed version, or an explanation as to why no better naming scheme is possible.
-note: this linter can be disabled with `set_option linter.docPrime false`
-warning: ././.lake/packages/mathlib/././Mathlib/Data/List/Sublists.lean:356:8: `List.sublists_perm_sublists'` is missing a doc-string, please add one.
-Declarations whose name ends with a `'` are expected to contain an explanation for the presence of a `'` in their doc-string. This may consist of discussion of the difference relative to the unprimed version, or an explanation as to why no better naming scheme is possible.
-note: this linter can be disabled with `set_option linter.docPrime false`
-warning: ././.lake/packages/mathlib/././Mathlib/Data/List/Sublists.lean:390:8: `List.revzip_sublists'` is missing a doc-string, please add one.
-Declarations whose name ends with a `'` are expected to contain an explanation for the presence of a `'` in their doc-string. This may consist of discussion of the difference relative to the unprimed version, or an explanation as to why no better naming scheme is possible.
-note: this linter can be disabled with `set_option linter.docPrime false`
-⚠ [864/899] Replayed Mathlib.Data.List.Zip
-warning: ././.lake/packages/mathlib/././Mathlib/Data/List/Zip.lean:122:8: `List.get?_zipWith'` is missing a doc-string, please add one.
-Declarations whose name ends with a `'` are expected to contain an explanation for the presence of a `'` in their doc-string. This may consist of discussion of the difference relative to the unprimed version, or an explanation as to why no better naming scheme is possible.
-note: this linter can be disabled with `set_option linter.docPrime false`
-⚠ [865/899] Replayed Mathlib.Data.Multiset.Powerset
-warning: ././.lake/packages/mathlib/././Mathlib/Data/Multiset/Powerset.lean:40:8: `Multiset.powersetAux_perm_powersetAux'` is missing a doc-string, please add one.
-Declarations whose name ends with a `'` are expected to contain an explanation for the presence of a `'` in their doc-string. This may consist of discussion of the difference relative to the unprimed version, or an explanation as to why no better naming scheme is possible.
-note: this linter can be disabled with `set_option linter.docPrime false`
-warning: ././.lake/packages/mathlib/././Mathlib/Data/Multiset/Powerset.lean:81:8: `Multiset.powerset_coe'` is missing a doc-string, please add one.
-Declarations whose name ends with a `'` are expected to contain an explanation for the presence of a `'` in their doc-string. This may consist of discussion of the difference relative to the unprimed version, or an explanation as to why no better naming scheme is possible.
-note: this linter can be disabled with `set_option linter.docPrime false`
-warning: ././.lake/packages/mathlib/././Mathlib/Data/Multiset/Powerset.lean:113:8: `Multiset.revzip_powersetAux'` is missing a doc-string, please add one.
-Declarations whose name ends with a `'` are expected to contain an explanation for the presence of a `'` in their doc-string. This may consist of discussion of the difference relative to the unprimed version, or an explanation as to why no better naming scheme is possible.
-note: this linter can be disabled with `set_option linter.docPrime false`
-warning: ././.lake/packages/mathlib/././Mathlib/Data/Multiset/Powerset.lean:133:8: `Multiset.revzip_powersetAux_perm_aux'` is missing a doc-string, please add one.
-Declarations whose name ends with a `'` are expected to contain an explanation for the presence of a `'` in their doc-string. This may consist of discussion of the difference relative to the unprimed version, or an explanation as to why no better naming scheme is possible.
-note: this linter can be disabled with `set_option linter.docPrime false`
-warning: ././.lake/packages/mathlib/././Mathlib/Data/Multiset/Powerset.lean:205:8: `Multiset.powersetCard_coe'` is missing a doc-string, please add one.
-Declarations whose name ends with a `'` are expected to contain an explanation for the presence of a `'` in their doc-string. This may consist of discussion of the difference relative to the unprimed version, or an explanation as to why no better naming scheme is possible.
-note: this linter can be disabled with `set_option linter.docPrime false`
-⚠ [867/899] Replayed Mathlib.Data.Fintype.Powerset
-warning: ././.lake/packages/mathlib/././Mathlib/Data/Fintype/Powerset.lean:59:9: `Set.finite'` is missing a doc-string, please add one.
-Declarations whose name ends with a `'` are expected to contain an explanation for the presence of a `'` in their doc-string. This may consist of discussion of the difference relative to the unprimed version, or an explanation as to why no better naming scheme is possible.
-note: this linter can be disabled with `set_option linter.docPrime false`
-⚠ [872/899] Replayed Mathlib.Data.Set.Finite
-warning: ././.lake/packages/mathlib/././Mathlib/Data/Set/Finite.lean:341:9: `Set.fintypeBiUnion'` is missing a doc-string, please add one.
-Declarations whose name ends with a `'` are expected to contain an explanation for the presence of a `'` in their doc-string. This may consist of discussion of the difference relative to the unprimed version, or an explanation as to why no better naming scheme is possible.
-note: this linter can be disabled with `set_option linter.docPrime false`
-warning: ././.lake/packages/mathlib/././Mathlib/Data/Set/Finite.lean:361:9: `Set.fintypeBind'` is missing a doc-string, please add one.
-Declarations whose name ends with a `'` are expected to contain an explanation for the presence of a `'` in their doc-string. This may consist of discussion of the difference relative to the unprimed version, or an explanation as to why no better naming scheme is possible.
-note: this linter can be disabled with `set_option linter.docPrime false`
-warning: ././.lake/packages/mathlib/././Mathlib/Data/Set/Finite.lean:455:9: `Set.fintypeSeq'` is missing a doc-string, please add one.
-Declarations whose name ends with a `'` are expected to contain an explanation for the presence of a `'` in their doc-string. This may consist of discussion of the difference relative to the unprimed version, or an explanation as to why no better naming scheme is possible.
-note: this linter can be disabled with `set_option linter.docPrime false`
-warning: ././.lake/packages/mathlib/././Mathlib/Data/Set/Finite.lean:568:9: `Finite.Set.finite_biUnion'` is missing a doc-string, please add one.
-Declarations whose name ends with a `'` are expected to contain an explanation for the presence of a `'` in their doc-string. This may consist of discussion of the difference relative to the unprimed version, or an explanation as to why no better naming scheme is possible.
-note: this linter can be disabled with `set_option linter.docPrime false`
-warning: ././.lake/packages/mathlib/././Mathlib/Data/Set/Finite.lean:772:8: `Set.Finite.preimage'` is missing a doc-string, please add one.
-Declarations whose name ends with a `'` are expected to contain an explanation for the presence of a `'` in their doc-string. This may consist of discussion of the difference relative to the unprimed version, or an explanation as to why no better naming scheme is possible.
-note: this linter can be disabled with `set_option linter.docPrime false`
-warning: ././.lake/packages/mathlib/././Mathlib/Data/Set/Finite.lean:780:6: `Set.Infinite.preimage'` is missing a doc-string, please add one.
-Declarations whose name ends with a `'` are expected to contain an explanation for the presence of a `'` in their doc-string. This may consist of discussion of the difference relative to the unprimed version, or an explanation as to why no better naming scheme is possible.
-note: this linter can be disabled with `set_option linter.docPrime false`
-warning: ././.lake/packages/mathlib/././Mathlib/Data/Set/Finite.lean:861:8: `Set.Finite.seq'` is missing a doc-string, please add one.
-Declarations whose name ends with a `'` are expected to contain an explanation for the presence of a `'` in their doc-string. This may consist of discussion of the difference relative to the unprimed version, or an explanation as to why no better naming scheme is possible.
-note: this linter can be disabled with `set_option linter.docPrime false`
-warning: ././.lake/packages/mathlib/././Mathlib/Data/Set/Finite.lean:960:8: `Set.Finite.toFinset_insert'` is missing a doc-string, please add one.
-Declarations whose name ends with a `'` are expected to contain an explanation for the presence of a `'` in their doc-string. This may consist of discussion of the difference relative to the unprimed version, or an explanation as to why no better naming scheme is possible.
-note: this linter can be disabled with `set_option linter.docPrime false`
-warning: ././.lake/packages/mathlib/././Mathlib/Data/Set/Finite.lean:1092:8: `Set.empty_card'` is missing a doc-string, please add one.
-Declarations whose name ends with a `'` are expected to contain an explanation for the presence of a `'` in their doc-string. This may consist of discussion of the difference relative to the unprimed version, or an explanation as to why no better naming scheme is possible.
-note: this linter can be disabled with `set_option linter.docPrime false`
-warning: ././.lake/packages/mathlib/././Mathlib/Data/Set/Finite.lean:1546:6: `Set.finite_diff_iUnion_Ioo'` is missing a doc-string, please add one.
-Declarations whose name ends with a `'` are expected to contain an explanation for the presence of a `'` in their doc-string. This may consist of discussion of the difference relative to the unprimed version, or an explanation as to why no better naming scheme is possible.
-note: this linter can be disabled with `set_option linter.docPrime false`
-⚠ [874/899] Replayed Mathlib.Algebra.BigOperators.Group.Finset
-warning: ././.lake/packages/mathlib/././Mathlib/Algebra/BigOperators/Group/Finset.lean:436:8: `Equiv.Perm.prod_comp'` is missing a doc-string, please add one.
-Declarations whose name ends with a `'` are expected to contain an explanation for the presence of a `'` in their doc-string. This may consist of discussion of the difference relative to the unprimed version, or an explanation as to why no better naming scheme is possible.
-note: this linter can be disabled with `set_option linter.docPrime false`
-warning: ././.lake/packages/mathlib/././Mathlib/Algebra/BigOperators/Group/Finset.lean:681:6: `Finset.prod_fiberwise_eq_prod_filter'` is missing a doc-string, please add one.
-Declarations whose name ends with a `'` are expected to contain an explanation for the presence of a `'` in their doc-string. This may consist of discussion of the difference relative to the unprimed version, or an explanation as to why no better naming scheme is possible.
-note: this linter can be disabled with `set_option linter.docPrime false`
-warning: ././.lake/packages/mathlib/././Mathlib/Algebra/BigOperators/Group/Finset.lean:694:6: `Finset.prod_fiberwise_of_maps_to'` is missing a doc-string, please add one.
-Declarations whose name ends with a `'` are expected to contain an explanation for the presence of a `'` in their doc-string. This may consist of discussion of the difference relative to the unprimed version, or an explanation as to why no better naming scheme is possible.
-note: this linter can be disabled with `set_option linter.docPrime false`
-warning: ././.lake/packages/mathlib/././Mathlib/Algebra/BigOperators/Group/Finset.lean:709:6: `Finset.prod_fiberwise'` is missing a doc-string, please add one.
-Declarations whose name ends with a `'` are expected to contain an explanation for the presence of a `'` in their doc-string. This may consist of discussion of the difference relative to the unprimed version, or an explanation as to why no better naming scheme is possible.
-note: this linter can be disabled with `set_option linter.docPrime false`
-warning: ././.lake/packages/mathlib/././Mathlib/Algebra/BigOperators/Group/Finset.lean:741:8: `Finset.prod_finset_product'` is missing a doc-string, please add one.
-Declarations whose name ends with a `'` are expected to contain an explanation for the presence of a `'` in their doc-string. This may consist of discussion of the difference relative to the unprimed version, or an explanation as to why no better naming scheme is possible.
-note: this linter can be disabled with `set_option linter.docPrime false`
-warning: ././.lake/packages/mathlib/././Mathlib/Algebra/BigOperators/Group/Finset.lean:754:8: `Finset.prod_finset_product_right'` is missing a doc-string, please add one.
-Declarations whose name ends with a `'` are expected to contain an explanation for the presence of a `'` in their doc-string. This may consist of discussion of the difference relative to the unprimed version, or an explanation as to why no better naming scheme is possible.
-note: this linter can be disabled with `set_option linter.docPrime false`
-warning: ././.lake/packages/mathlib/././Mathlib/Algebra/BigOperators/Group/Finset.lean:760:8: `Finset.prod_image'` is missing a doc-string, please add one.
-Declarations whose name ends with a `'` are expected to contain an explanation for the presence of a `'` in their doc-string. This may consist of discussion of the difference relative to the unprimed version, or an explanation as to why no better naming scheme is possible.
-note: this linter can be disabled with `set_option linter.docPrime false`
-warning: ././.lake/packages/mathlib/././Mathlib/Algebra/BigOperators/Group/Finset.lean:982:6: `Finset.prod_preimage'` is missing a doc-string, please add one.
-Declarations whose name ends with a `'` are expected to contain an explanation for the presence of a `'` in their doc-string. This may consist of discussion of the difference relative to the unprimed version, or an explanation as to why no better naming scheme is possible.
-note: this linter can be disabled with `set_option linter.docPrime false`
-warning: ././.lake/packages/mathlib/././Mathlib/Algebra/BigOperators/Group/Finset.lean:1122:8: `Finset.prod_dite_eq'` is missing a doc-string, please add one.
-Declarations whose name ends with a `'` are expected to contain an explanation for the presence of a `'` in their doc-string. This may consist of discussion of the difference relative to the unprimed version, or an explanation as to why no better naming scheme is possible.
-note: this linter can be disabled with `set_option linter.docPrime false`
-warning: ././.lake/packages/mathlib/././Mathlib/Algebra/BigOperators/Group/Finset.lean:1170:8: `Finset.prod_pi_mulSingle'` is missing a doc-string, please add one.
-Declarations whose name ends with a `'` are expected to contain an explanation for the presence of a `'` in their doc-string. This may consist of discussion of the difference relative to the unprimed version, or an explanation as to why no better naming scheme is possible.
-note: this linter can be disabled with `set_option linter.docPrime false`
-warning: ././.lake/packages/mathlib/././Mathlib/Algebra/BigOperators/Group/Finset.lean:1307:8: `Finset.prod_range_succ'` is missing a doc-string, please add one.
-Declarations whose name ends with a `'` are expected to contain an explanation for the presence of a `'` in their doc-string. This may consist of discussion of the difference relative to the unprimed version, or an explanation as to why no better naming scheme is possible.
-note: this linter can be disabled with `set_option linter.docPrime false`
-warning: ././.lake/packages/mathlib/././Mathlib/Algebra/BigOperators/Group/Finset.lean:1448:8: `Finset.prod_range_div'` is missing a doc-string, please add one.
-Declarations whose name ends with a `'` are expected to contain an explanation for the presence of a `'` in their doc-string. This may consist of discussion of the difference relative to the unprimed version, or an explanation as to why no better naming scheme is possible.
-note: this linter can be disabled with `set_option linter.docPrime false`
-warning: ././.lake/packages/mathlib/././Mathlib/Algebra/BigOperators/Group/Finset.lean:1456:8: `Finset.eq_prod_range_div'` is missing a doc-string, please add one.
-Declarations whose name ends with a `'` are expected to contain an explanation for the presence of a `'` in their doc-string. This may consist of discussion of the difference relative to the unprimed version, or an explanation as to why no better naming scheme is possible.
-note: this linter can be disabled with `set_option linter.docPrime false`
-warning: ././.lake/packages/mathlib/././Mathlib/Algebra/BigOperators/Group/Finset.lean:1964:6: `Fintype.prod_fiberwise'` is missing a doc-string, please add one.
-Declarations whose name ends with a `'` are expected to contain an explanation for the presence of a `'` in their doc-string. This may consist of discussion of the difference relative to the unprimed version, or an explanation as to why no better naming scheme is possible.
-note: this linter can be disabled with `set_option linter.docPrime false`
-warning: ././.lake/packages/mathlib/././Mathlib/Algebra/BigOperators/Group/Finset.lean:2128:8: `Multiset.count_sum'` is missing a doc-string, please add one.
-Declarations whose name ends with a `'` are expected to contain an explanation for the presence of a `'` in their doc-string. This may consist of discussion of the difference relative to the unprimed version, or an explanation as to why no better naming scheme is possible.
-note: this linter can be disabled with `set_option linter.docPrime false`
->>>>>>> 01332385
 ⚠ [881/899] Replayed SSA.Experimental.Bits.Fast.FiniteStateMachine
 warning: ././././SSA/Experimental/Bits/Fast/FiniteStateMachine.lean:107:8: declaration uses 'sorry'
 warning: ././././SSA/Experimental/Bits/Fast/FiniteStateMachine.lean:825:8: declaration uses 'sorry'
@@ -2686,16 +22,15 @@
 ⚠ [892/899] Replayed SSA.Experimental.Bits.AutoStructs.FiniteStateMachine
 warning: ././././SSA/Experimental/Bits/AutoStructs/FiniteStateMachine.lean:111:8: declaration uses 'sorry'
 TACSTART
-<<<<<<< HEAD
-  TACBENCH bv_bitwise PASS, TIME_ELAPSED 30.458000 ms, 
-  TACBENCH bv_ac FAIL, TIME_ELAPSED 12.243833 ms, MSGSTART 
-    internal exception #4 MSGEND
-  TACBENCH bv_distrib PASS, TIME_ELAPSED 9.129584 ms, 
-  TACBENCH bv_ring FAIL, TIME_ELAPSED 53.765875 ms, MSGSTART 
-    internal exception #4 MSGEND
-  TACBENCH bv_of_bool FAIL, TIME_ELAPSED 9.069625 ms, MSGSTART 
-    simp made no progress MSGEND
-  TACBENCH bv_omega FAIL, TIME_ELAPSED 2.903791 ms, MSGSTART 
+  TACBENCH bv_bitwise PASS, TIME_ELAPSED 28.175666 ms, 
+  TACBENCH bv_ac FAIL, TIME_ELAPSED 11.387000 ms, MSGSTART 
+    internal exception #4 MSGEND
+  TACBENCH bv_distrib PASS, TIME_ELAPSED 8.472292 ms, 
+  TACBENCH bv_ring FAIL, TIME_ELAPSED 53.055708 ms, MSGSTART 
+    internal exception #4 MSGEND
+  TACBENCH bv_of_bool FAIL, TIME_ELAPSED 9.043708 ms, MSGSTART 
+    simp made no progress MSGEND
+  TACBENCH bv_omega FAIL, TIME_ELAPSED 2.955250 ms, MSGSTART 
     omega could not prove the goal:
     a possible counterexample may satisfy the constraints
       c ≥ 0
@@ -2707,26 +42,26 @@
      a := ↑(~~~x ||| ~~~y).toNat
      b := ↑2 ^ w
      c := ↑(x &&& y).toNat MSGEND
-  TACBENCH bv_automata_classic PASS, TIME_ELAPSED 31.799916 ms, 
-  TACBENCH bv_decide FAIL, TIME_ELAPSED 66.334167 ms, MSGSTART 
+  TACBENCH bv_automata_classic PASS, TIME_ELAPSED 31.036583 ms, 
+  TACBENCH bv_decide FAIL, TIME_ELAPSED 62.482542 ms, MSGSTART 
     The prover found a potentially spurious counterexample:
     - It abstracted the following unsupported expressions as opaque variables: [BitVec.ofBool
        (~~~(x &&& y) == ~~~x ||| ~~~y)]
     Consider the following assignment:
     BitVec.ofBool (~~~(x &&& y) == ~~~x ||| ~~~y) = 0x0#1
      MSGEND
-  TACBENCH bv_auto PASS, TIME_ELAPSED 85.463584 ms, 
-TACEND
-TACSTART
-  TACBENCH bv_bitwise PASS, TIME_ELAPSED 29.167792 ms, 
-  TACBENCH bv_ac FAIL, TIME_ELAPSED 11.485042 ms, MSGSTART 
-    internal exception #4 MSGEND
-  TACBENCH bv_distrib PASS, TIME_ELAPSED 8.617125 ms, 
-  TACBENCH bv_ring FAIL, TIME_ELAPSED 53.060459 ms, MSGSTART 
-    internal exception #4 MSGEND
-  TACBENCH bv_of_bool FAIL, TIME_ELAPSED 8.328750 ms, MSGSTART 
-    simp made no progress MSGEND
-  TACBENCH bv_omega FAIL, TIME_ELAPSED 3.474875 ms, MSGSTART 
+  TACBENCH bv_auto PASS, TIME_ELAPSED 83.449500 ms, 
+TACEND
+TACSTART
+  TACBENCH bv_bitwise PASS, TIME_ELAPSED 29.196125 ms, 
+  TACBENCH bv_ac FAIL, TIME_ELAPSED 11.961709 ms, MSGSTART 
+    internal exception #4 MSGEND
+  TACBENCH bv_distrib PASS, TIME_ELAPSED 9.261459 ms, 
+  TACBENCH bv_ring FAIL, TIME_ELAPSED 54.560584 ms, MSGSTART 
+    internal exception #4 MSGEND
+  TACBENCH bv_of_bool FAIL, TIME_ELAPSED 9.091958 ms, MSGSTART 
+    simp made no progress MSGEND
+  TACBENCH bv_omega FAIL, TIME_ELAPSED 2.779500 ms, MSGSTART 
     omega could not prove the goal:
     a possible counterexample may satisfy the constraints
       c ≥ 0
@@ -2738,28 +73,28 @@
      a := ↑(~~~x &&& ~~~y).toNat
      b := ↑2 ^ w
      c := ↑(x ||| y).toNat MSGEND
-  TACBENCH bv_automata_classic PASS, TIME_ELAPSED 34.214916 ms, 
-  TACBENCH bv_decide FAIL, TIME_ELAPSED 67.020125 ms, MSGSTART 
+  TACBENCH bv_automata_classic PASS, TIME_ELAPSED 33.692791 ms, 
+  TACBENCH bv_decide FAIL, TIME_ELAPSED 68.884167 ms, MSGSTART 
     The prover found a potentially spurious counterexample:
     - It abstracted the following unsupported expressions as opaque variables: [BitVec.ofBool
        (~~~(x ||| y) == ~~~x &&& ~~~y)]
     Consider the following assignment:
     BitVec.ofBool (~~~(x ||| y) == ~~~x &&& ~~~y) = 0x0#1
      MSGEND
-  TACBENCH bv_auto PASS, TIME_ELAPSED 82.660625 ms, 
-TACEND
-SSA/Projects/InstCombine/HackersDelight/ch2_1DeMorgan.lean:21:8: warning: declaration uses 'sorry'
-TACSTART
-  TACBENCH bv_bitwise FAIL, TIME_ELAPSED 84.874583 ms, MSGSTART 
-    internal exception #4 MSGEND
-  TACBENCH bv_ac FAIL, TIME_ELAPSED 11.690709 ms, MSGSTART 
-    internal exception #4 MSGEND
-  TACBENCH bv_distrib PASS, TIME_ELAPSED 10.132292 ms, 
-  TACBENCH bv_ring FAIL, TIME_ELAPSED 81.775917 ms, MSGSTART 
-    internal exception #4 MSGEND
-  TACBENCH bv_of_bool FAIL, TIME_ELAPSED 8.839542 ms, MSGSTART 
-    simp made no progress MSGEND
-  TACBENCH bv_omega FAIL, TIME_ELAPSED 4.169333 ms, MSGSTART 
+  TACBENCH bv_auto PASS, TIME_ELAPSED 85.915541 ms, 
+TACEND
+SSA/Projects/InstCombine/HackersDelight/ch2_1DeMorgan.lean-E:21:8: warning: declaration uses 'sorry'
+TACSTART
+  TACBENCH bv_bitwise FAIL, TIME_ELAPSED 90.312459 ms, MSGSTART 
+    internal exception #4 MSGEND
+  TACBENCH bv_ac FAIL, TIME_ELAPSED 11.511375 ms, MSGSTART 
+    internal exception #4 MSGEND
+  TACBENCH bv_distrib PASS, TIME_ELAPSED 9.910250 ms, 
+  TACBENCH bv_ring FAIL, TIME_ELAPSED 82.706500 ms, MSGSTART 
+    internal exception #4 MSGEND
+  TACBENCH bv_of_bool FAIL, TIME_ELAPSED 9.544833 ms, MSGSTART 
+    simp made no progress MSGEND
+  TACBENCH bv_omega FAIL, TIME_ELAPSED 4.507334 ms, MSGSTART 
     omega could not prove the goal:
     a possible counterexample may satisfy the constraints
       c ≥ 0
@@ -2771,27 +106,27 @@
      a := ↑(2 ^ w - 1 - x.toNat + 1 % 2 ^ w) % ↑(2 ^ w)
      b := ↑2 ^ w
      c := ↑(x.toNat + (2 ^ w - 1 % 2 ^ w)) % ↑(2 ^ w) MSGEND
-  TACBENCH bv_automata_classic PASS, TIME_ELAPSED 34.908875 ms, 
-  TACBENCH bv_decide FAIL, TIME_ELAPSED 68.728833 ms, MSGSTART 
+  TACBENCH bv_automata_classic PASS, TIME_ELAPSED 34.922666 ms, 
+  TACBENCH bv_decide FAIL, TIME_ELAPSED 69.761791 ms, MSGSTART 
     The prover found a potentially spurious counterexample:
     - It abstracted the following unsupported expressions as opaque variables: [BitVec.ofBool
        (~~~(x + -1#w) == ~~~x + 1#w)]
     Consider the following assignment:
     BitVec.ofBool (~~~(x + -1#w) == ~~~x + 1#w) = 0x0#1
      MSGEND
-  TACBENCH bv_auto PASS, TIME_ELAPSED 334.019041 ms, 
-TACEND
-TACSTART
-  TACBENCH bv_bitwise FAIL, TIME_ELAPSED 88.009250 ms, MSGSTART 
-    internal exception #4 MSGEND
-  TACBENCH bv_ac FAIL, TIME_ELAPSED 7.456791 ms, MSGSTART 
-    internal exception #4 MSGEND
-  TACBENCH bv_distrib PASS, TIME_ELAPSED 5.692792 ms, 
-  TACBENCH bv_ring FAIL, TIME_ELAPSED 87.964625 ms, MSGSTART 
-    internal exception #4 MSGEND
-  TACBENCH bv_of_bool FAIL, TIME_ELAPSED 8.619584 ms, MSGSTART 
-    simp made no progress MSGEND
-  TACBENCH bv_omega FAIL, TIME_ELAPSED 4.038375 ms, MSGSTART 
+  TACBENCH bv_auto PASS, TIME_ELAPSED 338.963583 ms, 
+TACEND
+TACSTART
+  TACBENCH bv_bitwise FAIL, TIME_ELAPSED 89.852083 ms, MSGSTART 
+    internal exception #4 MSGEND
+  TACBENCH bv_ac FAIL, TIME_ELAPSED 7.293666 ms, MSGSTART 
+    internal exception #4 MSGEND
+  TACBENCH bv_distrib PASS, TIME_ELAPSED 5.994583 ms, 
+  TACBENCH bv_ring FAIL, TIME_ELAPSED 90.595375 ms, MSGSTART 
+    internal exception #4 MSGEND
+  TACBENCH bv_of_bool FAIL, TIME_ELAPSED 8.443458 ms, MSGSTART 
+    simp made no progress MSGEND
+  TACBENCH bv_omega FAIL, TIME_ELAPSED 4.100833 ms, MSGSTART 
     omega could not prove the goal:
     a possible counterexample may satisfy the constraints
       c ≥ 0
@@ -2803,25 +138,25 @@
      a := ↑(x.toNat + (2 ^ w - 1 % 2 ^ w)) % ↑(2 ^ w)
      b := ↑2 ^ w
      c := ↑(2 ^ w - x.toNat) % ↑(2 ^ w) MSGEND
-  TACBENCH bv_automata_classic PASS, TIME_ELAPSED 29.723291 ms, 
-  TACBENCH bv_decide FAIL, TIME_ELAPSED 67.462875 ms, MSGSTART 
+  TACBENCH bv_automata_classic PASS, TIME_ELAPSED 30.122000 ms, 
+  TACBENCH bv_decide FAIL, TIME_ELAPSED 67.621208 ms, MSGSTART 
     The prover found a potentially spurious counterexample:
     - It abstracted the following unsupported expressions as opaque variables: [BitVec.ofBool (~~~(-x) == x + -1#w)]
     Consider the following assignment:
     BitVec.ofBool (~~~(-x) == x + -1#w) = 0x0#1
      MSGEND
-  TACBENCH bv_auto PASS, TIME_ELAPSED 322.861875 ms, 
-TACEND
-TACSTART
-  TACBENCH bv_bitwise PASS, TIME_ELAPSED 29.295834 ms, 
-  TACBENCH bv_ac FAIL, TIME_ELAPSED 10.587875 ms, MSGSTART 
-    internal exception #4 MSGEND
-  TACBENCH bv_distrib PASS, TIME_ELAPSED 7.466000 ms, 
-  TACBENCH bv_ring FAIL, TIME_ELAPSED 51.496250 ms, MSGSTART 
-    internal exception #4 MSGEND
-  TACBENCH bv_of_bool FAIL, TIME_ELAPSED 8.386833 ms, MSGSTART 
-    simp made no progress MSGEND
-  TACBENCH bv_omega FAIL, TIME_ELAPSED 2.724000 ms, MSGSTART 
+  TACBENCH bv_auto PASS, TIME_ELAPSED 323.425167 ms, 
+TACEND
+TACSTART
+  TACBENCH bv_bitwise PASS, TIME_ELAPSED 25.978000 ms, 
+  TACBENCH bv_ac FAIL, TIME_ELAPSED 10.473375 ms, MSGSTART 
+    internal exception #4 MSGEND
+  TACBENCH bv_distrib PASS, TIME_ELAPSED 7.371958 ms, 
+  TACBENCH bv_ring FAIL, TIME_ELAPSED 54.064166 ms, MSGSTART 
+    internal exception #4 MSGEND
+  TACBENCH bv_of_bool FAIL, TIME_ELAPSED 7.943750 ms, MSGSTART 
+    simp made no progress MSGEND
+  TACBENCH bv_omega FAIL, TIME_ELAPSED 3.053708 ms, MSGSTART 
     omega could not prove the goal:
     a possible counterexample may satisfy the constraints
       c ≥ 0
@@ -2833,26 +168,26 @@
      a := ↑(~~~x ^^^ y).toNat
      b := ↑2 ^ w
      c := ↑(x ^^^ y).toNat MSGEND
-  TACBENCH bv_automata_classic PASS, TIME_ELAPSED 28.976750 ms, 
-  TACBENCH bv_decide FAIL, TIME_ELAPSED 66.185000 ms, MSGSTART 
+  TACBENCH bv_automata_classic PASS, TIME_ELAPSED 29.527209 ms, 
+  TACBENCH bv_decide FAIL, TIME_ELAPSED 66.335750 ms, MSGSTART 
     The prover found a potentially spurious counterexample:
     - It abstracted the following unsupported expressions as opaque variables: [BitVec.ofBool
        (~~~(x ^^^ y) == ~~~x ^^^ y)]
     Consider the following assignment:
     BitVec.ofBool (~~~(x ^^^ y) == ~~~x ^^^ y) = 0x0#1
      MSGEND
-  TACBENCH bv_auto PASS, TIME_ELAPSED 81.106833 ms, 
-TACEND
-TACSTART
-  TACBENCH bv_bitwise PASS, TIME_ELAPSED 26.105542 ms, 
-  TACBENCH bv_ac FAIL, TIME_ELAPSED 11.057250 ms, MSGSTART 
-    internal exception #4 MSGEND
-  TACBENCH bv_distrib PASS, TIME_ELAPSED 7.589042 ms, 
-  TACBENCH bv_ring FAIL, TIME_ELAPSED 49.579459 ms, MSGSTART 
-    internal exception #4 MSGEND
-  TACBENCH bv_of_bool FAIL, TIME_ELAPSED 7.998875 ms, MSGSTART 
-    simp made no progress MSGEND
-  TACBENCH bv_omega FAIL, TIME_ELAPSED 2.860167 ms, MSGSTART 
+  TACBENCH bv_auto PASS, TIME_ELAPSED 81.914250 ms, 
+TACEND
+TACSTART
+  TACBENCH bv_bitwise PASS, TIME_ELAPSED 26.486333 ms, 
+  TACBENCH bv_ac FAIL, TIME_ELAPSED 10.080333 ms, MSGSTART 
+    internal exception #4 MSGEND
+  TACBENCH bv_distrib PASS, TIME_ELAPSED 6.873584 ms, 
+  TACBENCH bv_ring FAIL, TIME_ELAPSED 49.419750 ms, MSGSTART 
+    internal exception #4 MSGEND
+  TACBENCH bv_of_bool FAIL, TIME_ELAPSED 8.015000 ms, MSGSTART 
+    simp made no progress MSGEND
+  TACBENCH bv_omega FAIL, TIME_ELAPSED 2.631417 ms, MSGSTART 
     omega could not prove the goal:
     a possible counterexample may satisfy the constraints
       c ≥ 0
@@ -2864,27 +199,27 @@
      a := ↑(~~~x ^^^ y).toNat
      b := ↑2 ^ w
      c := ↑(x ^^^ y).toNat MSGEND
-  TACBENCH bv_automata_classic PASS, TIME_ELAPSED 27.536291 ms, 
-  TACBENCH bv_decide FAIL, TIME_ELAPSED 65.944250 ms, MSGSTART 
+  TACBENCH bv_automata_classic PASS, TIME_ELAPSED 27.645833 ms, 
+  TACBENCH bv_decide FAIL, TIME_ELAPSED 66.512125 ms, MSGSTART 
     The prover found a potentially spurious counterexample:
     - It abstracted the following unsupported expressions as opaque variables: [BitVec.ofBool
        (~~~(x ^^^ y) == ~~~x ^^^ y)]
     Consider the following assignment:
     BitVec.ofBool (~~~(x ^^^ y) == ~~~x ^^^ y) = 0x0#1
      MSGEND
-  TACBENCH bv_auto PASS, TIME_ELAPSED 80.515625 ms, 
-TACEND
-TACSTART
-  TACBENCH bv_bitwise FAIL, TIME_ELAPSED 87.997583 ms, MSGSTART 
-    internal exception #4 MSGEND
-  TACBENCH bv_ac FAIL, TIME_ELAPSED 9.291708 ms, MSGSTART 
-    internal exception #4 MSGEND
-  TACBENCH bv_distrib PASS, TIME_ELAPSED 6.312958 ms, 
-  TACBENCH bv_ring FAIL, TIME_ELAPSED 85.139750 ms, MSGSTART 
-    internal exception #4 MSGEND
-  TACBENCH bv_of_bool FAIL, TIME_ELAPSED 9.205458 ms, MSGSTART 
-    simp made no progress MSGEND
-  TACBENCH bv_omega FAIL, TIME_ELAPSED 4.378125 ms, MSGSTART 
+  TACBENCH bv_auto PASS, TIME_ELAPSED 78.963041 ms, 
+TACEND
+TACSTART
+  TACBENCH bv_bitwise FAIL, TIME_ELAPSED 87.275542 ms, MSGSTART 
+    internal exception #4 MSGEND
+  TACBENCH bv_ac FAIL, TIME_ELAPSED 9.011042 ms, MSGSTART 
+    internal exception #4 MSGEND
+  TACBENCH bv_distrib PASS, TIME_ELAPSED 6.466834 ms, 
+  TACBENCH bv_ring FAIL, TIME_ELAPSED 84.502750 ms, MSGSTART 
+    internal exception #4 MSGEND
+  TACBENCH bv_of_bool FAIL, TIME_ELAPSED 8.937208 ms, MSGSTART 
+    simp made no progress MSGEND
+  TACBENCH bv_omega FAIL, TIME_ELAPSED 4.090125 ms, MSGSTART 
     omega could not prove the goal:
     a possible counterexample may satisfy the constraints
       c ≥ 0
@@ -2896,26 +231,26 @@
      a := ↑(2 ^ w - 1 - x.toNat + (2 ^ w - y.toNat)) % ↑(2 ^ w)
      b := ↑2 ^ w
      c := ↑(x.toNat + y.toNat) % ↑(2 ^ w) MSGEND
-  TACBENCH bv_automata_classic PASS, TIME_ELAPSED 33.322500 ms, 
-  TACBENCH bv_decide FAIL, TIME_ELAPSED 67.262458 ms, MSGSTART 
+  TACBENCH bv_automata_classic PASS, TIME_ELAPSED 31.921042 ms, 
+  TACBENCH bv_decide FAIL, TIME_ELAPSED 67.719209 ms, MSGSTART 
     The prover found a potentially spurious counterexample:
     - It abstracted the following unsupported expressions as opaque variables: [BitVec.ofBool (~~~(x + y) == ~~~x + -y)]
     Consider the following assignment:
     BitVec.ofBool (~~~(x + y) == ~~~x + -y) = 0x0#1
      MSGEND
-  TACBENCH bv_auto PASS, TIME_ELAPSED 330.243625 ms, 
-TACEND
-TACSTART
-  TACBENCH bv_bitwise FAIL, TIME_ELAPSED 87.285583 ms, MSGSTART 
-    internal exception #4 MSGEND
-  TACBENCH bv_ac FAIL, TIME_ELAPSED 9.742917 ms, MSGSTART 
-    internal exception #4 MSGEND
-  TACBENCH bv_distrib PASS, TIME_ELAPSED 6.771250 ms, 
-  TACBENCH bv_ring FAIL, TIME_ELAPSED 84.905459 ms, MSGSTART 
-    internal exception #4 MSGEND
-  TACBENCH bv_of_bool FAIL, TIME_ELAPSED 8.879667 ms, MSGSTART 
-    simp made no progress MSGEND
-  TACBENCH bv_omega FAIL, TIME_ELAPSED 3.977084 ms, MSGSTART 
+  TACBENCH bv_auto PASS, TIME_ELAPSED 323.406208 ms, 
+TACEND
+TACSTART
+  TACBENCH bv_bitwise FAIL, TIME_ELAPSED 86.431750 ms, MSGSTART 
+    internal exception #4 MSGEND
+  TACBENCH bv_ac FAIL, TIME_ELAPSED 8.750375 ms, MSGSTART 
+    internal exception #4 MSGEND
+  TACBENCH bv_distrib PASS, TIME_ELAPSED 6.929667 ms, 
+  TACBENCH bv_ring FAIL, TIME_ELAPSED 83.511375 ms, MSGSTART 
+    internal exception #4 MSGEND
+  TACBENCH bv_of_bool FAIL, TIME_ELAPSED 8.567084 ms, MSGSTART 
+    simp made no progress MSGEND
+  TACBENCH bv_omega FAIL, TIME_ELAPSED 3.935417 ms, MSGSTART 
     omega could not prove the goal:
     a possible counterexample may satisfy the constraints
       c ≥ 0
@@ -2927,94 +262,12 @@
      a := ↑(2 ^ w - 1 - x.toNat + y.toNat) % ↑(2 ^ w)
      b := ↑2 ^ w
      c := ↑(x.toNat + (2 ^ w - y.toNat)) % ↑(2 ^ w) MSGEND
-  TACBENCH bv_automata_classic PASS, TIME_ELAPSED 32.607625 ms, 
-  TACBENCH bv_decide FAIL, TIME_ELAPSED 68.043084 ms, MSGSTART 
+  TACBENCH bv_automata_classic PASS, TIME_ELAPSED 32.981500 ms, 
+  TACBENCH bv_decide FAIL, TIME_ELAPSED 68.306375 ms, MSGSTART 
     The prover found a potentially spurious counterexample:
     - It abstracted the following unsupported expressions as opaque variables: [BitVec.ofBool (~~~(x + -y) == ~~~x + y)]
     Consider the following assignment:
     BitVec.ofBool (~~~(x + -y) == ~~~x + y) = 0x0#1
      MSGEND
-  TACBENCH bv_auto PASS, TIME_ELAPSED 317.792125 ms, 
-TACEND
-=======
-  TACBENCH auto PASS, TIME_ELAPSED 115.072939 ms, 
-  TACBENCH ring FAIL, TIME_ELAPSED 80.483120 ms, MSGSTART 
-    internal exception #4 MSGEND
-TACEND
-SSA/Projects/InstCombine/HackersDelight/ch2_1DeMorgan.lean:14:39: error: unsolved goals
-w : ℕ
-x y : BitVec w
-⊢ ~~~(x &&& y) = ~~~x ||| ~~~y
-TACSTART
-  TACBENCH auto PASS, TIME_ELAPSED 113.980729 ms, 
-  TACBENCH ring FAIL, TIME_ELAPSED 87.283970 ms, MSGSTART 
-    internal exception #4 MSGEND
-TACEND
-SSA/Projects/InstCombine/HackersDelight/ch2_1DeMorgan.lean:18:39: error: unsolved goals
-w : ℕ
-x y : BitVec w
-⊢ ~~~(x ||| y) = ~~~x &&& ~~~y
-TACSTART
-  TACBENCH auto PASS, TIME_ELAPSED 326.902189 ms, 
-  TACBENCH ring FAIL, TIME_ELAPSED 114.341919 ms, MSGSTART 
-    internal exception #4 MSGEND
-TACEND
-SSA/Projects/InstCombine/HackersDelight/ch2_1DeMorgan.lean:22:31: error: unsolved goals
-w : ℕ
-x : BitVec w
-⊢ ~~~(x + 1) = ~~~x - 1
-TACSTART
-  TACBENCH auto PASS, TIME_ELAPSED 306.945419 ms, 
-  TACBENCH ring FAIL, TIME_ELAPSED 110.975039 ms, MSGSTART 
-    internal exception #4 MSGEND
-TACEND
-SSA/Projects/InstCombine/HackersDelight/ch2_1DeMorgan.lean:26:31: error: unsolved goals
-w : ℕ
-x : BitVec w
-⊢ ~~~(x - 1) = ~~~x + 1
-TACSTART
-  TACBENCH auto PASS, TIME_ELAPSED 292.016329 ms, 
-  TACBENCH ring FAIL, TIME_ELAPSED 122.347779 ms, MSGSTART 
-    internal exception #4 MSGEND
-TACEND
-SSA/Projects/InstCombine/HackersDelight/ch2_1DeMorgan.lean:30:25: error: unsolved goals
-w : ℕ
-x : BitVec w
-⊢ ~~~(-x) = x - 1
-TACSTART
-  TACBENCH auto PASS, TIME_ELAPSED 107.195520 ms, 
-  TACBENCH ring FAIL, TIME_ELAPSED 76.915420 ms, MSGSTART 
-    internal exception #4 MSGEND
-TACEND
-SSA/Projects/InstCombine/HackersDelight/ch2_1DeMorgan.lean:34:35: error: unsolved goals
-w : ℕ
-x y : BitVec w
-⊢ ~~~(x ^^^ y) = ~~~x ^^^ y
-TACSTART
-  TACBENCH auto PASS, TIME_ELAPSED 106.751929 ms, 
-  TACBENCH ring FAIL, TIME_ELAPSED 76.714780 ms, MSGSTART 
-    internal exception #4 MSGEND
-TACEND
-SSA/Projects/InstCombine/HackersDelight/ch2_1DeMorgan.lean:38:35: error: unsolved goals
-w : ℕ
-x y : BitVec w
-⊢ ~~~(x ^^^ y) = ~~~x ^^^ y
-TACSTART
-  TACBENCH auto PASS, TIME_ELAPSED 298.691549 ms, 
-  TACBENCH ring FAIL, TIME_ELAPSED 122.589789 ms, MSGSTART 
-    internal exception #4 MSGEND
-TACEND
-SSA/Projects/InstCombine/HackersDelight/ch2_1DeMorgan.lean:42:31: error: unsolved goals
-w : ℕ
-x y : BitVec w
-⊢ ~~~(x + y) = ~~~x - y
-TACSTART
-  TACBENCH auto PASS, TIME_ELAPSED 293.288599 ms, 
-  TACBENCH ring FAIL, TIME_ELAPSED 119.713569 ms, MSGSTART 
-    internal exception #4 MSGEND
-TACEND
-SSA/Projects/InstCombine/HackersDelight/ch2_1DeMorgan.lean:46:31: error: unsolved goals
-w : ℕ
-x y : BitVec w
-⊢ ~~~(x - y) = ~~~x + y
->>>>>>> 01332385
+  TACBENCH bv_auto PASS, TIME_ELAPSED 309.936500 ms, 
+TACEND