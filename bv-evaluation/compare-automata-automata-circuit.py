#!/usr/bin/env python3
import subprocess
import datetime
import os
import platform
import concurrent.futures
import argparse
import shutil
import pandas as pd
import os
import re
import sqlite3
import logging
import random
from tabulate import tabulate

ROOT_DIR = subprocess.check_output(['git', 'rev-parse', '--show-toplevel']).decode('utf-8').strip()
BENCHMARK_DIR = ROOT_DIR + '/SSA/Projects/InstCombine/tests/proofs/'
TIMEOUT = 1800 # timeout

STATUS_FAIL = "❌",
STATUS_GREEN_CHECK = "✅",
STATUS_SUCCESS = "🎉",
STATUS_PROCESSING = "⌛️"

def sed():
    if platform.system() == "Darwin":
        return "gsed"
    return "sed"

def run_file(db : str, file: str):
    file_path = BENCHMARK_DIR + file
    fileTitle = file.split('.')[0]

    logging.info(f"{fileTitle}: Cache lookup, Opening connection...")
    con = sqlite3.connect(db)
    cur = con.cursor()
    # Check if there is a row with the given fileTitle and timeout
    logging.info(f"{fileTitle}: Cache lookup, SELECTING for existing data...")
    cur.execute("""
        SELECT 1 FROM completedFiles WHERE fileTitle = ? LIMIT 1
    """, (fileTitle, ))
    # Fetch the result, if no rows exist, the result will be an empty list
    result = cur.fetchone()
    con.close()
    if result is not None:
        logging.info(f"{fileTitle}: cache hit, skipping ⏭️")
        return
    else:
        logging.info(f"{fileTitle}: cache miss, processing ▶️")

    logging.info(f"{fileTitle}: writing 'bv_bench_automata' tactic into file.")
    subprocess.Popen(f'{sed()} -i -E \'s,simp_alive_benchmark,bv_bench_automata,g\' ' + file_path, cwd=ROOT_DIR, shell=True).wait()
    logging.info(f"{fileTitle}: {STATUS_PROCESSING}")

    cmd = 'lake lean ' + file_path
    logging.info(f"{fileTitle}: running '{cmd}'")
    try:
        p = subprocess.Popen(cmd, cwd=ROOT_DIR, stdout=subprocess.PIPE, stderr=subprocess.PIPE, shell=True, universal_newlines=True)
        logging.info(f"{fileTitle}: running...")
        out, err = p.communicate(timeout=TIMEOUT)
        logging.info(f"{fileTitle}: done.")
        logging.info(out)
        if p.returncode != 0:
            logging.info(f"ERROR: Expected return code of 0, found {p.returncode}")
            logging.info(f"{fileTitle} stderr: {err}")
            assert p.returncode == 0
        logging.info(f"{fileTitle} output:\n{out}")
        for line in out.strip().split("\n"):
            TACBENCH_PREAMBLE = "TACBENCHCSV|"
            COLS = ["thmName", "goalStr", "tactic", "status", "errmsg", "timeElapsed"]
            if line.startswith(TACBENCH_PREAMBLE):
                line = line.removeprefix(TACBENCH_PREAMBLE)
                row = line.split(", ")
                assert len(row) == len(COLS)
                record = dict(zip(COLS, row))
                record["fileTitle"] = fileTitle
                # TODO: invoke sqlite here to store
                logging.info(f"{fileTitle}: Opening connection to write test record.")
                con = sqlite3.connect(args.db)
                logging.info(f"{fileTitle}: Executing INSERT of record...")
                cur = con.cursor()
                cur.execute("""
                    INSERT INTO tests (
                        fileTitle,
                        thmName,
                        goalStr,
                        tactic,
                        status,
                        errmsg,
                        timeElapsed)
                    VALUES (?, ?, ?, ?, ?, ?, ?)
                """, (record["fileTitle"], record["thmName"], record["goalStr"], record["tactic"], record["status"], record["errmsg"], record["timeElapsed"]))
                con.commit()
                logging.info(f"{fileTitle}: Done executing INSERT of record...")
                con.close()

        # write that we are done with the file
        logging.info(f"{fileTitle}: Opening connection to write successful completion.")
        con = sqlite3.connect(args.db)
        logging.info(f"{fileTitle}: Executing INSERT of successful completion...")
        cur = con.cursor()
        cur.execute("""
            INSERT INTO completedFiles (fileTitle) VALUES (?)
        """, (record["fileTitle"], ))
        con.commit()
        logging.info(f"{fileTitle}: Done executing INSERT of successful completion...")
        con.close()

    except subprocess.TimeoutExpired as e:
        logging.info(f"{file_path} - time out of {TIMEOUT} seconds reached")
    finally:
        return

def process(db : str, jobs: int, prod_run : bool):
    tactic_auto_path = f'{ROOT_DIR}/SSA/Projects/InstCombine/TacticAuto.lean'

    # make a table.
    con = sqlite3.connect(db)
    cur = con.cursor()
    cur.execute("""
        CREATE TABLE IF NOT EXISTS tests (
            fileTitle text,
            thmName text,
            goalStr text,
            tactic text,
            status text,
            errmsg TEXT,
            timeElapsed FLOAT,
            PRIMARY KEY (fileTitle, thmName, goalStr, tactic)
            )
    """)
    cur.execute("""
        CREATE TABLE IF NOT EXISTS completedFiles (
            fileTitle text
            )
    """)

    con.commit()
    con.close()

    logging.info(f"Clearing git state of '{BENCHMARK_DIR}' with 'git checkout --'")
    gco = subprocess.Popen(f'git checkout -- {BENCHMARK_DIR}', cwd=ROOT_DIR, shell=True)
    gco.wait()
    assert gco.returncode == 0, f"git checkout -- {BENCHMARK_DIR} should succeed."


    logging.info(f"Running a 'lake exe cache get && lake build'.")
    lake = subprocess.Popen(f'lake exe cache get && lake build', cwd=ROOT_DIR, shell=True)
    lake.wait()
    assert lake.returncode == 0, f"lake build should succeed before running evaluation."

    with concurrent.futures.ThreadPoolExecutor(max_workers=jobs) as executor:
        futures = {}
        files = os.listdir(BENCHMARK_DIR)

        for file in files:
            if "_proof" in file and "gandhorhicmps_proof" not in file: # currently discard broken chapter
                future = executor.submit(run_file, db, file)
                futures[future] = file
                N_TEST_RUN_FILES = 5
                if len(futures) == N_TEST_RUN_FILES and not prod_run:
                    break # quit if we are not doing a production run after 5 files.

        total = len(futures)
        for idx, future in enumerate(concurrent.futures.as_completed(futures)):
            if future.exception() is not None:
                raise future.exception()
            file = futures[future]
            future.result()
            percentage = ((idx + 1) / total) * 100
            logging.info(f'{file} completed, {percentage}%')

def setup_logging(db_name : str):
    # Set up the logging configuration
    logging.basicConfig(level=logging.DEBUG,
        format='%(asctime)s - %(levelname)s - %(message)s',
        handlers=[logging.FileHandler(f'{db_name}.log', mode='a'), logging.StreamHandler()])

<<<<<<< HEAD
def analyze_errors(cur : sqlite3.Cursor):
=======
def analyze_uninterpreted_functions(cur : sqlite3.Cursor):
>>>>>>> d5d4f389
    """Tabulate all uninterpreted functions"""
    logging.info("Analyzing uninterpreted functions")
    rows = cur.execute("""
        SELECT fileTitle, thmName, goalStr, errMsg FROM tests WHERE tactic = "circuit" AND status = "err"
    """)

    KEY_UNTRUE = "failed to prove goal  since decideIfZerosM established that theorem is not true"
    KEY_MULTIPLE_WIDTHS = "found multiple bitvector widths in the target"
    KEY_UNKNOWN_GOAL_STATE_FORMAT = "expected predicate over bitvectors (no quantification)  found"
    KEY_SYMBOLIC_SHIFT_LEFT = "expected shiftLeft by natural number  found symbolic shift amount"
    KEY_UNKNOWN_BOOLEAN_EQUALITY = "only boolean conditionals allowed are 'bv.slt bv = true'  'bv.sle bv = true'. Found"
    KEY_UNKNOWN_BOOLEAN_DISEQUALITY = "Expected typeclass to be 'BitVec w' / 'Nat'  found '   Bool' in"

    str2explanation = {
      KEY_UNTRUE : "theorems that are established as untrue",
      KEY_MULTIPLE_WIDTHS : "theorems that have multiple widths",
      KEY_UNKNOWN_GOAL_STATE_FORMAT : "theorems that have unknown goal state format",
      KEY_SYMBOLIC_SHIFT_LEFT : "theorems that have symbolic left shift amount",
      KEY_UNKNOWN_BOOLEAN_EQUALITY : "unknown boolean equality",
      KEY_UNKNOWN_BOOLEAN_DISEQUALITY : "unknown boolean disequality",
    }
    str2matches = {
      KEY_UNTRUE : [],
      KEY_MULTIPLE_WIDTHS : [],
      KEY_UNKNOWN_GOAL_STATE_FORMAT : [],
      KEY_SYMBOLIC_SHIFT_LEFT : [],
      KEY_UNKNOWN_BOOLEAN_EQUALITY : [],
      KEY_UNKNOWN_BOOLEAN_DISEQUALITY : [],
    }


    HEADERS = ["errMsg", "goalStr", "thmName", "fileTitle"]
    HEADER_COL_WIDTHS = [40, 40, 50, 50]
    for row in rows:
        (fileTitle, thmName, goalStr, errMsg) = row
        matched = False
        for s in str2matches:
            if s in errMsg:
                str2matches[s].append((errMsg, goalStr, thmName, fileTitle))
                matched = True
                break
        if not matched:
            print(errMsg)

    for s in str2matches:
        NEXAMPLES = 5
<<<<<<< HEAD
        print(f"{str2explanation[s]} (#{len(str2matches[s])}):")
        print(tabulate(str2matches[s][:NEXAMPLES], headers=HEADERS, tablefmt="grid", maxcolwidths=HEADER_COL_WIDTHS))


def analyze_uninterpreted_functions(cur : sqlite3.Cursor):
    """Tabulate all uninterpreted functions"""
    logging.info("Analyzing uninterpreted functions")
    rows = cur.execute("""
        SELECT fileTitle, thmName, goalStr, errMsg FROM tests WHERE tactic = "no_uninterpreted" AND status = "err"
    """)
    rows = list(rows)
    for row in rows:
        (fileTitle, thmName, goalStr, errMsg) = row
        print(errMsg)
    print(f"#problems with uninterpreted functions: {len(rows)}")

=======
        print(f"{str2explanation[s]} (#{len(str2matches[KEY_UNTRUE])}):")
        print(tabulate(str2matches[s][:NEXAMPLES], headers=HEADERS, tablefmt="grid", maxcolwidths=HEADER_COL_WIDTHS))


>>>>>>> d5d4f389
# analyze the sqlite db.
def analyze(db : str):
    con = sqlite3.connect(db)
    cur = con.cursor()
    analyze_uninterpreted_functions(cur)
<<<<<<< HEAD
    #analyze_errors(cur)
=======
>>>>>>> d5d4f389
    pass


if __name__ == "__main__":
  current_time = datetime.datetime.now().strftime('%Y-%m-%d-%H:%M:%S')
  nproc = os.cpu_count()
  parser = argparse.ArgumentParser(prog='compare-automata-automata-circuit')
  default_db = f'automata-circuit-{current_time}.sqlite3'
  parser.add_argument('--db', default=default_db, help='path to sqlite3 database')
  parser.add_argument('-j', '--jobs', type=int, default=nproc // 3)
  parser.add_argument('--run', action='store_true', help="run evaluation")
  parser.add_argument('--prodrun', action='store_true', help="run production run of evaluation")
  parser.add_argument('--analyze', action='store_true', help="analyze the data of the db")
  args = parser.parse_args()
  setup_logging(args.db)
  logging.info(args)
  if args.run:
    process(args.db, args.jobs, prod_run=False)
  elif args.prodrun:
    process(args.db, args.jobs, prod_run=True)
  elif args.analyze:
    if args.db == default_db:
      logging.error("expected additional argument '--db <path/to/db/to/analyze'")
      exit(1)
    analyze(args.db)
  else:
    logging.error("expected --run or --prodrun.")
<|MERGE_RESOLUTION|>--- conflicted
+++ resolved
@@ -177,12 +177,8 @@
         format='%(asctime)s - %(levelname)s - %(message)s',
         handlers=[logging.FileHandler(f'{db_name}.log', mode='a'), logging.StreamHandler()])
 
-<<<<<<< HEAD
 def analyze_errors(cur : sqlite3.Cursor):
-=======
-def analyze_uninterpreted_functions(cur : sqlite3.Cursor):
->>>>>>> d5d4f389
-    """Tabulate all uninterpreted functions"""
+    """Tabulate all errors and catalogue them"""
     logging.info("Analyzing uninterpreted functions")
     rows = cur.execute("""
         SELECT fileTitle, thmName, goalStr, errMsg FROM tests WHERE tactic = "circuit" AND status = "err"
@@ -194,6 +190,7 @@
     KEY_SYMBOLIC_SHIFT_LEFT = "expected shiftLeft by natural number  found symbolic shift amount"
     KEY_UNKNOWN_BOOLEAN_EQUALITY = "only boolean conditionals allowed are 'bv.slt bv = true'  'bv.sle bv = true'. Found"
     KEY_UNKNOWN_BOOLEAN_DISEQUALITY = "Expected typeclass to be 'BitVec w' / 'Nat'  found '   Bool' in"
+    KEY_UNKNOWN = "unknown"
 
     str2explanation = {
       KEY_UNTRUE : "theorems that are established as untrue",
@@ -202,6 +199,7 @@
       KEY_SYMBOLIC_SHIFT_LEFT : "theorems that have symbolic left shift amount",
       KEY_UNKNOWN_BOOLEAN_EQUALITY : "unknown boolean equality",
       KEY_UNKNOWN_BOOLEAN_DISEQUALITY : "unknown boolean disequality",
+      KEY_UNKNOWN : "unknown",
     }
     str2matches = {
       KEY_UNTRUE : [],
@@ -210,11 +208,14 @@
       KEY_SYMBOLIC_SHIFT_LEFT : [],
       KEY_UNKNOWN_BOOLEAN_EQUALITY : [],
       KEY_UNKNOWN_BOOLEAN_DISEQUALITY : [],
+      KEY_UNKNOWN : []
     }
 
 
     HEADERS = ["errMsg", "goalStr", "thmName", "fileTitle"]
     HEADER_COL_WIDTHS = [40, 40, 50, 50]
+
+    unmatched = []
     for row in rows:
         (fileTitle, thmName, goalStr, errMsg) = row
         matched = False
@@ -224,12 +225,13 @@
                 matched = True
                 break
         if not matched:
+            str2matches[KEY_UNKNOWN].append((errMsg, goalStr, thmName, fileTitle))
             print(errMsg)
 
     for s in str2matches:
         NEXAMPLES = 5
-<<<<<<< HEAD
         print(f"{str2explanation[s]} (#{len(str2matches[s])}):")
+        if not str2matches[s]: continue
         print(tabulate(str2matches[s][:NEXAMPLES], headers=HEADERS, tablefmt="grid", maxcolwidths=HEADER_COL_WIDTHS))
 
 
@@ -245,23 +247,13 @@
         print(errMsg)
     print(f"#problems with uninterpreted functions: {len(rows)}")
 
-=======
-        print(f"{str2explanation[s]} (#{len(str2matches[KEY_UNTRUE])}):")
-        print(tabulate(str2matches[s][:NEXAMPLES], headers=HEADERS, tablefmt="grid", maxcolwidths=HEADER_COL_WIDTHS))
-
-
->>>>>>> d5d4f389
 # analyze the sqlite db.
 def analyze(db : str):
     con = sqlite3.connect(db)
     cur = con.cursor()
     analyze_uninterpreted_functions(cur)
-<<<<<<< HEAD
-    #analyze_errors(cur)
-=======
->>>>>>> d5d4f389
+    analyze_errors(cur)
     pass
-
 
 if __name__ == "__main__":
   current_time = datetime.datetime.now().strftime('%Y-%m-%d-%H:%M:%S')
